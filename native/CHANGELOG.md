# Change Log

All notable changes to the native code for "zowe-native-proto" are documented in this file.

Check [Keep a Changelog](http://keepachangelog.com/) for recommendations on how to structure this file.

## Recent Changes

- `native`: Added `contentLen` property to RPC responses for reading/writing data sets and USS files. [#358](https://github.com/zowe/zowe-native-proto/pull/358)
<<<<<<< HEAD
=======
- `native`: Fixed file tag being prioritized over user-specified codepage when reading/writing USS files. [#467](https://github.com/zowe/zowe-native-proto/pull/467)
>>>>>>> 3ae27402

## `0.1.4`

- `c`: Fixed an issue where the CLI help text showed the `[options]` placeholder in the usage example before the positional arguments, which is not a supported syntax. Now, the usage text shows the `[options]` placeholder after the positional arguments for the given command.
- `c`: Added `zowex version` command to print the latest build information for the `zowex` executable. The version output contains the build date and the package version. [#366](https://github.com/zowe/zowe-native-proto/issues/366)
- `c`: Added `full_status` variable from job output to the CSV output for the `zowex job view-status --rfc` command. [#450](https://github.com/zowe/zowe-native-proto/pull/450)
- `golang`: If the `zowed` process abnormally terminates due to a SIGINT or SIGTERM signal, the worker processes are now gracefully terminated. [#372](https://github.com/zowe/zowe-native-proto/issues/372)
- `c`: Updated `zowex uss list` command to provide same attributes as output from the `ls -l` UNIX command when the `--long` flag is specified. [#346](https://github.com/zowe/zowe-native-proto/issues/346)
- `c`: Updated `zowex uss list` command to match format of the `ls -l` UNIX command. [#383](https://github.com/zowe/zowe-native-proto/issues/383)
- `c`: Added `response-format-csv` option to the `zowex uss list` command to print the file attributes in CSV format. [#346](https://github.com/zowe/zowe-native-proto/issues/346)
- `golang`: Added additional data points to the USS item response for the `HandleListFilesRequest` command handler. [#346](https://github.com/zowe/zowe-native-proto/issues/346)

## `0.1.3`

- `c`: Fixed S0C4 where supervisor state, key 4 caller invokes `zcn_put` while running in SUPERVISOR state. [#392](https://github.com/zowe/zowe-native-proto/issues/392)
- `c`: Fixed S0C4 where supervisor state, key 4 caller invokes `zcn` APIs and several miscellaneous issues. [#389](https://github.com/zowe/zowe-native-proto/issues/389)
- `c`: Fixed issue where canceled jobs displayed as "CC nnnn" instead of the string "CANCELED". [#169](https://github.com/zowe/zowe-native-proto/issues/169)
- `c`: Fixed issue where input job SYSOUT files could not be listed or displayed". [#196](https://github.com/zowe/zowe-native-proto/issues/196)
- `native`: Fixed issue where `zowed` failed to process RPC requests larger than 64 KB. [#364](https://github.com/zowe/zowe-native-proto/pull/364)
- `golang`: `zowed` now returns the UNIX permissions for each item's `mode` property in a USS list response. [#341](https://github.com/zowe/zowe-native-proto/pull/341)
- `c`: Added `--long` option to the `zowex uss list` command to return the long format for list output, containing additional file metadata. [#341](https://github.com/zowe/zowe-native-proto/pull/341)
- `c`: Added `--all` option to the `zowex uss list` command to show hidden files when listing a UNIX directory. [#341](https://github.com/zowe/zowe-native-proto/pull/341)
- `c`: Added `ListOptions` parameter to the `zusf_list_uss_file_path` function to support listing the long format and hidden files. [#341](https://github.com/zowe/zowe-native-proto/pull/341)
- `c`: Fixed issue where the record format (`recfm` attribute) was listed as unknown for a Partitioned Data Set (PDS) with no members. Now, the record format for all data sets is retrieved through the Volume Table of Contents. [#351](https://github.com/zowe/zowe-native-proto/pull/351)
- `c`: Added CLI parser and lexer library for use in `zowex`. For an example of how to use the new CLI parser library, refer to the sample CLI code in `examples/native-cli/testcli.cpp`.
- `c`: Fixed an issue where the zowex `ds list` command always printed data set attributes when passing the argument `--response-format-csv`, even if the attributes argument was `false`.
- `c`: Fixed an issue where the `zusf_chmod_uss_file_or_dir` function did not handle invalid input before passing the mode to the `chmod` C standard library function. [#399](https://github.com/zowe/zowe-native-proto/pull/399)
- `c`: Refactored the Base64 encoder and decoder to remove external dependency. [#385](https://github.com/zowe/zowe-native-proto/issues/385)

## `0.1.2`

- `golang`: `zowed` now prints a ready message once it can accept input over stdin. [#221](https://github.com/zowe/zowe-native-proto/pull/221)
- `golang`: Reduced startup time for `zowed` by initializing workers in the background. [#237](https://github.com/zowe/zowe-native-proto/pull/237)
- `golang`: Added verbose option to enable debug logging. [#237](https://github.com/zowe/zowe-native-proto/pull/237)
- `golang`: Added SHA256 checksums to the ready message to allow checks for outdated server. [#236](https://github.com/zowe/zowe-native-proto/pull/236)
- `c,golang`: Added support for streaming USS file contents for read and write operations (`zusf_read_from_uss_file_streamed`, `zusf_write_to_uss_file_streamed`). [#311](https://github.com/zowe/zowe-native-proto/pull/311)
- `c,golang`: Added support for streaming data set contents for read and write operations (`zds_read_from_dsn_streamed`, `zds_write_to_dsn_streamed`). [#326](https://github.com/zowe/zowe-native-proto/pull/326)
- `c`: Added support for `recfm` (record format) attribute when listing data sets.
- `c`: Fixed issue where data sets were not opened with the right `recfm` for reading/writing.

## `0.1.1`

- `c`: Fixed issue where running the `zowex uss write` or `zowex ds write` commands without the `--etag-only` parameter resulted in a S0C4 and abrupt termination. [#216](https://github.com/zowe/zowe-native-proto/pull/216)
- `c`: Fixed issue where running the `zowex uss write` or `zowex ds write` commands without the `--encoding` parameter resulted in a no-op. [#216](https://github.com/zowe/zowe-native-proto/pull/216)
- `golang`: Fixed issue where a jobs list request returns unexpected results whenever a search query does not match any jobs. [#217](https://github.com/zowe/zowe-native-proto/pull/217)
- `c`: Fixed issue where e-tag calculation did not match when a data set was saved with the `--encoding` parameter provided. [#219](https://github.com/zowe/zowe-native-proto/pull/219)

## `0.1.0`

- `c`: Enable `langlvl(extended0x)` for C++ code to support C++0x features (`auto`, `nullptr`, etc.) [#35](https://github.com/zowe/zowe-native-proto/pull/35)
- `c`: Replace all applicable `NULL` references with `nullptr` in C++ code. [#36](https://github.com/zowe/zowe-native-proto/pull/36)
- `c,golang`: Add support for writing data sets and USS files with the given encoding. [#37](https://github.com/zowe/zowe-native-proto/pull/37)
- `golang`: Added `restoreDataset` function in the middleware. [#38](https://github.com/zowe/zowe-native-proto/pull/38)
- `golang`: Added `procstep` and `dsname` to the list of fields when getting spool files
- `golang`: Added `tygo` to generate types based on the Go types for the TypeScript SDK. [#71](https://github.com/zowe/zowe-native-proto/pull/71)
- `c,golang`: Added `watch:native` npm script to detect and upload changes to files during development. [#100](https://github.com/zowe/zowe-native-proto/pull/100)
- `c,golang`: Added `chmod`, `chown`, `chtag` and `delete` functionality for USS files & folders. [#143](https://github.com/zowe/zowe-native-proto/pull/143)
- `c,golang`: Added support for recursive `chmod` functionality for USS folders. [#143](https://github.com/zowe/zowe-native-proto/pull/143)
- `c,golang`: Added capability to submit JCL from stdin. [#143](https://github.com/zowe/zowe-native-proto/pull/143)
- `c`: Add support for `mkdir -p` behavior when making a new USS directory. [#143](https://github.com/zowe/zowe-native-proto/pull/143)
- `golang`: Refactored error handling in Go layer to forward errors to client as JSON. [#143](https://github.com/zowe/zowe-native-proto/pull/143)
- `c`: Fixed dangling pointers in CLI code & refactored reading resource contents to avoid manual memory allocation. [#167](https://github.com/zowe/zowe-native-proto/pull/167)
- `golang`: Added `createDataset` function in the middleware. [#95](https://github.com/zowe/zowe-native-proto/pull/95)
- `c,golang`: Added `createMember` function. [#95](https://github.com/zowe/zowe-native-proto/pull/95)
- `c,golang`: Added `cancelJob` function. [#138](https://github.com/zowe/zowe-native-proto/pull/138)
- `c,golang`: Added `holdJob` and `releaseJob` functions. [#182](https://github.com/zowe/zowe-native-proto/pull/182)
- `c`: Fixed issue where data set search patterns did not return the same results as z/OSMF. [#74](https://github.com/zowe/zowe-native-proto/issues/74)
- `c`: Added check for maximum data set pattern length before making a list request. Now, requests with patterns longer than 44 characters are rejected. [#185](https://github.com/zowe/zowe-native-proto/pull/185)
- `c,golang`: Fixed issue where submit JCL handler did not convert input data from UTF-8 and did not support an `--encoding` option. [#198](https://github.com/zowe/zowe-native-proto/pull/198)
- `c`: Fixed issue where submit JCL handler did not support raw bytes from stdin when the binary is directly invoked through a shell. [#198](https://github.com/zowe/zowe-native-proto/pull/198)
- `c,golang`: Added `submitUss` function. [#184](https://github.com/zowe/zowe-native-proto/pull/184)
- `golang`: Fixed issue where listing a non-existent data set pattern resulted in a panic and abrupt termination of `zowed`. [#200](https://github.com/zowe/zowe-native-proto/issues/200)
- `golang`: Fixed issue where a newline was present in the job ID when returning a response for the "submitJcl" command. [#211](https://github.com/zowe/zowe-native-proto/pull/211)
- `c`: Added conflict detection for USS and Data Set write operations through use of the `--etag` option. [#144](https://github.com/zowe/zowe-native-proto/issues/144)
- `golang`: Added `Etag` property to request and response types for both USS and Data Set write operations. [#144](https://github.com/zowe/zowe-native-proto/issues/144)

## [Unreleased]

- Initial release<|MERGE_RESOLUTION|>--- conflicted
+++ resolved
@@ -7,10 +7,7 @@
 ## Recent Changes
 
 - `native`: Added `contentLen` property to RPC responses for reading/writing data sets and USS files. [#358](https://github.com/zowe/zowe-native-proto/pull/358)
-<<<<<<< HEAD
-=======
 - `native`: Fixed file tag being prioritized over user-specified codepage when reading/writing USS files. [#467](https://github.com/zowe/zowe-native-proto/pull/467)
->>>>>>> 3ae27402
 
 ## `0.1.4`
 

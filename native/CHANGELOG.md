# Change Log

All notable changes to the native code for "zowe-native-proto" are documented in this file.

Check [Keep a Changelog](http://keepachangelog.com/) for recommendations on how to structure this file.

## Recent Changes

<<<<<<< HEAD
- `native`: Added default value for `--recfm` so that when no options are specified the data set will not contain errors. [#493](https://github.com/zowe/zowe-native-proto/issues/493)
=======
- `c`: Added `zowex tool list-parmlib` command to list parmlib concatenation data sets.

## `0.1.9`

- `golang`: Fixed an issue where an empty response on the `HandleReadFileRequest` function would result in a panic. [#550](https://github.com/zowe/zowe-native-proto/pull/550)
- `c`: Fixed issue where the `zowex ds lm` command always returned non-zero exit code for warnings and ignored the `--no-warn` flag. [#498](https://github.com/zowe/zowe-native-proto/issues/498)
- `c`: Fixed issue where the `zowex job submit-jcl` command submitted the given JCL contents twice, causing two jobs to be created. [#508](https://github.com/zowe/zowe-native-proto/issues/508)
- `c`: Implemented a logger for Metal C and C++ source code for diagnostics, debug information, and printing dumps. When enabled, log messages are written to a log file named `zowex.log` in a new `logs` folder, relative to the location of the `zowex` binary. [#107](https://github.com/zowe/zowe-native-proto/issues/107)
- `golang`: Moved location of log file inside "logs" directory to be consistent with `zowex`. [#514](https://github.com/zowe/zowe-native-proto/pull/514)
- `c`: Fixed issue where the `zowex ds write` command automatically created a data set when it did not exist. [#292](https://github.com/zowe/zowe-native-proto/issues/292)
- `native`: Fixed issue where the `zowex ds ls` command could hang when listing data sets that the system cannot open. [#496](https://github.com/zowe/zowe-native-proto/issues/496)
- `c`: Added `--local-encoding` option for read and write operations on data sets, USS files, and job files to specify the source encoding of content (defaults to UTF-8). [#511](https://github.com/zowe/zowe-native-proto/issues/511)
- `c`: Fixed issue where the `zowex ds create` command did not parse `--alcunit` and integer arguments (e.g., `--primary`). [#414](https://github.com/zowe/zowe-native-proto/issues/414)
- `c`: Fixed issue where listing data sets fails if the `OBTAIN` service fails while obtaining attributes for a data set in the list of matches. [#529](https://github.com/zowe/zowe-native-proto/issues/529)
- `native`: Added support for `volser` option when reading/writing data sets. [#439](https://github.com/zowe/zowe-native-proto/issues/439)
- `native`: Reduced number of memory allocations in vectors by reserving capacity before adding elements. [#522](https://github.com/zowe/zowe-native-proto/issues/522)
- `c`: Added wrappers for Web Enablement Toolkit to be invoked via Metal C as header only or from LE-C using a 64-bit wrapper.
- `c`: Added the `zstd::optional` class for handling optional values.
- `c`: Added the `zstd::unique_ptr` class and `zstd::make_unique` function for RAII-based automatic memory management.
- `c`: Added the `zstd::expected` class for error handling similar to Rust `Result` type.

## `0.1.8`

- `native`: Added default value for `--recfm` so that when no options are specified the data set will not contain errors. [#493](https://github.com/zowe/zowe-native-proto/issues/493)
- Fixed issue where special characters were detected as invalid characters when provided to `zowex` commands. [#491](https://github.com/zowe/zowe-native-proto/issues/491)
- `native`: Increase default max returned entries in `zowex ds list` from 100 to 5000. This helps with [#487](https://github.com/zowe/zowe-native-proto/issues/487) but does not fix it. In the future, users should be able to specify on the Zowe Clients the max number of entries.
>>>>>>> d777ff76

## `0.1.7`

- Updated CLI parser `find_kw_arg_bool` function to take in an optional boolean `check_for_negation` that, when `true`, looks for a negated option value. [#485](https://github.com/zowe/zowe-native-proto/issues/485)
- Fixed issue where listing data set members did not check for the negated option value. Now, the command handler passes the `check_for_negation` option to the `find_kw_arg_bool` function to check the value of the negated, equivalent option. [#485](https://github.com/zowe/zowe-native-proto/issues/485)
- `golang`: Fixed inconsistent type of the `data` property between the `ReadDatasetResponse` and `ReadFileResponse` types. [#488](https://github.com/zowe/zowe-native-proto/pull/488)

## `0.1.6`

- `native`: Fixed regression where data set download operations would fail due to a content length mismatch, due to the content length being printed as hexadecimal rather than decimal. [#482](https://github.com/zowe/zowe-native-proto/issues/482)

## `0.1.5`

- `native`: Added completion code for `POST` so that users of the library code may determine if a timeout has occurred.
- `native`: Added `timeout` for `zowex console issue` to prevent indefinite hang when no messages are returned. [#470](https://github.com/zowe/zowe-native-proto/pull/470)
- `native`: Added `contentLen` property to RPC responses for reading/writing data sets and USS files. [#358](https://github.com/zowe/zowe-native-proto/pull/358)
- `native`: Fixed file tag being prioritized over user-specified codepage when reading/writing USS files. [#467](https://github.com/zowe/zowe-native-proto/pull/467)
- `native`: Fixed issue where `max-entries` argument was incorrectly parsed as a string rather than an integer. [#469](https://github.com/zowe/zowe-native-proto/issues/469)
- `native`: The `zowex` root command now has a command handler to make adding new options easier. [#468](https://github.com/zowe/zowe-native-proto/pull/468)

## `0.1.4`

- `c`: Fixed an issue where the CLI help text showed the `[options]` placeholder in the usage example before the positional arguments, which is not a supported syntax. Now, the usage text shows the `[options]` placeholder after the positional arguments for the given command.
- `c`: Added `zowex version` command to print the latest build information for the `zowex` executable. The version output contains the build date and the package version. [#366](https://github.com/zowe/zowe-native-proto/issues/366)
- `c`: Added `full_status` variable from job output to the CSV output for the `zowex job view-status --rfc` command. [#450](https://github.com/zowe/zowe-native-proto/pull/450)
- `golang`: If the `zowed` process abnormally terminates due to a SIGINT or SIGTERM signal, the worker processes are now gracefully terminated. [#372](https://github.com/zowe/zowe-native-proto/issues/372)
- `c`: Updated `zowex uss list` command to provide same attributes as output from the `ls -l` UNIX command when the `--long` flag is specified. [#346](https://github.com/zowe/zowe-native-proto/issues/346)
- `c`: Updated `zowex uss list` command to match format of the `ls -l` UNIX command. [#383](https://github.com/zowe/zowe-native-proto/issues/383)
- `c`: Added `response-format-csv` option to the `zowex uss list` command to print the file attributes in CSV format. [#346](https://github.com/zowe/zowe-native-proto/issues/346)
- `golang`: Added additional data points to the USS item response for the `HandleListFilesRequest` command handler. [#346](https://github.com/zowe/zowe-native-proto/issues/346)

## `0.1.3`

- `c`: Fixed S0C4 where supervisor state, key 4 caller invokes `zcn_put` while running in SUPERVISOR state. [#392](https://github.com/zowe/zowe-native-proto/issues/392)
- `c`: Fixed S0C4 where supervisor state, key 4 caller invokes `zcn` APIs and several miscellaneous issues. [#389](https://github.com/zowe/zowe-native-proto/issues/389)
- `c`: Fixed issue where canceled jobs displayed as "CC nnnn" instead of the string "CANCELED". [#169](https://github.com/zowe/zowe-native-proto/issues/169)
- `c`: Fixed issue where input job SYSOUT files could not be listed or displayed". [#196](https://github.com/zowe/zowe-native-proto/issues/196)
- `native`: Fixed issue where `zowed` failed to process RPC requests larger than 64 KB. [#364](https://github.com/zowe/zowe-native-proto/pull/364)
- `golang`: `zowed` now returns the UNIX permissions for each item's `mode` property in a USS list response. [#341](https://github.com/zowe/zowe-native-proto/pull/341)
- `c`: Added `--long` option to the `zowex uss list` command to return the long format for list output, containing additional file metadata. [#341](https://github.com/zowe/zowe-native-proto/pull/341)
- `c`: Added `--all` option to the `zowex uss list` command to show hidden files when listing a UNIX directory. [#341](https://github.com/zowe/zowe-native-proto/pull/341)
- `c`: Added `ListOptions` parameter to the `zusf_list_uss_file_path` function to support listing the long format and hidden files. [#341](https://github.com/zowe/zowe-native-proto/pull/341)
- `c`: Fixed issue where the record format (`recfm` attribute) was listed as unknown for a Partitioned Data Set (PDS) with no members. Now, the record format for all data sets is retrieved through the Volume Table of Contents. [#351](https://github.com/zowe/zowe-native-proto/pull/351)
- `c`: Added CLI parser and lexer library for use in `zowex`. For an example of how to use the new CLI parser library, refer to the sample CLI code in `examples/native-cli/testcli.cpp`.
- `c`: Fixed an issue where the zowex `ds list` command always printed data set attributes when passing the argument `--response-format-csv`, even if the attributes argument was `false`.
- `c`: Fixed an issue where the `zusf_chmod_uss_file_or_dir` function did not handle invalid input before passing the mode to the `chmod` C standard library function. [#399](https://github.com/zowe/zowe-native-proto/pull/399)
- `c`: Refactored the Base64 encoder and decoder to remove external dependency. [#385](https://github.com/zowe/zowe-native-proto/issues/385)

## `0.1.2`

- `golang`: `zowed` now prints a ready message once it can accept input over stdin. [#221](https://github.com/zowe/zowe-native-proto/pull/221)
- `golang`: Reduced startup time for `zowed` by initializing workers in the background. [#237](https://github.com/zowe/zowe-native-proto/pull/237)
- `golang`: Added verbose option to enable debug logging. [#237](https://github.com/zowe/zowe-native-proto/pull/237)
- `golang`: Added SHA256 checksums to the ready message to allow checks for outdated server. [#236](https://github.com/zowe/zowe-native-proto/pull/236)
- `c,golang`: Added support for streaming USS file contents for read and write operations (`zusf_read_from_uss_file_streamed`, `zusf_write_to_uss_file_streamed`). [#311](https://github.com/zowe/zowe-native-proto/pull/311)
- `c,golang`: Added support for streaming data set contents for read and write operations (`zds_read_from_dsn_streamed`, `zds_write_to_dsn_streamed`). [#326](https://github.com/zowe/zowe-native-proto/pull/326)
- `c`: Added support for `recfm` (record format) attribute when listing data sets.
- `c`: Fixed issue where data sets were not opened with the right `recfm` for reading/writing.

## `0.1.1`

- `c`: Fixed issue where running the `zowex uss write` or `zowex ds write` commands without the `--etag-only` parameter resulted in a S0C4 and abrupt termination. [#216](https://github.com/zowe/zowe-native-proto/pull/216)
- `c`: Fixed issue where running the `zowex uss write` or `zowex ds write` commands without the `--encoding` parameter resulted in a no-op. [#216](https://github.com/zowe/zowe-native-proto/pull/216)
- `golang`: Fixed issue where a jobs list request returns unexpected results whenever a search query does not match any jobs. [#217](https://github.com/zowe/zowe-native-proto/pull/217)
- `c`: Fixed issue where e-tag calculation did not match when a data set was saved with the `--encoding` parameter provided. [#219](https://github.com/zowe/zowe-native-proto/pull/219)

## `0.1.0`

- `c`: Enable `langlvl(extended0x)` for C++ code to support C++0x features (`auto`, `nullptr`, etc.) [#35](https://github.com/zowe/zowe-native-proto/pull/35)
- `c`: Replace all applicable `NULL` references with `nullptr` in C++ code. [#36](https://github.com/zowe/zowe-native-proto/pull/36)
- `c,golang`: Add support for writing data sets and USS files with the given encoding. [#37](https://github.com/zowe/zowe-native-proto/pull/37)
- `golang`: Added `restoreDataset` function in the middleware. [#38](https://github.com/zowe/zowe-native-proto/pull/38)
- `golang`: Added `procstep` and `dsname` to the list of fields when getting spool files
- `golang`: Added `tygo` to generate types based on the Go types for the TypeScript SDK. [#71](https://github.com/zowe/zowe-native-proto/pull/71)
- `c,golang`: Added `watch:native` npm script to detect and upload changes to files during development. [#100](https://github.com/zowe/zowe-native-proto/pull/100)
- `c,golang`: Added `chmod`, `chown`, `chtag` and `delete` functionality for USS files & folders. [#143](https://github.com/zowe/zowe-native-proto/pull/143)
- `c,golang`: Added support for recursive `chmod` functionality for USS folders. [#143](https://github.com/zowe/zowe-native-proto/pull/143)
- `c,golang`: Added capability to submit JCL from stdin. [#143](https://github.com/zowe/zowe-native-proto/pull/143)
- `c`: Add support for `mkdir -p` behavior when making a new USS directory. [#143](https://github.com/zowe/zowe-native-proto/pull/143)
- `golang`: Refactored error handling in Go layer to forward errors to client as JSON. [#143](https://github.com/zowe/zowe-native-proto/pull/143)
- `c`: Fixed dangling pointers in CLI code & refactored reading resource contents to avoid manual memory allocation. [#167](https://github.com/zowe/zowe-native-proto/pull/167)
- `golang`: Added `createDataset` function in the middleware. [#95](https://github.com/zowe/zowe-native-proto/pull/95)
- `c,golang`: Added `createMember` function. [#95](https://github.com/zowe/zowe-native-proto/pull/95)
- `c,golang`: Added `cancelJob` function. [#138](https://github.com/zowe/zowe-native-proto/pull/138)
- `c,golang`: Added `holdJob` and `releaseJob` functions. [#182](https://github.com/zowe/zowe-native-proto/pull/182)
- `c`: Fixed issue where data set search patterns did not return the same results as z/OSMF. [#74](https://github.com/zowe/zowe-native-proto/issues/74)
- `c`: Added check for maximum data set pattern length before making a list request. Now, requests with patterns longer than 44 characters are rejected. [#185](https://github.com/zowe/zowe-native-proto/pull/185)
- `c,golang`: Fixed issue where submit JCL handler did not convert input data from UTF-8 and did not support an `--encoding` option. [#198](https://github.com/zowe/zowe-native-proto/pull/198)
- `c`: Fixed issue where submit JCL handler did not support raw bytes from stdin when the binary is directly invoked through a shell. [#198](https://github.com/zowe/zowe-native-proto/pull/198)
- `c,golang`: Added `submitUss` function. [#184](https://github.com/zowe/zowe-native-proto/pull/184)
- `golang`: Fixed issue where listing a non-existent data set pattern resulted in a panic and abrupt termination of `zowed`. [#200](https://github.com/zowe/zowe-native-proto/issues/200)
- `golang`: Fixed issue where a newline was present in the job ID when returning a response for the "submitJcl" command. [#211](https://github.com/zowe/zowe-native-proto/pull/211)
- `c`: Added conflict detection for USS and Data Set write operations through use of the `--etag` option. [#144](https://github.com/zowe/zowe-native-proto/issues/144)
- `golang`: Added `Etag` property to request and response types for both USS and Data Set write operations. [#144](https://github.com/zowe/zowe-native-proto/issues/144)

## [Unreleased]

- Initial release<|MERGE_RESOLUTION|>--- conflicted
+++ resolved
@@ -6,10 +6,8 @@
 
 ## Recent Changes
 
-<<<<<<< HEAD
+- `c`: Added `zowex tool list-parmlib` command to list parmlib concatenation data sets.
 - `native`: Added default value for `--recfm` so that when no options are specified the data set will not contain errors. [#493](https://github.com/zowe/zowe-native-proto/issues/493)
-=======
-- `c`: Added `zowex tool list-parmlib` command to list parmlib concatenation data sets.
 
 ## `0.1.9`
 
@@ -35,7 +33,6 @@
 - `native`: Added default value for `--recfm` so that when no options are specified the data set will not contain errors. [#493](https://github.com/zowe/zowe-native-proto/issues/493)
 - Fixed issue where special characters were detected as invalid characters when provided to `zowex` commands. [#491](https://github.com/zowe/zowe-native-proto/issues/491)
 - `native`: Increase default max returned entries in `zowex ds list` from 100 to 5000. This helps with [#487](https://github.com/zowe/zowe-native-proto/issues/487) but does not fix it. In the future, users should be able to specify on the Zowe Clients the max number of entries.
->>>>>>> d777ff76
 
 ## `0.1.7`
 

# Change Log

All notable changes to the native code for "zowe-native-proto" are documented in this file.

Check [Keep a Changelog](http://keepachangelog.com/) for recommendations on how to structure this file.

## Recent Changes

- `c`: Enable `langlvl(extended0x)` for C++ code to support C++0x features (`auto`, `nullptr`, etc.) [#35](https://github.com/zowe/zowe-native-proto/pull/35)
- `c`: Replace all applicable `NULL` references with `nullptr` in C++ code. [#36](https://github.com/zowe/zowe-native-proto/pull/36)
- `c,golang`: Add support for writing data sets and USS files with the given encoding. [#37](https://github.com/zowe/zowe-native-proto/pull/37)
- `golang`: Added `restoreDataset` function in the middleware. [#38](https://github.com/zowe/zowe-native-proto/pull/38)
- `golang`: Added `procstep` and `dsname` to the list of fields when getting spool files
- `golang`: Added `tygo` to generate types based on the Go types for the TypeScript SDK. [#71](https://github.com/zowe/zowe-native-proto/pull/71)
- `c,golang`: Added `watch:native` npm script to detect and upload changes to files during development. [#100](https://github.com/zowe/zowe-native-proto/pull/100)
- `c,golang`: Added `chmod`, `chown`, `chtag` and `delete` functionality for USS files & folders. [#143](https://github.com/zowe/zowe-native-proto/pull/143)
- `c,golang`: Added support for recursive `chmod` functionality for USS folders. [#143](https://github.com/zowe/zowe-native-proto/pull/143)
- `c,golang`: Added capability to submit JCL from stdin. [#143](https://github.com/zowe/zowe-native-proto/pull/143)
- `c`: Add support for `mkdir -p` behavior when making a new USS directory. [#143](https://github.com/zowe/zowe-native-proto/pull/143)
- `golang`: Refactored error handling in Go layer to forward errors to client as JSON. [#143](https://github.com/zowe/zowe-native-proto/pull/143)
- `c`: Fixed dangling pointers in CLI code & refactored reading resource contents to avoid manual memory allocation. [#167](https://github.com/zowe/zowe-native-proto/pull/167)
- `golang`: Added `createDataset` function in the middleware. [#95](https://github.com/zowe/zowe-native-proto/pull/95)
- `c,golang`: Added `createMember` function. [#95](https://github.com/zowe/zowe-native-proto/pull/95)
- `c,golang`: Added `cancelJob` function. [#138](https://github.com/zowe/zowe-native-proto/pull/138)
- `c,golang`: Added `holdJob` and `releaseJob` functions. [#182](https://github.com/zowe/zowe-native-proto/pull/182)
- `c`: Fixed issue where data set search patterns did not return the same results as z/OSMF. [#74](https://github.com/zowe/zowe-native-proto/issues/74)
- `c`: Added check for maximum data set pattern length before making a list request. Now, requests with patterns longer than 44 characters are rejected. [#185](https://github.com/zowe/zowe-native-proto/pull/185)
- `c,golang`: Fixed issue where submit JCL handler did not convert input data from UTF-8 and did not support an `--encoding` option. [#198](https://github.com/zowe/zowe-native-proto/pull/198)
- `c`: Fixed issue where submit JCL handler did not support raw bytes from stdin when the binary is directly invoked through a shell. [#198](https://github.com/zowe/zowe-native-proto/pull/198)
- `c,golang`: Added `submitUss` function. [#184](https://github.com/zowe/zowe-native-proto/pull/184)
- `golang`: Fixed issue where listing a non-existent data set pattern resulted in a panic and abrupt termination of `zowed`. [#200](https://github.com/zowe/zowe-native-proto/issues/200)
<<<<<<< HEAD
- `c`: Added conflict detection for USS and Data Set write operations through use of the `--etag` option. [#144](https://github.com/zowe/zowe-native-proto/issues/144)
- `golang`: Added `Etag` property to request and response types for both USS and Data Set write operations. [#144](https://github.com/zowe/zowe-native-proto/issues/144)
=======
- `golang`: Fixed issue where a newline was present in the job ID when returning a response for the "submitJcl" command.
>>>>>>> af0ada2d

## [Unreleased]

- Initial release<|MERGE_RESOLUTION|>--- conflicted
+++ resolved
@@ -29,12 +29,9 @@
 - `c`: Fixed issue where submit JCL handler did not support raw bytes from stdin when the binary is directly invoked through a shell. [#198](https://github.com/zowe/zowe-native-proto/pull/198)
 - `c,golang`: Added `submitUss` function. [#184](https://github.com/zowe/zowe-native-proto/pull/184)
 - `golang`: Fixed issue where listing a non-existent data set pattern resulted in a panic and abrupt termination of `zowed`. [#200](https://github.com/zowe/zowe-native-proto/issues/200)
-<<<<<<< HEAD
+- `golang`: Fixed issue where a newline was present in the job ID when returning a response for the "submitJcl" command. [#211](https://github.com/zowe/zowe-native-proto/pull/211)
 - `c`: Added conflict detection for USS and Data Set write operations through use of the `--etag` option. [#144](https://github.com/zowe/zowe-native-proto/issues/144)
 - `golang`: Added `Etag` property to request and response types for both USS and Data Set write operations. [#144](https://github.com/zowe/zowe-native-proto/issues/144)
-=======
-- `golang`: Fixed issue where a newline was present in the job ID when returning a response for the "submitJcl" command.
->>>>>>> af0ada2d
 
 ## [Unreleased]
 

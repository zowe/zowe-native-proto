--- conflicted
+++ resolved
@@ -4,15 +4,14 @@
 
 Check [Keep a Changelog](http://keepachangelog.com/) for recommendations on how to structure this file.
 
+## Recent Changes
+
+- `c`: Fixed issue where uploading changes to a PDS member removed its ISPF stats. [#556](https://github.com/zowe/zowe-native-proto/issues/556)
+
 ## `0.1.10`
 
-<<<<<<< HEAD
-- `c`: Added `zowex tool list-parmlib` command to list parmlib concatenation data sets. [#572](https://github.com/zowe/zowe-native-proto/pull/572)
-- `c`: Fixed issue where uploading changes to a PDS member removed its ISPF stats. [#556](https://github.com/zowe/zowe-native-proto/issues/556)
-=======
 - `c`: Added `zowex tool list-parmlib` command to list parmlib concatenation data sets.
 - Added plug-in support to the `zowex` backend. Plug-ins can contribute commands that users invoke through `zowex`. For more information on how to create and register a plug-in with `zowex`, please refer to the `plugins.md` file in the `doc/` root-level folder. [#148](https://github.com/zowe/zowe-native-proto/issues/148)
->>>>>>> 1a5a1d8d
 
 ## `0.1.9`
 

# Change Log

All notable changes to the native code for "zowe-native-proto" are documented in this file.

Check [Keep a Changelog](http://keepachangelog.com/) for recommendations on how to structure this file.

## Recent Changes

- `c`: Fixed issue where canceled jobs displayed as "CC nnnn" instead of the string "CANCELED". [#169](https://github.com/zowe/zowe-native-proto/issues/169)
<<<<<<< HEAD
- `c`: Fixed issue where input job SYSOUT files could not be listed or displayed". [#196](https://github.com/zowe/zowe-native-proto/issues/196)
=======
- `native`: Fixed issue where `zowed` failed to process RPC requests larger than 64 KB. [#364](https://github.com/zowe/zowe-native-proto/pull/364)
>>>>>>> d8e8ab93

## `0.1.2`

- `golang`: `zowed` now prints a ready message once it can accept input over stdin. [#221](https://github.com/zowe/zowe-native-proto/pull/221)
- `golang`: Reduced startup time for `zowed` by initializing workers in the background. [#237](https://github.com/zowe/zowe-native-proto/pull/237)
- `golang`: Added verbose option to enable debug logging. [#237](https://github.com/zowe/zowe-native-proto/pull/237)
- `golang`: Added SHA256 checksums to the ready message to allow checks for outdated server. [#236](https://github.com/zowe/zowe-native-proto/pull/236)
- `c,golang`: Added support for streaming USS file contents for read and write operations (`zusf_read_from_uss_file_streamed`, `zusf_write_to_uss_file_streamed`). [#311](https://github.com/zowe/zowe-native-proto/pull/311)
- `c,golang`: Added support for streaming data set contents for read and write operations (`zds_read_from_dsn_streamed`, `zds_write_to_dsn_streamed`). [#326](https://github.com/zowe/zowe-native-proto/pull/326)
- `c`: Added support for `recfm` (record format) attribute when listing data sets.
- `c`: Fixed issue where data sets were not opened with the right `recfm` for reading/writing.

## `0.1.1`

- `c`: Fixed issue where running the `zowex uss write` or `zowex ds write` commands without the `--etag-only` parameter resulted in a S0C4 and abrupt termination. [#216](https://github.com/zowe/zowe-native-proto/pull/216)
- `c`: Fixed issue where running the `zowex uss write` or `zowex ds write` commands without the `--encoding` parameter resulted in a no-op. [#216](https://github.com/zowe/zowe-native-proto/pull/216)
- `golang`: Fixed issue where a jobs list request returns unexpected results whenever a search query does not match any jobs. [#217](https://github.com/zowe/zowe-native-proto/pull/217)
- `c`: Fixed issue where e-tag calculation did not match when a data set was saved with the `--encoding` parameter provided. [#219](https://github.com/zowe/zowe-native-proto/pull/219)

## `0.1.0`

- `c`: Enable `langlvl(extended0x)` for C++ code to support C++0x features (`auto`, `nullptr`, etc.) [#35](https://github.com/zowe/zowe-native-proto/pull/35)
- `c`: Replace all applicable `NULL` references with `nullptr` in C++ code. [#36](https://github.com/zowe/zowe-native-proto/pull/36)
- `c,golang`: Add support for writing data sets and USS files with the given encoding. [#37](https://github.com/zowe/zowe-native-proto/pull/37)
- `golang`: Added `restoreDataset` function in the middleware. [#38](https://github.com/zowe/zowe-native-proto/pull/38)
- `golang`: Added `procstep` and `dsname` to the list of fields when getting spool files
- `golang`: Added `tygo` to generate types based on the Go types for the TypeScript SDK. [#71](https://github.com/zowe/zowe-native-proto/pull/71)
- `c,golang`: Added `watch:native` npm script to detect and upload changes to files during development. [#100](https://github.com/zowe/zowe-native-proto/pull/100)
- `c,golang`: Added `chmod`, `chown`, `chtag` and `delete` functionality for USS files & folders. [#143](https://github.com/zowe/zowe-native-proto/pull/143)
- `c,golang`: Added support for recursive `chmod` functionality for USS folders. [#143](https://github.com/zowe/zowe-native-proto/pull/143)
- `c,golang`: Added capability to submit JCL from stdin. [#143](https://github.com/zowe/zowe-native-proto/pull/143)
- `c`: Add support for `mkdir -p` behavior when making a new USS directory. [#143](https://github.com/zowe/zowe-native-proto/pull/143)
- `golang`: Refactored error handling in Go layer to forward errors to client as JSON. [#143](https://github.com/zowe/zowe-native-proto/pull/143)
- `c`: Fixed dangling pointers in CLI code & refactored reading resource contents to avoid manual memory allocation. [#167](https://github.com/zowe/zowe-native-proto/pull/167)
- `golang`: Added `createDataset` function in the middleware. [#95](https://github.com/zowe/zowe-native-proto/pull/95)
- `c,golang`: Added `createMember` function. [#95](https://github.com/zowe/zowe-native-proto/pull/95)
- `c,golang`: Added `cancelJob` function. [#138](https://github.com/zowe/zowe-native-proto/pull/138)
- `c,golang`: Added `holdJob` and `releaseJob` functions. [#182](https://github.com/zowe/zowe-native-proto/pull/182)
- `c`: Fixed issue where data set search patterns did not return the same results as z/OSMF. [#74](https://github.com/zowe/zowe-native-proto/issues/74)
- `c`: Added check for maximum data set pattern length before making a list request. Now, requests with patterns longer than 44 characters are rejected. [#185](https://github.com/zowe/zowe-native-proto/pull/185)
- `c,golang`: Fixed issue where submit JCL handler did not convert input data from UTF-8 and did not support an `--encoding` option. [#198](https://github.com/zowe/zowe-native-proto/pull/198)
- `c`: Fixed issue where submit JCL handler did not support raw bytes from stdin when the binary is directly invoked through a shell. [#198](https://github.com/zowe/zowe-native-proto/pull/198)
- `c,golang`: Added `submitUss` function. [#184](https://github.com/zowe/zowe-native-proto/pull/184)
- `golang`: Fixed issue where listing a non-existent data set pattern resulted in a panic and abrupt termination of `zowed`. [#200](https://github.com/zowe/zowe-native-proto/issues/200)
- `golang`: Fixed issue where a newline was present in the job ID when returning a response for the "submitJcl" command. [#211](https://github.com/zowe/zowe-native-proto/pull/211)
- `c`: Added conflict detection for USS and Data Set write operations through use of the `--etag` option. [#144](https://github.com/zowe/zowe-native-proto/issues/144)
- `golang`: Added `Etag` property to request and response types for both USS and Data Set write operations. [#144](https://github.com/zowe/zowe-native-proto/issues/144)

## [Unreleased]

- Initial release<|MERGE_RESOLUTION|>--- conflicted
+++ resolved
@@ -7,11 +7,9 @@
 ## Recent Changes
 
 - `c`: Fixed issue where canceled jobs displayed as "CC nnnn" instead of the string "CANCELED". [#169](https://github.com/zowe/zowe-native-proto/issues/169)
-<<<<<<< HEAD
 - `c`: Fixed issue where input job SYSOUT files could not be listed or displayed". [#196](https://github.com/zowe/zowe-native-proto/issues/196)
-=======
 - `native`: Fixed issue where `zowed` failed to process RPC requests larger than 64 KB. [#364](https://github.com/zowe/zowe-native-proto/pull/364)
->>>>>>> d8e8ab93
+
 
 ## `0.1.2`
 

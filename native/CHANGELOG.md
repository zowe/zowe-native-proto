--- conflicted
+++ resolved
@@ -11,11 +11,8 @@
 - `c,golang`: Add support for writing data sets and USS files with the given encoding. [#37](https://github.com/zowe/zowe-native-proto/pull/37)
 - `golang`: Added `restoreDataset` function in the middleware. [#38](https://github.com/zowe/zowe-native-proto/pull/38)
 - `golang`: Added `procstep` and `dsname` to the list of fields when getting spool files
-<<<<<<< HEAD
+- `golang`: Added `tygo` to generate types based on the Go types for the TypeScript SDK. [#71](https://github.com/zowe/zowe-native-proto/pull/71)
 - `c,golang`: Added `watch:native` npm script to detect and upload changes to files during development. [#100](https://github.com/zowe/zowe-native-proto/pull/100)
-=======
-- `golang`: Added `tygo` to generate types based on the Go types for the TypeScript SDK. [#71](https://github.com/zowe/zowe-native-proto/pull/71)
->>>>>>> 280eca88
 
 ## [Unreleased]
 

--- conflicted
+++ resolved
@@ -6,11 +6,8 @@
 
 ## Recent Changes
 
-<<<<<<< HEAD
 - `c`: Fixed issue where `zowex uss chown` (and `zusf_chown_uss_file_or_dir`) silently succeeded with exit code `0` when a non-existent user or group was supplied. The command now validates `user:group` input and returns a non-zero exit code with a clear error message when invalid. [#565](https://github.com/zowe/zowe-native-proto/pull/565)
-=======
 - `c`: Fixed issue where uploading changes to a PDS member removed its ISPF stats. [#556](https://github.com/zowe/zowe-native-proto/issues/556)
->>>>>>> 13fa4bb2
 
 ## `0.1.10`
 

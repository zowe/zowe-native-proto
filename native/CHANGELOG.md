--- conflicted
+++ resolved
@@ -7,11 +7,8 @@
 ## Recent Changes
 
 - `c`: Fixed issue where the `zowex ds lm` command always returned non-zero exit code for warnings and ignored the `--no-warn` flag. [#498](https://github.com/zowe/zowe-native-proto/issues/498)
-<<<<<<< HEAD
+- `c`: Fixed issue where the `zowex job submit-jcl` command submitted the given JCL contents twice, causing two jobs to be created.
 - `native`: Added support for providing a source encoding option for read and write operations on data sets and USS files.
-=======
-- `c`: Fixed issue where the `zowex job submit-jcl` command submitted the given JCL contents twice, causing two jobs to be created.
->>>>>>> 22c0107e
 
 ## `0.1.8`
 

# Change Log

All notable changes to the native code for "zowe-native-proto" are documented in this file.

Check [Keep a Changelog](http://keepachangelog.com/) for recommendations on how to structure this file.

## Recent Changes

- `c`: Enable `langlvl(extended0x)` for C++ code to support C++0x features (`auto`, `nullptr`, etc.) [#35](https://github.com/zowe/zowe-native-proto/pull/35)
- `c`: Replace all applicable `NULL` references with `nullptr` in C++ code. [#36](https://github.com/zowe/zowe-native-proto/pull/36)
- `c,golang`: Add support for writing data sets and USS files with the given encoding. [#37](https://github.com/zowe/zowe-native-proto/pull/37)
- `golang`: Added `restoreDataset` function in the middleware. [#38](https://github.com/zowe/zowe-native-proto/pull/38)
- `golang`: Added `procstep` and `dsname` to the list of fields when getting spool files
- `golang`: Added `tygo` to generate types based on the Go types for the TypeScript SDK. [#71](https://github.com/zowe/zowe-native-proto/pull/71)
- `c,golang`: Added `watch:native` npm script to detect and upload changes to files during development. [#100](https://github.com/zowe/zowe-native-proto/pull/100)
- `c,golang`: Added `chmod`, `chown`, `chtag` and `delete` functionality for USS files & folders. [#143](https://github.com/zowe/zowe-native-proto/pull/143)
- `c,golang`: Added support for recursive `chmod` functionality for USS folders. [#143](https://github.com/zowe/zowe-native-proto/pull/143)
- `c,golang`: Added capability to submit JCL from stdin. [#143](https://github.com/zowe/zowe-native-proto/pull/143)
- `c`: Add support for `mkdir -p` behavior when making a new USS directory. [#143](https://github.com/zowe/zowe-native-proto/pull/143)
- `golang`: Refactored error handling in Go layer to forward errors to client as JSON. [#143](https://github.com/zowe/zowe-native-proto/pull/143)
- `c`: Fixed dangling pointers in CLI code & refactored reading resource contents to avoid manual memory allocation. [#167](https://github.com/zowe/zowe-native-proto/pull/167)
- `golang`: Added `createDataset` function in the middleware. [#95](https://github.com/zowe/zowe-native-proto/pull/95)
- `c,golang`: Added `createMember` function. [#95](https://github.com/zowe/zowe-native-proto/pull/95)
<<<<<<< HEAD
- `c`: Added conflict detection for USS and Data Set write operations through use of the `--etag` option. [#144](https://github.com/zowe/zowe-native-proto/issues/144)
- `golang`: Added `Etag` property to request and response types for both USS and Data Set write operations. [#144](https://github.com/zowe/zowe-native-proto/issues/144)
=======
- `c,golang`: Added `cancelJob` function. [#138](https://github.com/zowe/zowe-native-proto/pull/138)
- `c,golang`: Added `holdJob` and `releaseJob` functions. [#182](https://github.com/zowe/zowe-native-proto/pull/182)
- `c`: Fixed issue where data set search patterns did not return the same results as z/OSMF. [#74](https://github.com/zowe/zowe-native-proto/issues/74)
- `c`: Added check for maximum data set pattern length before making a list request. Now, requests with patterns longer than 44 characters are rejected. [#185](https://github.com/zowe/zowe-native-proto/pull/185)
>>>>>>> 60c4caf1

## [Unreleased]

- Initial release<|MERGE_RESOLUTION|>--- conflicted
+++ resolved
@@ -21,15 +21,12 @@
 - `c`: Fixed dangling pointers in CLI code & refactored reading resource contents to avoid manual memory allocation. [#167](https://github.com/zowe/zowe-native-proto/pull/167)
 - `golang`: Added `createDataset` function in the middleware. [#95](https://github.com/zowe/zowe-native-proto/pull/95)
 - `c,golang`: Added `createMember` function. [#95](https://github.com/zowe/zowe-native-proto/pull/95)
-<<<<<<< HEAD
-- `c`: Added conflict detection for USS and Data Set write operations through use of the `--etag` option. [#144](https://github.com/zowe/zowe-native-proto/issues/144)
-- `golang`: Added `Etag` property to request and response types for both USS and Data Set write operations. [#144](https://github.com/zowe/zowe-native-proto/issues/144)
-=======
 - `c,golang`: Added `cancelJob` function. [#138](https://github.com/zowe/zowe-native-proto/pull/138)
 - `c,golang`: Added `holdJob` and `releaseJob` functions. [#182](https://github.com/zowe/zowe-native-proto/pull/182)
 - `c`: Fixed issue where data set search patterns did not return the same results as z/OSMF. [#74](https://github.com/zowe/zowe-native-proto/issues/74)
 - `c`: Added check for maximum data set pattern length before making a list request. Now, requests with patterns longer than 44 characters are rejected. [#185](https://github.com/zowe/zowe-native-proto/pull/185)
->>>>>>> 60c4caf1
+- `c`: Added conflict detection for USS and Data Set write operations through use of the `--etag` option. [#144](https://github.com/zowe/zowe-native-proto/issues/144)
+- `golang`: Added `Etag` property to request and response types for both USS and Data Set write operations. [#144](https://github.com/zowe/zowe-native-proto/issues/144)
 
 ## [Unreleased]
 

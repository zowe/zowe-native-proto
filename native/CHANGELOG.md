# Change Log

All notable changes to the native code for "zowe-native-proto" are documented in this file.

Check [Keep a Changelog](http://keepachangelog.com/) for recommendations on how to structure this file.

## Recent Changes

<<<<<<< HEAD
- `golang`: Reduced startup time for `zowed` by initializing workers in the background. [#237](https://github.com/zowe/zowe-native-proto/pull/237)
- `golang`: Added verbose option to enable debug logging. [#237](https://github.com/zowe/zowe-native-proto/pull/237)
=======
- `golang`: `zowed` now prints a ready message once it can accept input over stdin. [#221](https://github.com/zowe/zowe-native-proto/pull/221)
>>>>>>> 3a04b4fb

## `0.1.1`

- `c`: Fixed issue where running the `zowex uss write` or `zowex ds write` commands without the `--etag-only` parameter resulted in a S0C4 and abrupt termination. [#216](https://github.com/zowe/zowe-native-proto/pull/216)
- `c`: Fixed issue where running the `zowex uss write` or `zowex ds write` commands without the `--encoding` parameter resulted in a no-op. [#216](https://github.com/zowe/zowe-native-proto/pull/216)
- `golang`: Fixed issue where a jobs list request returns unexpected results whenever a search query does not match any jobs. [#217](https://github.com/zowe/zowe-native-proto/pull/217)
- `c`: Fixed issue where e-tag calculation did not match when a data set was saved with the `--encoding` parameter provided. [#219](https://github.com/zowe/zowe-native-proto/pull/219)

## `0.1.0`

- `c`: Enable `langlvl(extended0x)` for C++ code to support C++0x features (`auto`, `nullptr`, etc.) [#35](https://github.com/zowe/zowe-native-proto/pull/35)
- `c`: Replace all applicable `NULL` references with `nullptr` in C++ code. [#36](https://github.com/zowe/zowe-native-proto/pull/36)
- `c,golang`: Add support for writing data sets and USS files with the given encoding. [#37](https://github.com/zowe/zowe-native-proto/pull/37)
- `golang`: Added `restoreDataset` function in the middleware. [#38](https://github.com/zowe/zowe-native-proto/pull/38)
- `golang`: Added `procstep` and `dsname` to the list of fields when getting spool files
- `golang`: Added `tygo` to generate types based on the Go types for the TypeScript SDK. [#71](https://github.com/zowe/zowe-native-proto/pull/71)
- `c,golang`: Added `watch:native` npm script to detect and upload changes to files during development. [#100](https://github.com/zowe/zowe-native-proto/pull/100)
- `c,golang`: Added `chmod`, `chown`, `chtag` and `delete` functionality for USS files & folders. [#143](https://github.com/zowe/zowe-native-proto/pull/143)
- `c,golang`: Added support for recursive `chmod` functionality for USS folders. [#143](https://github.com/zowe/zowe-native-proto/pull/143)
- `c,golang`: Added capability to submit JCL from stdin. [#143](https://github.com/zowe/zowe-native-proto/pull/143)
- `c`: Add support for `mkdir -p` behavior when making a new USS directory. [#143](https://github.com/zowe/zowe-native-proto/pull/143)
- `golang`: Refactored error handling in Go layer to forward errors to client as JSON. [#143](https://github.com/zowe/zowe-native-proto/pull/143)
- `c`: Fixed dangling pointers in CLI code & refactored reading resource contents to avoid manual memory allocation. [#167](https://github.com/zowe/zowe-native-proto/pull/167)
- `golang`: Added `createDataset` function in the middleware. [#95](https://github.com/zowe/zowe-native-proto/pull/95)
- `c,golang`: Added `createMember` function. [#95](https://github.com/zowe/zowe-native-proto/pull/95)
- `c,golang`: Added `cancelJob` function. [#138](https://github.com/zowe/zowe-native-proto/pull/138)
- `c,golang`: Added `holdJob` and `releaseJob` functions. [#182](https://github.com/zowe/zowe-native-proto/pull/182)
- `c`: Fixed issue where data set search patterns did not return the same results as z/OSMF. [#74](https://github.com/zowe/zowe-native-proto/issues/74)
- `c`: Added check for maximum data set pattern length before making a list request. Now, requests with patterns longer than 44 characters are rejected. [#185](https://github.com/zowe/zowe-native-proto/pull/185)
- `c,golang`: Fixed issue where submit JCL handler did not convert input data from UTF-8 and did not support an `--encoding` option. [#198](https://github.com/zowe/zowe-native-proto/pull/198)
- `c`: Fixed issue where submit JCL handler did not support raw bytes from stdin when the binary is directly invoked through a shell. [#198](https://github.com/zowe/zowe-native-proto/pull/198)
- `c,golang`: Added `submitUss` function. [#184](https://github.com/zowe/zowe-native-proto/pull/184)
- `golang`: Fixed issue where listing a non-existent data set pattern resulted in a panic and abrupt termination of `zowed`. [#200](https://github.com/zowe/zowe-native-proto/issues/200)
- `golang`: Fixed issue where a newline was present in the job ID when returning a response for the "submitJcl" command. [#211](https://github.com/zowe/zowe-native-proto/pull/211)
- `c`: Added conflict detection for USS and Data Set write operations through use of the `--etag` option. [#144](https://github.com/zowe/zowe-native-proto/issues/144)
- `golang`: Added `Etag` property to request and response types for both USS and Data Set write operations. [#144](https://github.com/zowe/zowe-native-proto/issues/144)

## [Unreleased]

- Initial release<|MERGE_RESOLUTION|>--- conflicted
+++ resolved
@@ -6,12 +6,9 @@
 
 ## Recent Changes
 
-<<<<<<< HEAD
+- `golang`: `zowed` now prints a ready message once it can accept input over stdin. [#221](https://github.com/zowe/zowe-native-proto/pull/221)
 - `golang`: Reduced startup time for `zowed` by initializing workers in the background. [#237](https://github.com/zowe/zowe-native-proto/pull/237)
 - `golang`: Added verbose option to enable debug logging. [#237](https://github.com/zowe/zowe-native-proto/pull/237)
-=======
-- `golang`: `zowed` now prints a ready message once it can accept input over stdin. [#221](https://github.com/zowe/zowe-native-proto/pull/221)
->>>>>>> 3a04b4fb
 
 ## `0.1.1`
 

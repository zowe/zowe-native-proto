# Change Log

All notable changes to the native code for "zowe-native-proto" are documented in this file.

Check [Keep a Changelog](http://keepachangelog.com/) for recommendations on how to structure this file.

## Recent Changes

<<<<<<< HEAD
- `c`: Fix PSW alignment issue. [#559](https://github.com/zowe/zowe-native-proto/issues/559)
=======
- `c`: Fixed issue where `zowex uss chown` (and `zusf_chown_uss_file_or_dir`) silently succeeded with exit code `0` when a non-existent user or group was supplied. The command now validates `user:group` input and returns a non-zero exit code with a clear error message when invalid. [#565](https://github.com/zowe/zowe-native-proto/pull/565)
>>>>>>> 5971ed4c
- `c`: Fixed issue where uploading changes to a data set did not always flush to disk. [#643](https://github.com/zowe/zowe-native-proto/issues/643)
- `c`: Updated commands that read data from stdin to read literal text rather than parsing hex string. [#645](https://github.com/zowe/zowe-native-proto/pull/645)
- `c`: Reverted previous fix to preserve ISPF stats on PDS members since it could cause uploading changes to fail. [#669](https://github.com/zowe/zowe-native-proto/pull/669)
- `zowed`: Fixed issue where enabling verbose logging would cause a deadlock during initialization. [#652](https://github.com/zowe/zowe-native-proto/issues/652)
- `zowed`: Implemented support for automatic worker recovery. If a worker crashes or throws an exception, it is replaced with a new worker. If the maximum number of replacement attempts have been exceeded, the worker is disabled to prevent thrashing the CPU with replacement requests. [#410](https://github.com/zowe/zowe-native-proto/issues/410)
- `zowed`: Optimized the `get_ready_worker` function to avoid worst-case linear search for the next available worker. [#651](https://github.com/zowe/zowe-native-proto/pull/651)
- `zowed`: Replaced the options logic with the parser library to avoid code duplication and establish consistency with backend. [#655](https://github.com/zowe/zowe-native-proto/issues/655)
- `zowed`: Implemented support for server-side request timeouts. If the request timeout is exceeded for a single worker, the hanging worker is replaced and the ongoing request is discarded. [#416](https://github.com/zowe/zowe-native-proto/issues/416)
- `c`: De-duplicated makefile contents through `.INCLUDE` keyword and separate toolchain file. [#651](https://github.com/zowe/zowe-native-proto/pull/651)
- `zowed`: Fixed issue where opening a file larger than 10 MB could fail with "Invalid JSON" error. [#656](https://github.com/zowe/zowe-native-proto/issues/656)

## `0.2.0`

- `c`: Fixed issue where uploading changes to a PDS member removed its ISPF stats. [#556](https://github.com/zowe/zowe-native-proto/issues/556)
- `c`: Streamlined argument checks and access within command handlers. Handlers can now use `get`, `get_if` and `find` to search for arguments and retrieve their values, regardless of whether the argument is a keyword or positional argument. [#574](https://github.com/zowe/zowe-native-proto/pull/574)
- `c`: Command handlers can now be called directly by providing an `InvocationContext`. The context provides helper functions for error, input, and output stream redirection. Handlers can use this context to print output and errors, as well as setting content length. [#574](https://github.com/zowe/zowe-native-proto/pull/574)
- `c`: Organized command handlers into separate source files and namespaces in the `commands` folder. Reduced size of main entrypoint function by moving command registration to a `register_commands` function contained in each namespace. [#409](https://github.com/zowe/zowe-native-proto/issues/409)
- `native`: Added a `--depth` option to the `zowex uss list` command for listing USS directories recursively. [#575](https://github.com/zowe/zowe-native-proto/pull/575)
- `native`: Added `zowex job list-proclib` to list proclib concatenation.
- `c`: Fixed issue where a directory handle was leaked when running `chmod`, `chown`, `chtag` or `delete` USS commands. [#577](https://github.com/zowe/zowe-native-proto/issues/577)
- `c`: Fixed issue where a file handle was leaked if the `fldata` function call failed when listing data set members. [#577](https://github.com/zowe/zowe-native-proto/issues/577)
- `c`: Fixed issue where a file handle was leaked if the `fldata` function call failed in the `handle_data_set_compress` command handler. [#577](https://github.com/zowe/zowe-native-proto/issues/577)
- `c`: Fixed issue in the `zut_substitute_symbol` function where passing patterns with a length greater than the input buffer would cause a buffer overflow. [#577](https://github.com/zowe/zowe-native-proto/issues/577)
- `c`: Fixed undefined behavior in the `zut_bpxwdyn` function by verifying that the allocated 31-bit region is valid before writing to it. [#577](https://github.com/zowe/zowe-native-proto/issues/577)
- `c`: The CLI parser now prints unexpected, trailing positional arguments when handling command input. [#594](https://github.com/zowe/zowe-native-proto/issues/594)
- Rewrote the middleware (`zowed`) in C++. This removes our dependency on Golang, improves performance, and allows parallel requests to be handled in a single address space. [#595](https://github.com/zowe/zowe-native-proto/pull/595)
- `c`: Fixed issue where automatic codepage conversion with `_BPXK_AUTOCVT` was not disabled for all USS read and write operations, which could interfere with the `--encoding` option. [#620](https://github.com/zowe/zowe-native-proto/pull/620)

## `0.1.10`

- `c`: Added `zowex tool list-parmlib` command to list parmlib concatenation data sets.
- Added plug-in support to the `zowex` backend. Plug-ins can contribute commands that users invoke through `zowex`. For more information on how to create and register a plug-in with `zowex`, please refer to the `plugins.md` file in the `doc/` root-level folder. [#148](https://github.com/zowe/zowe-native-proto/issues/148)

## `0.1.9`

- `golang`: Fixed an issue where an empty response on the `HandleReadFileRequest` function would result in a panic. [#550](https://github.com/zowe/zowe-native-proto/pull/550)
- `c`: Fixed issue where the `zowex ds lm` command always returned non-zero exit code for warnings and ignored the `--no-warn` flag. [#498](https://github.com/zowe/zowe-native-proto/issues/498)
- `c`: Fixed issue where the `zowex job submit-jcl` command submitted the given JCL contents twice, causing two jobs to be created. [#508](https://github.com/zowe/zowe-native-proto/issues/508)
- `c`: Implemented a logger for Metal C and C++ source code for diagnostics, debug information, and printing dumps. When enabled, log messages are written to a log file named `zowex.log` in a new `logs` folder, relative to the location of the `zowex` binary. [#107](https://github.com/zowe/zowe-native-proto/issues/107)
- `golang`: Moved location of log file inside "logs" directory to be consistent with `zowex`. [#514](https://github.com/zowe/zowe-native-proto/pull/514)
- `c`: Fixed issue where the `zowex ds write` command automatically created a data set when it did not exist. [#292](https://github.com/zowe/zowe-native-proto/issues/292)
- `native`: Fixed issue where the `zowex ds ls` command could hang when listing data sets that the system cannot open. [#496](https://github.com/zowe/zowe-native-proto/issues/496)
- `c`: Added `--local-encoding` option for read and write operations on data sets, USS files, and job files to specify the source encoding of content (defaults to UTF-8). [#511](https://github.com/zowe/zowe-native-proto/issues/511)
- `c`: Fixed issue where the `zowex ds create` command did not parse `--alcunit` and integer arguments (e.g., `--primary`). [#414](https://github.com/zowe/zowe-native-proto/issues/414)
- `c`: Fixed issue where listing data sets fails if the `OBTAIN` service fails while obtaining attributes for a data set in the list of matches. [#529](https://github.com/zowe/zowe-native-proto/issues/529)
- `native`: Added support for `volser` option when reading/writing data sets. [#439](https://github.com/zowe/zowe-native-proto/issues/439)
- `native`: Reduced number of memory allocations in vectors by reserving capacity before adding elements. [#522](https://github.com/zowe/zowe-native-proto/issues/522)
- `c`: Added wrappers for Web Enablement Toolkit to be invoked via Metal C as header only or from LE-C using a 64-bit wrapper.
- `c`: Added the `zstd::optional` class for handling optional values.
- `c`: Added the `zstd::unique_ptr` class and `zstd::make_unique` function for RAII-based automatic memory management.
- `c`: Added the `zstd::expected` class for error handling similar to Rust `Result` type.

## `0.1.8`

- `native`: Added default value for `--recfm` so that when no options are specified the data set will not contain errors. [#493](https://github.com/zowe/zowe-native-proto/issues/493)
- Fixed issue where special characters were detected as invalid characters when provided to `zowex` commands. [#491](https://github.com/zowe/zowe-native-proto/issues/491)
- `native`: Increase default max returned entries in `zowex ds list` from 100 to 5000. This helps with [#487](https://github.com/zowe/zowe-native-proto/issues/487) but does not fix it. In the future, users should be able to specify on the Zowe Clients the max number of entries.

## `0.1.7`

- Updated CLI parser `find_kw_arg_bool` function to take in an optional boolean `check_for_negation` that, when `true`, looks for a negated option value. [#485](https://github.com/zowe/zowe-native-proto/issues/485)
- Fixed issue where listing data set members did not check for the negated option value. Now, the command handler passes the `check_for_negation` option to the `find_kw_arg_bool` function to check the value of the negated, equivalent option. [#485](https://github.com/zowe/zowe-native-proto/issues/485)
- `golang`: Fixed inconsistent type of the `data` property between the `ReadDatasetResponse` and `ReadFileResponse` types. [#488](https://github.com/zowe/zowe-native-proto/pull/488)

## `0.1.6`

- `native`: Fixed regression where data set download operations would fail due to a content length mismatch, due to the content length being printed as hexadecimal rather than decimal. [#482](https://github.com/zowe/zowe-native-proto/issues/482)

## `0.1.5`

- `native`: Added completion code for `POST` so that users of the library code may determine if a timeout has occurred.
- `native`: Added `timeout` for `zowex console issue` to prevent indefinite hang when no messages are returned. [#470](https://github.com/zowe/zowe-native-proto/pull/470)
- `native`: Added `contentLen` property to RPC responses for reading/writing data sets and USS files. [#358](https://github.com/zowe/zowe-native-proto/pull/358)
- `native`: Fixed file tag being prioritized over user-specified codepage when reading/writing USS files. [#467](https://github.com/zowe/zowe-native-proto/pull/467)
- `native`: Fixed issue where `max-entries` argument was incorrectly parsed as a string rather than an integer. [#469](https://github.com/zowe/zowe-native-proto/issues/469)
- `native`: The `zowex` root command now has a command handler to make adding new options easier. [#468](https://github.com/zowe/zowe-native-proto/pull/468)

## `0.1.4`

- `c`: Fixed an issue where the CLI help text showed the `[options]` placeholder in the usage example before the positional arguments, which is not a supported syntax. Now, the usage text shows the `[options]` placeholder after the positional arguments for the given command.
- `c`: Added `zowex version` command to print the latest build information for the `zowex` executable. The version output contains the build date and the package version. [#366](https://github.com/zowe/zowe-native-proto/issues/366)
- `c`: Added `full_status` variable from job output to the CSV output for the `zowex job view-status --rfc` command. [#450](https://github.com/zowe/zowe-native-proto/pull/450)
- `golang`: If the `zowed` process abnormally terminates due to a SIGINT or SIGTERM signal, the worker processes are now gracefully terminated. [#372](https://github.com/zowe/zowe-native-proto/issues/372)
- `c`: Updated `zowex uss list` command to provide same attributes as output from the `ls -l` UNIX command when the `--long` flag is specified. [#346](https://github.com/zowe/zowe-native-proto/issues/346)
- `c`: Updated `zowex uss list` command to match format of the `ls -l` UNIX command. [#383](https://github.com/zowe/zowe-native-proto/issues/383)
- `c`: Added `response-format-csv` option to the `zowex uss list` command to print the file attributes in CSV format. [#346](https://github.com/zowe/zowe-native-proto/issues/346)
- `golang`: Added additional data points to the USS item response for the `HandleListFilesRequest` command handler. [#346](https://github.com/zowe/zowe-native-proto/issues/346)

## `0.1.3`

- `c`: Fixed S0C4 where supervisor state, key 4 caller invokes `zcn_put` while running in SUPERVISOR state. [#392](https://github.com/zowe/zowe-native-proto/issues/392)
- `c`: Fixed S0C4 where supervisor state, key 4 caller invokes `zcn` APIs and several miscellaneous issues. [#389](https://github.com/zowe/zowe-native-proto/issues/389)
- `c`: Fixed issue where canceled jobs displayed as "CC nnnn" instead of the string "CANCELED". [#169](https://github.com/zowe/zowe-native-proto/issues/169)
- `c`: Fixed issue where input job SYSOUT files could not be listed or displayed". [#196](https://github.com/zowe/zowe-native-proto/issues/196)
- `native`: Fixed issue where `zowed` failed to process RPC requests larger than 64 KB. [#364](https://github.com/zowe/zowe-native-proto/pull/364)
- `golang`: `zowed` now returns the UNIX permissions for each item's `mode` property in a USS list response. [#341](https://github.com/zowe/zowe-native-proto/pull/341)
- `c`: Added `--long` option to the `zowex uss list` command to return the long format for list output, containing additional file metadata. [#341](https://github.com/zowe/zowe-native-proto/pull/341)
- `c`: Added `--all` option to the `zowex uss list` command to show hidden files when listing a UNIX directory. [#341](https://github.com/zowe/zowe-native-proto/pull/341)
- `c`: Added `ListOptions` parameter to the `zusf_list_uss_file_path` function to support listing the long format and hidden files. [#341](https://github.com/zowe/zowe-native-proto/pull/341)
- `c`: Fixed issue where the record format (`recfm` attribute) was listed as unknown for a Partitioned Data Set (PDS) with no members. Now, the record format for all data sets is retrieved through the Volume Table of Contents. [#351](https://github.com/zowe/zowe-native-proto/pull/351)
- `c`: Added CLI parser and lexer library for use in `zowex`. For an example of how to use the new CLI parser library, refer to the sample CLI code in `examples/native-cli/testcli.cpp`.
- `c`: Fixed an issue where the zowex `ds list` command always printed data set attributes when passing the argument `--response-format-csv`, even if the attributes argument was `false`.
- `c`: Fixed an issue where the `zusf_chmod_uss_file_or_dir` function did not handle invalid input before passing the mode to the `chmod` C standard library function. [#399](https://github.com/zowe/zowe-native-proto/pull/399)
- `c`: Refactored the Base64 encoder and decoder to remove external dependency. [#385](https://github.com/zowe/zowe-native-proto/issues/385)

## `0.1.2`

- `golang`: `zowed` now prints a ready message once it can accept input over stdin. [#221](https://github.com/zowe/zowe-native-proto/pull/221)
- `golang`: Reduced startup time for `zowed` by initializing workers in the background. [#237](https://github.com/zowe/zowe-native-proto/pull/237)
- `golang`: Added verbose option to enable debug logging. [#237](https://github.com/zowe/zowe-native-proto/pull/237)
- `golang`: Added SHA256 checksums to the ready message to allow checks for outdated server. [#236](https://github.com/zowe/zowe-native-proto/pull/236)
- `c,golang`: Added support for streaming USS file contents for read and write operations (`zusf_read_from_uss_file_streamed`, `zusf_write_to_uss_file_streamed`). [#311](https://github.com/zowe/zowe-native-proto/pull/311)
- `c,golang`: Added support for streaming data set contents for read and write operations (`zds_read_from_dsn_streamed`, `zds_write_to_dsn_streamed`). [#326](https://github.com/zowe/zowe-native-proto/pull/326)
- `c`: Added support for `recfm` (record format) attribute when listing data sets.
- `c`: Fixed issue where data sets were not opened with the right `recfm` for reading/writing.

## `0.1.1`

- `c`: Fixed issue where running the `zowex uss write` or `zowex ds write` commands without the `--etag-only` parameter resulted in a S0C4 and abrupt termination. [#216](https://github.com/zowe/zowe-native-proto/pull/216)
- `c`: Fixed issue where running the `zowex uss write` or `zowex ds write` commands without the `--encoding` parameter resulted in a no-op. [#216](https://github.com/zowe/zowe-native-proto/pull/216)
- `golang`: Fixed issue where a jobs list request returns unexpected results whenever a search query does not match any jobs. [#217](https://github.com/zowe/zowe-native-proto/pull/217)
- `c`: Fixed issue where e-tag calculation did not match when a data set was saved with the `--encoding` parameter provided. [#219](https://github.com/zowe/zowe-native-proto/pull/219)

## `0.1.0`

- `c`: Enable `langlvl(extended0x)` for C++ code to support C++0x features (`auto`, `nullptr`, etc.) [#35](https://github.com/zowe/zowe-native-proto/pull/35)
- `c`: Replace all applicable `NULL` references with `nullptr` in C++ code. [#36](https://github.com/zowe/zowe-native-proto/pull/36)
- `c,golang`: Add support for writing data sets and USS files with the given encoding. [#37](https://github.com/zowe/zowe-native-proto/pull/37)
- `golang`: Added `restoreDataset` function in the middleware. [#38](https://github.com/zowe/zowe-native-proto/pull/38)
- `golang`: Added `procstep` and `dsname` to the list of fields when getting spool files
- `golang`: Added `tygo` to generate types based on the Go types for the TypeScript SDK. [#71](https://github.com/zowe/zowe-native-proto/pull/71)
- `c,golang`: Added `watch:native` npm script to detect and upload changes to files during development. [#100](https://github.com/zowe/zowe-native-proto/pull/100)
- `c,golang`: Added `chmod`, `chown`, `chtag` and `delete` functionality for USS files & folders. [#143](https://github.com/zowe/zowe-native-proto/pull/143)
- `c,golang`: Added support for recursive `chmod` functionality for USS folders. [#143](https://github.com/zowe/zowe-native-proto/pull/143)
- `c,golang`: Added capability to submit JCL from stdin. [#143](https://github.com/zowe/zowe-native-proto/pull/143)
- `c`: Add support for `mkdir -p` behavior when making a new USS directory. [#143](https://github.com/zowe/zowe-native-proto/pull/143)
- `golang`: Refactored error handling in Go layer to forward errors to client as JSON. [#143](https://github.com/zowe/zowe-native-proto/pull/143)
- `c`: Fixed dangling pointers in CLI code & refactored reading resource contents to avoid manual memory allocation. [#167](https://github.com/zowe/zowe-native-proto/pull/167)
- `golang`: Added `createDataset` function in the middleware. [#95](https://github.com/zowe/zowe-native-proto/pull/95)
- `c,golang`: Added `createMember` function. [#95](https://github.com/zowe/zowe-native-proto/pull/95)
- `c,golang`: Added `cancelJob` function. [#138](https://github.com/zowe/zowe-native-proto/pull/138)
- `c,golang`: Added `holdJob` and `releaseJob` functions. [#182](https://github.com/zowe/zowe-native-proto/pull/182)
- `c`: Fixed issue where data set search patterns did not return the same results as z/OSMF. [#74](https://github.com/zowe/zowe-native-proto/issues/74)
- `c`: Added check for maximum data set pattern length before making a list request. Now, requests with patterns longer than 44 characters are rejected. [#185](https://github.com/zowe/zowe-native-proto/pull/185)
- `c,golang`: Fixed issue where submit JCL handler did not convert input data from UTF-8 and did not support an `--encoding` option. [#198](https://github.com/zowe/zowe-native-proto/pull/198)
- `c`: Fixed issue where submit JCL handler did not support raw bytes from stdin when the binary is directly invoked through a shell. [#198](https://github.com/zowe/zowe-native-proto/pull/198)
- `c,golang`: Added `submitUss` function. [#184](https://github.com/zowe/zowe-native-proto/pull/184)
- `golang`: Fixed issue where listing a non-existent data set pattern resulted in a panic and abrupt termination of `zowed`. [#200](https://github.com/zowe/zowe-native-proto/issues/200)
- `golang`: Fixed issue where a newline was present in the job ID when returning a response for the "submitJcl" command. [#211](https://github.com/zowe/zowe-native-proto/pull/211)
- `c`: Added conflict detection for USS and Data Set write operations through use of the `--etag` option. [#144](https://github.com/zowe/zowe-native-proto/issues/144)
- `golang`: Added `Etag` property to request and response types for both USS and Data Set write operations. [#144](https://github.com/zowe/zowe-native-proto/issues/144)

## [Unreleased]

- Initial release<|MERGE_RESOLUTION|>--- conflicted
+++ resolved
@@ -6,11 +6,7 @@
 
 ## Recent Changes
 
-<<<<<<< HEAD
-- `c`: Fix PSW alignment issue. [#559](https://github.com/zowe/zowe-native-proto/issues/559)
-=======
 - `c`: Fixed issue where `zowex uss chown` (and `zusf_chown_uss_file_or_dir`) silently succeeded with exit code `0` when a non-existent user or group was supplied. The command now validates `user:group` input and returns a non-zero exit code with a clear error message when invalid. [#565](https://github.com/zowe/zowe-native-proto/pull/565)
->>>>>>> 5971ed4c
 - `c`: Fixed issue where uploading changes to a data set did not always flush to disk. [#643](https://github.com/zowe/zowe-native-proto/issues/643)
 - `c`: Updated commands that read data from stdin to read literal text rather than parsing hex string. [#645](https://github.com/zowe/zowe-native-proto/pull/645)
 - `c`: Reverted previous fix to preserve ISPF stats on PDS members since it could cause uploading changes to fail. [#669](https://github.com/zowe/zowe-native-proto/pull/669)
@@ -21,6 +17,7 @@
 - `zowed`: Implemented support for server-side request timeouts. If the request timeout is exceeded for a single worker, the hanging worker is replaced and the ongoing request is discarded. [#416](https://github.com/zowe/zowe-native-proto/issues/416)
 - `c`: De-duplicated makefile contents through `.INCLUDE` keyword and separate toolchain file. [#651](https://github.com/zowe/zowe-native-proto/pull/651)
 - `zowed`: Fixed issue where opening a file larger than 10 MB could fail with "Invalid JSON" error. [#656](https://github.com/zowe/zowe-native-proto/issues/656)
+- `c`: Fix PSW alignment issue. [#559](https://github.com/zowe/zowe-native-proto/issues/559)
 
 ## `0.2.0`
 

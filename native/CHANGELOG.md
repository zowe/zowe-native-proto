--- conflicted
+++ resolved
@@ -18,12 +18,9 @@
 - `c`: Fixed issue where listing data sets fails if the `OBTAIN` service fails while obtaining attributes for a data set in the list of matches. [#529](https://github.com/zowe/zowe-native-proto/issues/529)
 - `native`: Added support for `volser` option when reading/writing data sets. [#439](https://github.com/zowe/zowe-native-proto/issues/439)
 - `native`: Reduced number of memory allocations in vectors by reserving capacity before adding elements. [#522](https://github.com/zowe/zowe-native-proto/issues/522)
-<<<<<<< HEAD
+- `c`: Added wrappers for Web Enablement Toolkit to be invoked via Metal C as header only or from LE-C using a 64-bit wrapper.
 - `c`: Added the `zstd::optional` class for handling optional values.
 - `c`: Added the `zstd::unique_ptr` class and `zstd::make_unique` function for RAII-based automatic memory management.
-=======
-- `c`: Added wrappers for Web Enablement Toolkit to be invoked via Metal C as header only or from LE-C using a 64-bit wrapper.
->>>>>>> 41990086
 
 ## `0.1.8`
 

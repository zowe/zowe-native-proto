# Change Log

All notable changes to the native code for "zowe-native-proto" are documented in this file.

Check [Keep a Changelog](http://keepachangelog.com/) for recommendations on how to structure this file.

## Recent Changes

- `c`: Fixed S0C4 where supervisor state, key 4 caller invokes `zcn_put` while running in SUPERVISOR state. [#392](https://github.com/zowe/zowe-native-proto/issues/392)
- `c`: Fixed S0C4 where supervisor state, key 4 caller invokes `zcn` APIs and several miscellaneous issues. [#389](https://github.com/zowe/zowe-native-proto/issues/389)
- `c`: Fixed issue where canceled jobs displayed as "CC nnnn" instead of the string "CANCELED". [#169](https://github.com/zowe/zowe-native-proto/issues/169)
<<<<<<< HEAD
- `native`: Fixed issue where `zowed` failed to process RPC requests larger than 64 KB. [#364](https://github.com/zowe/zowe-native-proto/pull/364)
=======
- `c`: Fixed issue where input job SYSOUT files could not be listed or displayed". [#196](https://github.com/zowe/zowe-native-proto/issues/196)
- `native`: Fixed issue where `zowed` failed to process RPC requests larger than 64 KB. [#364](https://github.com/zowe/zowe-native-proto/pull/364)
- `golang`: `zowed` now returns the UNIX permissions for each item's `mode` property in a USS list response. [#341](https://github.com/zowe/zowe-native-proto/pull/341)
- `c`: Added `--long` option to the `zowex uss list` command to return the long format for list output, containing additional file metadata. [#341](https://github.com/zowe/zowe-native-proto/pull/341)
- `c`: Added `--all` option to the `zowex uss list` command to show hidden files when listing a UNIX directory. [#341](https://github.com/zowe/zowe-native-proto/pull/341)
- `c`: Added `ListOptions` parameter to the `zusf_list_uss_file_path` function to support listing the long format and hidden files. [#341](https://github.com/zowe/zowe-native-proto/pull/341)
- `c`: Fixed issue where the record format (`recfm` attribute) was listed as unknown for a Partitioned Data Set (PDS) with no members. Now, the record format for all data sets is retrieved through the Volume Table of Contents. [#351](https://github.com/zowe/zowe-native-proto/pull/351)
- `c`: Added CLI parser and lexer library for use in `zowex`. For an example of how to use the new CLI parser library, refer to the sample CLI code in `examples/native-cli/testcli.cpp`.
- `c`: Fixed an issue where the zowex `ds list` command always printed data set attributes when passing the argument `--response-format-csv`, even if the attributes argument was `false`.
- `c`: Fixed an issue where the `zusf_chmod_uss_file_or_dir` function did not handle invalid input before passing the mode to the `chmod` C standard library function. [#399](https://github.com/zowe/zowe-native-proto/pull/399)
>>>>>>> 36868429

## `0.1.2`

- `golang`: `zowed` now prints a ready message once it can accept input over stdin. [#221](https://github.com/zowe/zowe-native-proto/pull/221)
- `golang`: Reduced startup time for `zowed` by initializing workers in the background. [#237](https://github.com/zowe/zowe-native-proto/pull/237)
- `golang`: Added verbose option to enable debug logging. [#237](https://github.com/zowe/zowe-native-proto/pull/237)
- `golang`: Added SHA256 checksums to the ready message to allow checks for outdated server. [#236](https://github.com/zowe/zowe-native-proto/pull/236)
- `c,golang`: Added support for streaming USS file contents for read and write operations (`zusf_read_from_uss_file_streamed`, `zusf_write_to_uss_file_streamed`). [#311](https://github.com/zowe/zowe-native-proto/pull/311)
- `c,golang`: Added support for streaming data set contents for read and write operations (`zds_read_from_dsn_streamed`, `zds_write_to_dsn_streamed`). [#326](https://github.com/zowe/zowe-native-proto/pull/326)
- `c`: Added support for `recfm` (record format) attribute when listing data sets.
- `c`: Fixed issue where data sets were not opened with the right `recfm` for reading/writing.

## `0.1.1`

- `c`: Fixed issue where running the `zowex uss write` or `zowex ds write` commands without the `--etag-only` parameter resulted in a S0C4 and abrupt termination. [#216](https://github.com/zowe/zowe-native-proto/pull/216)
- `c`: Fixed issue where running the `zowex uss write` or `zowex ds write` commands without the `--encoding` parameter resulted in a no-op. [#216](https://github.com/zowe/zowe-native-proto/pull/216)
- `golang`: Fixed issue where a jobs list request returns unexpected results whenever a search query does not match any jobs. [#217](https://github.com/zowe/zowe-native-proto/pull/217)
- `c`: Fixed issue where e-tag calculation did not match when a data set was saved with the `--encoding` parameter provided. [#219](https://github.com/zowe/zowe-native-proto/pull/219)

## `0.1.0`

- `c`: Enable `langlvl(extended0x)` for C++ code to support C++0x features (`auto`, `nullptr`, etc.) [#35](https://github.com/zowe/zowe-native-proto/pull/35)
- `c`: Replace all applicable `NULL` references with `nullptr` in C++ code. [#36](https://github.com/zowe/zowe-native-proto/pull/36)
- `c,golang`: Add support for writing data sets and USS files with the given encoding. [#37](https://github.com/zowe/zowe-native-proto/pull/37)
- `golang`: Added `restoreDataset` function in the middleware. [#38](https://github.com/zowe/zowe-native-proto/pull/38)
- `golang`: Added `procstep` and `dsname` to the list of fields when getting spool files
- `golang`: Added `tygo` to generate types based on the Go types for the TypeScript SDK. [#71](https://github.com/zowe/zowe-native-proto/pull/71)
- `c,golang`: Added `watch:native` npm script to detect and upload changes to files during development. [#100](https://github.com/zowe/zowe-native-proto/pull/100)
- `c,golang`: Added `chmod`, `chown`, `chtag` and `delete` functionality for USS files & folders. [#143](https://github.com/zowe/zowe-native-proto/pull/143)
- `c,golang`: Added support for recursive `chmod` functionality for USS folders. [#143](https://github.com/zowe/zowe-native-proto/pull/143)
- `c,golang`: Added capability to submit JCL from stdin. [#143](https://github.com/zowe/zowe-native-proto/pull/143)
- `c`: Add support for `mkdir -p` behavior when making a new USS directory. [#143](https://github.com/zowe/zowe-native-proto/pull/143)
- `golang`: Refactored error handling in Go layer to forward errors to client as JSON. [#143](https://github.com/zowe/zowe-native-proto/pull/143)
- `c`: Fixed dangling pointers in CLI code & refactored reading resource contents to avoid manual memory allocation. [#167](https://github.com/zowe/zowe-native-proto/pull/167)
- `golang`: Added `createDataset` function in the middleware. [#95](https://github.com/zowe/zowe-native-proto/pull/95)
- `c,golang`: Added `createMember` function. [#95](https://github.com/zowe/zowe-native-proto/pull/95)
- `c,golang`: Added `cancelJob` function. [#138](https://github.com/zowe/zowe-native-proto/pull/138)
- `c,golang`: Added `holdJob` and `releaseJob` functions. [#182](https://github.com/zowe/zowe-native-proto/pull/182)
- `c`: Fixed issue where data set search patterns did not return the same results as z/OSMF. [#74](https://github.com/zowe/zowe-native-proto/issues/74)
- `c`: Added check for maximum data set pattern length before making a list request. Now, requests with patterns longer than 44 characters are rejected. [#185](https://github.com/zowe/zowe-native-proto/pull/185)
- `c,golang`: Fixed issue where submit JCL handler did not convert input data from UTF-8 and did not support an `--encoding` option. [#198](https://github.com/zowe/zowe-native-proto/pull/198)
- `c`: Fixed issue where submit JCL handler did not support raw bytes from stdin when the binary is directly invoked through a shell. [#198](https://github.com/zowe/zowe-native-proto/pull/198)
- `c,golang`: Added `submitUss` function. [#184](https://github.com/zowe/zowe-native-proto/pull/184)
- `golang`: Fixed issue where listing a non-existent data set pattern resulted in a panic and abrupt termination of `zowed`. [#200](https://github.com/zowe/zowe-native-proto/issues/200)
- `golang`: Fixed issue where a newline was present in the job ID when returning a response for the "submitJcl" command. [#211](https://github.com/zowe/zowe-native-proto/pull/211)
- `c`: Added conflict detection for USS and Data Set write operations through use of the `--etag` option. [#144](https://github.com/zowe/zowe-native-proto/issues/144)
- `golang`: Added `Etag` property to request and response types for both USS and Data Set write operations. [#144](https://github.com/zowe/zowe-native-proto/issues/144)

## [Unreleased]

- Initial release<|MERGE_RESOLUTION|>--- conflicted
+++ resolved
@@ -9,9 +9,6 @@
 - `c`: Fixed S0C4 where supervisor state, key 4 caller invokes `zcn_put` while running in SUPERVISOR state. [#392](https://github.com/zowe/zowe-native-proto/issues/392)
 - `c`: Fixed S0C4 where supervisor state, key 4 caller invokes `zcn` APIs and several miscellaneous issues. [#389](https://github.com/zowe/zowe-native-proto/issues/389)
 - `c`: Fixed issue where canceled jobs displayed as "CC nnnn" instead of the string "CANCELED". [#169](https://github.com/zowe/zowe-native-proto/issues/169)
-<<<<<<< HEAD
-- `native`: Fixed issue where `zowed` failed to process RPC requests larger than 64 KB. [#364](https://github.com/zowe/zowe-native-proto/pull/364)
-=======
 - `c`: Fixed issue where input job SYSOUT files could not be listed or displayed". [#196](https://github.com/zowe/zowe-native-proto/issues/196)
 - `native`: Fixed issue where `zowed` failed to process RPC requests larger than 64 KB. [#364](https://github.com/zowe/zowe-native-proto/pull/364)
 - `golang`: `zowed` now returns the UNIX permissions for each item's `mode` property in a USS list response. [#341](https://github.com/zowe/zowe-native-proto/pull/341)
@@ -22,7 +19,6 @@
 - `c`: Added CLI parser and lexer library for use in `zowex`. For an example of how to use the new CLI parser library, refer to the sample CLI code in `examples/native-cli/testcli.cpp`.
 - `c`: Fixed an issue where the zowex `ds list` command always printed data set attributes when passing the argument `--response-format-csv`, even if the attributes argument was `false`.
 - `c`: Fixed an issue where the `zusf_chmod_uss_file_or_dir` function did not handle invalid input before passing the mode to the `chmod` C standard library function. [#399](https://github.com/zowe/zowe-native-proto/pull/399)
->>>>>>> 36868429
 
 ## `0.1.2`
 

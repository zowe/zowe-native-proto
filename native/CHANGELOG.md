# Change Log

All notable changes to the native code for "zowe-native-proto" are documented in this file.

Check [Keep a Changelog](http://keepachangelog.com/) for recommendations on how to structure this file.

## Recent Changes

- `c`: Fixed issue where the `zowex ds lm` command always returned non-zero exit code for warnings and ignored the `--no-warn` flag. [#498](https://github.com/zowe/zowe-native-proto/issues/498)
- `c`: Fixed issue where the `zowex job submit-jcl` command submitted the given JCL contents twice, causing two jobs to be created. [#508](https://github.com/zowe/zowe-native-proto/issues/508)
<<<<<<< HEAD
- `c`: Added `--local-encoding` option for read and write operations on data sets, USS files, and job files to specify the source encoding of content (defaults to UTF-8). [#511](https://github.com/zowe/zowe-native-proto/issues/511)
=======
- `c`: Implemented a logger for Metal C and C++ source code for diagnostics, debug information, and printing dumps. When enabled, log messages are written to a log file named `zowex.log` in a new `logs` folder, relative to the location of the `zowex` binary. [#107](https://github.com/zowe/zowe-native-proto/issues/107)
- `golang`: Moved location of log file inside "logs" directory to be consistent with `zowex`. [#514](https://github.com/zowe/zowe-native-proto/pull/514)
- `c`: Fixed issue where the `zowex ds write` command automatically created a data set when it did not exist. [#292](https://github.com/zowe/zowe-native-proto/issues/292)
- `native`: Fixed issue where the `zowex ds ls` command could hang when listing data sets that the system cannot open. [#496](https://github.com/zowe/zowe-native-proto/issues/496)
>>>>>>> 8d24f893

## `0.1.8`

- `native`: Added default value for `--recfm` so that when no options are specified the data set will not contain errors. [#493](https://github.com/zowe/zowe-native-proto/issues/493)
- Fixed issue where special characters were detected as invalid characters when provided to `zowex` commands. [#491](https://github.com/zowe/zowe-native-proto/issues/491)
- `native`: Increase default max returned entries in `zowex ds list` from 100 to 5000. This helps with [#487](https://github.com/zowe/zowe-native-proto/issues/487) but does not fix it. In the future, users should be able to specify on the Zowe Clients the max number of entries.

## `0.1.7`

- Updated CLI parser `find_kw_arg_bool` function to take in an optional boolean `check_for_negation` that, when `true`, looks for a negated option value. [#485](https://github.com/zowe/zowe-native-proto/issues/485)
- Fixed issue where listing data set members did not check for the negated option value. Now, the command handler passes the `check_for_negation` option to the `find_kw_arg_bool` function to check the value of the negated, equivalent option. [#485](https://github.com/zowe/zowe-native-proto/issues/485)
- `golang`: Fixed inconsistent type of the `data` property between the `ReadDatasetResponse` and `ReadFileResponse` types. [#488](https://github.com/zowe/zowe-native-proto/pull/488)

## `0.1.6`

- `native`: Fixed regression where data set download operations would fail due to a content length mismatch, due to the content length being printed as hexadecimal rather than decimal. [#482](https://github.com/zowe/zowe-native-proto/issues/482)

## `0.1.5`

- `native`: Added completion code for `POST` so that users of the library code may determine if a timeout has occurred.
- `native`: Added `timeout` for `zowex console issue` to prevent indefinite hang when no messages are returned. [#470](https://github.com/zowe/zowe-native-proto/pull/470)
- `native`: Added `contentLen` property to RPC responses for reading/writing data sets and USS files. [#358](https://github.com/zowe/zowe-native-proto/pull/358)
- `native`: Fixed file tag being prioritized over user-specified codepage when reading/writing USS files. [#467](https://github.com/zowe/zowe-native-proto/pull/467)
- `native`: Fixed issue where `max-entries` argument was incorrectly parsed as a string rather than an integer. [#469](https://github.com/zowe/zowe-native-proto/issues/469)
- `native`: The `zowex` root command now has a command handler to make adding new options easier. [#468](https://github.com/zowe/zowe-native-proto/pull/468)

## `0.1.4`

- `c`: Fixed an issue where the CLI help text showed the `[options]` placeholder in the usage example before the positional arguments, which is not a supported syntax. Now, the usage text shows the `[options]` placeholder after the positional arguments for the given command.
- `c`: Added `zowex version` command to print the latest build information for the `zowex` executable. The version output contains the build date and the package version. [#366](https://github.com/zowe/zowe-native-proto/issues/366)
- `c`: Added `full_status` variable from job output to the CSV output for the `zowex job view-status --rfc` command. [#450](https://github.com/zowe/zowe-native-proto/pull/450)
- `golang`: If the `zowed` process abnormally terminates due to a SIGINT or SIGTERM signal, the worker processes are now gracefully terminated. [#372](https://github.com/zowe/zowe-native-proto/issues/372)
- `c`: Updated `zowex uss list` command to provide same attributes as output from the `ls -l` UNIX command when the `--long` flag is specified. [#346](https://github.com/zowe/zowe-native-proto/issues/346)
- `c`: Updated `zowex uss list` command to match format of the `ls -l` UNIX command. [#383](https://github.com/zowe/zowe-native-proto/issues/383)
- `c`: Added `response-format-csv` option to the `zowex uss list` command to print the file attributes in CSV format. [#346](https://github.com/zowe/zowe-native-proto/issues/346)
- `golang`: Added additional data points to the USS item response for the `HandleListFilesRequest` command handler. [#346](https://github.com/zowe/zowe-native-proto/issues/346)

## `0.1.3`

- `c`: Fixed S0C4 where supervisor state, key 4 caller invokes `zcn_put` while running in SUPERVISOR state. [#392](https://github.com/zowe/zowe-native-proto/issues/392)
- `c`: Fixed S0C4 where supervisor state, key 4 caller invokes `zcn` APIs and several miscellaneous issues. [#389](https://github.com/zowe/zowe-native-proto/issues/389)
- `c`: Fixed issue where canceled jobs displayed as "CC nnnn" instead of the string "CANCELED". [#169](https://github.com/zowe/zowe-native-proto/issues/169)
- `c`: Fixed issue where input job SYSOUT files could not be listed or displayed". [#196](https://github.com/zowe/zowe-native-proto/issues/196)
- `native`: Fixed issue where `zowed` failed to process RPC requests larger than 64 KB. [#364](https://github.com/zowe/zowe-native-proto/pull/364)
- `golang`: `zowed` now returns the UNIX permissions for each item's `mode` property in a USS list response. [#341](https://github.com/zowe/zowe-native-proto/pull/341)
- `c`: Added `--long` option to the `zowex uss list` command to return the long format for list output, containing additional file metadata. [#341](https://github.com/zowe/zowe-native-proto/pull/341)
- `c`: Added `--all` option to the `zowex uss list` command to show hidden files when listing a UNIX directory. [#341](https://github.com/zowe/zowe-native-proto/pull/341)
- `c`: Added `ListOptions` parameter to the `zusf_list_uss_file_path` function to support listing the long format and hidden files. [#341](https://github.com/zowe/zowe-native-proto/pull/341)
- `c`: Fixed issue where the record format (`recfm` attribute) was listed as unknown for a Partitioned Data Set (PDS) with no members. Now, the record format for all data sets is retrieved through the Volume Table of Contents. [#351](https://github.com/zowe/zowe-native-proto/pull/351)
- `c`: Added CLI parser and lexer library for use in `zowex`. For an example of how to use the new CLI parser library, refer to the sample CLI code in `examples/native-cli/testcli.cpp`.
- `c`: Fixed an issue where the zowex `ds list` command always printed data set attributes when passing the argument `--response-format-csv`, even if the attributes argument was `false`.
- `c`: Fixed an issue where the `zusf_chmod_uss_file_or_dir` function did not handle invalid input before passing the mode to the `chmod` C standard library function. [#399](https://github.com/zowe/zowe-native-proto/pull/399)
- `c`: Refactored the Base64 encoder and decoder to remove external dependency. [#385](https://github.com/zowe/zowe-native-proto/issues/385)

## `0.1.2`

- `golang`: `zowed` now prints a ready message once it can accept input over stdin. [#221](https://github.com/zowe/zowe-native-proto/pull/221)
- `golang`: Reduced startup time for `zowed` by initializing workers in the background. [#237](https://github.com/zowe/zowe-native-proto/pull/237)
- `golang`: Added verbose option to enable debug logging. [#237](https://github.com/zowe/zowe-native-proto/pull/237)
- `golang`: Added SHA256 checksums to the ready message to allow checks for outdated server. [#236](https://github.com/zowe/zowe-native-proto/pull/236)
- `c,golang`: Added support for streaming USS file contents for read and write operations (`zusf_read_from_uss_file_streamed`, `zusf_write_to_uss_file_streamed`). [#311](https://github.com/zowe/zowe-native-proto/pull/311)
- `c,golang`: Added support for streaming data set contents for read and write operations (`zds_read_from_dsn_streamed`, `zds_write_to_dsn_streamed`). [#326](https://github.com/zowe/zowe-native-proto/pull/326)
- `c`: Added support for `recfm` (record format) attribute when listing data sets.
- `c`: Fixed issue where data sets were not opened with the right `recfm` for reading/writing.

## `0.1.1`

- `c`: Fixed issue where running the `zowex uss write` or `zowex ds write` commands without the `--etag-only` parameter resulted in a S0C4 and abrupt termination. [#216](https://github.com/zowe/zowe-native-proto/pull/216)
- `c`: Fixed issue where running the `zowex uss write` or `zowex ds write` commands without the `--encoding` parameter resulted in a no-op. [#216](https://github.com/zowe/zowe-native-proto/pull/216)
- `golang`: Fixed issue where a jobs list request returns unexpected results whenever a search query does not match any jobs. [#217](https://github.com/zowe/zowe-native-proto/pull/217)
- `c`: Fixed issue where e-tag calculation did not match when a data set was saved with the `--encoding` parameter provided. [#219](https://github.com/zowe/zowe-native-proto/pull/219)

## `0.1.0`

- `c`: Enable `langlvl(extended0x)` for C++ code to support C++0x features (`auto`, `nullptr`, etc.) [#35](https://github.com/zowe/zowe-native-proto/pull/35)
- `c`: Replace all applicable `NULL` references with `nullptr` in C++ code. [#36](https://github.com/zowe/zowe-native-proto/pull/36)
- `c,golang`: Add support for writing data sets and USS files with the given encoding. [#37](https://github.com/zowe/zowe-native-proto/pull/37)
- `golang`: Added `restoreDataset` function in the middleware. [#38](https://github.com/zowe/zowe-native-proto/pull/38)
- `golang`: Added `procstep` and `dsname` to the list of fields when getting spool files
- `golang`: Added `tygo` to generate types based on the Go types for the TypeScript SDK. [#71](https://github.com/zowe/zowe-native-proto/pull/71)
- `c,golang`: Added `watch:native` npm script to detect and upload changes to files during development. [#100](https://github.com/zowe/zowe-native-proto/pull/100)
- `c,golang`: Added `chmod`, `chown`, `chtag` and `delete` functionality for USS files & folders. [#143](https://github.com/zowe/zowe-native-proto/pull/143)
- `c,golang`: Added support for recursive `chmod` functionality for USS folders. [#143](https://github.com/zowe/zowe-native-proto/pull/143)
- `c,golang`: Added capability to submit JCL from stdin. [#143](https://github.com/zowe/zowe-native-proto/pull/143)
- `c`: Add support for `mkdir -p` behavior when making a new USS directory. [#143](https://github.com/zowe/zowe-native-proto/pull/143)
- `golang`: Refactored error handling in Go layer to forward errors to client as JSON. [#143](https://github.com/zowe/zowe-native-proto/pull/143)
- `c`: Fixed dangling pointers in CLI code & refactored reading resource contents to avoid manual memory allocation. [#167](https://github.com/zowe/zowe-native-proto/pull/167)
- `golang`: Added `createDataset` function in the middleware. [#95](https://github.com/zowe/zowe-native-proto/pull/95)
- `c,golang`: Added `createMember` function. [#95](https://github.com/zowe/zowe-native-proto/pull/95)
- `c,golang`: Added `cancelJob` function. [#138](https://github.com/zowe/zowe-native-proto/pull/138)
- `c,golang`: Added `holdJob` and `releaseJob` functions. [#182](https://github.com/zowe/zowe-native-proto/pull/182)
- `c`: Fixed issue where data set search patterns did not return the same results as z/OSMF. [#74](https://github.com/zowe/zowe-native-proto/issues/74)
- `c`: Added check for maximum data set pattern length before making a list request. Now, requests with patterns longer than 44 characters are rejected. [#185](https://github.com/zowe/zowe-native-proto/pull/185)
- `c,golang`: Fixed issue where submit JCL handler did not convert input data from UTF-8 and did not support an `--encoding` option. [#198](https://github.com/zowe/zowe-native-proto/pull/198)
- `c`: Fixed issue where submit JCL handler did not support raw bytes from stdin when the binary is directly invoked through a shell. [#198](https://github.com/zowe/zowe-native-proto/pull/198)
- `c,golang`: Added `submitUss` function. [#184](https://github.com/zowe/zowe-native-proto/pull/184)
- `golang`: Fixed issue where listing a non-existent data set pattern resulted in a panic and abrupt termination of `zowed`. [#200](https://github.com/zowe/zowe-native-proto/issues/200)
- `golang`: Fixed issue where a newline was present in the job ID when returning a response for the "submitJcl" command. [#211](https://github.com/zowe/zowe-native-proto/pull/211)
- `c`: Added conflict detection for USS and Data Set write operations through use of the `--etag` option. [#144](https://github.com/zowe/zowe-native-proto/issues/144)
- `golang`: Added `Etag` property to request and response types for both USS and Data Set write operations. [#144](https://github.com/zowe/zowe-native-proto/issues/144)

## [Unreleased]

- Initial release<|MERGE_RESOLUTION|>--- conflicted
+++ resolved
@@ -8,14 +8,11 @@
 
 - `c`: Fixed issue where the `zowex ds lm` command always returned non-zero exit code for warnings and ignored the `--no-warn` flag. [#498](https://github.com/zowe/zowe-native-proto/issues/498)
 - `c`: Fixed issue where the `zowex job submit-jcl` command submitted the given JCL contents twice, causing two jobs to be created. [#508](https://github.com/zowe/zowe-native-proto/issues/508)
-<<<<<<< HEAD
-- `c`: Added `--local-encoding` option for read and write operations on data sets, USS files, and job files to specify the source encoding of content (defaults to UTF-8). [#511](https://github.com/zowe/zowe-native-proto/issues/511)
-=======
 - `c`: Implemented a logger for Metal C and C++ source code for diagnostics, debug information, and printing dumps. When enabled, log messages are written to a log file named `zowex.log` in a new `logs` folder, relative to the location of the `zowex` binary. [#107](https://github.com/zowe/zowe-native-proto/issues/107)
 - `golang`: Moved location of log file inside "logs" directory to be consistent with `zowex`. [#514](https://github.com/zowe/zowe-native-proto/pull/514)
 - `c`: Fixed issue where the `zowex ds write` command automatically created a data set when it did not exist. [#292](https://github.com/zowe/zowe-native-proto/issues/292)
 - `native`: Fixed issue where the `zowex ds ls` command could hang when listing data sets that the system cannot open. [#496](https://github.com/zowe/zowe-native-proto/issues/496)
->>>>>>> 8d24f893
+- `c`: Added `--local-encoding` option for read and write operations on data sets, USS files, and job files to specify the source encoding of content (defaults to UTF-8). [#511](https://github.com/zowe/zowe-native-proto/issues/511)
 
 ## `0.1.8`
 

--- conflicted
+++ resolved
@@ -6,11 +6,8 @@
 
 ## Recent Changes
 
-<<<<<<< HEAD
+- `native`: Added default value for `--recfm` so that when no options are specified the data set will not contain errors. [#493](https://github.com/zowe/zowe-native-proto/issues/493)
 - Fixed issue where special characters were detected as invalid characters when provided to `zowex` commands. [#491](https://github.com/zowe/zowe-native-proto/issues/491)
-=======
-- `native`: Added default value for `--recfm` so that when no options are specified the data set will not contain errors. [#493](https://github.com/zowe/zowe-native-proto/issues/493)
->>>>>>> ac5caa02
 
 ## `0.1.7`
 

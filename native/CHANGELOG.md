# Change Log

All notable changes to the native code for "zowe-native-proto" are documented in this file.

Check [Keep a Changelog](http://keepachangelog.com/) for recommendations on how to structure this file.

## Recent Changes

- `c`: Enable `langlvl(extended0x)` for C++ code to support C++0x features (`auto`, `nullptr`, etc.) [#35](https://github.com/zowe/zowe-native-proto/pull/35)
- `c`: Replace all applicable `NULL` references with `nullptr` in C++ code. [#36](https://github.com/zowe/zowe-native-proto/pull/36)
- `c,golang`: Add support for writing data sets and USS files with the given encoding. [#37](https://github.com/zowe/zowe-native-proto/pull/37)
- `golang`: Added `restoreDataset` function in the middleware. [#38](https://github.com/zowe/zowe-native-proto/pull/38)
- `golang`: Added `procstep` and `dsname` to the list of fields when getting spool files
- `golang`: Added `tygo` to generate types based on the Go types for the TypeScript SDK. [#71](https://github.com/zowe/zowe-native-proto/pull/71)
- `c,golang`: Added `watch:native` npm script to detect and upload changes to files during development. [#100](https://github.com/zowe/zowe-native-proto/pull/100)
- `c,golang`: Added `chmod`, `chown`, `chtag` and `delete` functionality for USS files & folders. [#143](https://github.com/zowe/zowe-native-proto/pull/143)
- `c,golang`: Added support for recursive `chmod` functionality for USS folders. [#143](https://github.com/zowe/zowe-native-proto/pull/143)
- `c,golang`: Added capability to submit JCL from stdin. [#143](https://github.com/zowe/zowe-native-proto/pull/143)
- `c`: Add support for `mkdir -p` behavior when making a new USS directory. [#143](https://github.com/zowe/zowe-native-proto/pull/143)
- `golang`: Refactored error handling in Go layer to forward errors to client as JSON. [#143](https://github.com/zowe/zowe-native-proto/pull/143)
- `c`: Fixed dangling pointers in CLI code & refactored reading resource contents to avoid manual memory allocation. [#167](https://github.com/zowe/zowe-native-proto/pull/167)
- `golang`: Added `createDataset` function in the middleware. [#95](https://github.com/zowe/zowe-native-proto/pull/95)
- `c,golang`: Added `createMember` function. [#95](https://github.com/zowe/zowe-native-proto/pull/95)
- `c,golang`: Added `cancelJob` function. [#138](https://github.com/zowe/zowe-native-proto/pull/138)
- `c,golang`: Added `holdJob` and `releaseJob` functions. [#182](https://github.com/zowe/zowe-native-proto/pull/182)
- `c`: Fixed issue where data set search patterns did not return the same results as z/OSMF. [#74](https://github.com/zowe/zowe-native-proto/issues/74)
- `c`: Added check for maximum data set pattern length before making a list request. Now, requests with patterns longer than 44 characters are rejected. [#185](https://github.com/zowe/zowe-native-proto/pull/185)
<<<<<<< HEAD
- `c`: Added conflict detection for USS and Data Set write operations through use of the `--etag` option. [#144](https://github.com/zowe/zowe-native-proto/issues/144)
- `golang`: Added `Etag` property to request and response types for both USS and Data Set write operations. [#144](https://github.com/zowe/zowe-native-proto/issues/144)
=======
- `c,golang`: Fixed issue where submit JCL handler did not convert input data from UTF-8 and did not support an `--encoding` option. [#198](https://github.com/zowe/zowe-native-proto/pull/198)
- `c`: Fixed issue where submit JCL handler did not support raw bytes from stdin when the binary is directly invoked through a shell. [#198](https://github.com/zowe/zowe-native-proto/pull/198)
>>>>>>> 1befbbbf

## [Unreleased]

- Initial release<|MERGE_RESOLUTION|>--- conflicted
+++ resolved
@@ -25,13 +25,10 @@
 - `c,golang`: Added `holdJob` and `releaseJob` functions. [#182](https://github.com/zowe/zowe-native-proto/pull/182)
 - `c`: Fixed issue where data set search patterns did not return the same results as z/OSMF. [#74](https://github.com/zowe/zowe-native-proto/issues/74)
 - `c`: Added check for maximum data set pattern length before making a list request. Now, requests with patterns longer than 44 characters are rejected. [#185](https://github.com/zowe/zowe-native-proto/pull/185)
-<<<<<<< HEAD
+- `c,golang`: Fixed issue where submit JCL handler did not convert input data from UTF-8 and did not support an `--encoding` option. [#198](https://github.com/zowe/zowe-native-proto/pull/198)
+- `c`: Fixed issue where submit JCL handler did not support raw bytes from stdin when the binary is directly invoked through a shell. [#198](https://github.com/zowe/zowe-native-proto/pull/198)
 - `c`: Added conflict detection for USS and Data Set write operations through use of the `--etag` option. [#144](https://github.com/zowe/zowe-native-proto/issues/144)
 - `golang`: Added `Etag` property to request and response types for both USS and Data Set write operations. [#144](https://github.com/zowe/zowe-native-proto/issues/144)
-=======
-- `c,golang`: Fixed issue where submit JCL handler did not convert input data from UTF-8 and did not support an `--encoding` option. [#198](https://github.com/zowe/zowe-native-proto/pull/198)
-- `c`: Fixed issue where submit JCL handler did not support raw bytes from stdin when the binary is directly invoked through a shell. [#198](https://github.com/zowe/zowe-native-proto/pull/198)
->>>>>>> 1befbbbf
 
 ## [Unreleased]
 

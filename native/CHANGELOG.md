--- conflicted
+++ resolved
@@ -4,16 +4,14 @@
 
 Check [Keep a Changelog](http://keepachangelog.com/) for recommendations on how to structure this file.
 
-<<<<<<< HEAD
 ## Recent Changes
 
 - `c`: Fixed issue where `zowex uss chown` (and `zusf_chown_uss_file_or_dir`) silently succeeded with exit code `0` when a non-existent user or group was supplied. The command now validates `user:group` input and returns a non-zero exit code with a clear error message when invalid. [#565](https://github.com/zowe/zowe-native-proto/pull/565)
-=======
+
 ## `0.1.10`
 
 - `c`: Added `zowex tool list-parmlib` command to list parmlib concatenation data sets.
 - Added plug-in support to the `zowex` backend. Plug-ins can contribute commands that users invoke through `zowex`. For more information on how to create and register a plug-in with `zowex`, please refer to the `plugins.md` file in the `doc/` root-level folder. [#148](https://github.com/zowe/zowe-native-proto/issues/148)
->>>>>>> 1a5a1d8d
 
 ## `0.1.9`
 

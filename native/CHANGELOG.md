--- conflicted
+++ resolved
@@ -9,14 +9,11 @@
 - `c`: Fixed issue where canceled jobs displayed as "CC nnnn" instead of the string "CANCELED". [#169](https://github.com/zowe/zowe-native-proto/issues/169)
 - `c`: Fixed issue where input job SYSOUT files could not be listed or displayed". [#196](https://github.com/zowe/zowe-native-proto/issues/196)
 - `native`: Fixed issue where `zowed` failed to process RPC requests larger than 64 KB. [#364](https://github.com/zowe/zowe-native-proto/pull/364)
-<<<<<<< HEAD
-- `c`: Added CLI parser and lexer library for use in `zowex`. For an example of how to use the new CLI parser library, refer to the sample CLI code in `examples/native-cli/testcli.cpp`.
-=======
 - `golang`: `zowed` now returns the UNIX permissions for each item's `mode` property in a USS list response. [#341](https://github.com/zowe/zowe-native-proto/pull/341)
 - `c`: Added `--long` option to the `zowex uss list` command to return the long format for list output, containing additional file metadata. [#341](https://github.com/zowe/zowe-native-proto/pull/341)
 - `c`: Added `--all` option to the `zowex uss list` command to show hidden files when listing a UNIX directory. [#341](https://github.com/zowe/zowe-native-proto/pull/341)
 - `c`: Added `ListOptions` parameter to the `zusf_list_uss_file_path` function to support listing the long format and hidden files. [#341](https://github.com/zowe/zowe-native-proto/pull/341)
->>>>>>> f64cc8c8
+- `c`: Added CLI parser and lexer library for use in `zowex`. For an example of how to use the new CLI parser library, refer to the sample CLI code in `examples/native-cli/testcli.cpp`.
 
 ## `0.1.2`
 

--- conflicted
+++ resolved
@@ -32,8 +32,8 @@
 	if len(request.Owner) != 0 {
 		args = append(args, "--owner", request.Owner)
 	}
-	if len(listRequest.Prefix) != 0 {
-		args = append(args, "--prefix", listRequest.Prefix)
+	if len(request.Prefix) != 0 {
+		args = append(args, "--prefix", request.Prefix)
 	}
 
 	out, err := conn.ExecCmd(args)
@@ -123,13 +123,8 @@
 		return
 	}
 
-<<<<<<< HEAD
-	data, e := utils.CollectContentsAsBytes(string(out), hasEncoding)
+	data, e := utils.CollectContentsAsBytes(string(out), true)
 	result = jobs.ReadSpoolResponse{
-=======
-	data := utils.CollectContentsAsBytes(string(out), true)
-	utils.PrintCommandResponse(jobs.ReadSpoolResponse{
->>>>>>> c09e700f
 		Encoding: request.Encoding,
 		DsnKey:   request.DsnKey,
 		JobId:    request.JobId,

/**
 * This program and the accompanying materials are made available under the terms of the
 * Eclipse Public License v2.0 which accompanies this distribution, and is available at
 * https://www.eclipse.org/legal/epl-v20.html
 *
 * SPDX-License-Identifier: EPL-2.0
 *
 * Copyright Contributors to the Zowe Project.
 *
 */

package cmds

import (
	"encoding/base64"
	"encoding/hex"
	"encoding/json"
	"fmt"
	"os"
	"strconv"
	"strings"
	"syscall"

	t "zowe-native-proto/zowed/types/common"
	"zowe-native-proto/zowed/types/ds"
	utils "zowe-native-proto/zowed/utils"
)

// HandleReadDatasetRequest handles a ReadDatasetRequest by invoking the `zowex data-set view` command
func HandleReadDatasetRequest(conn *utils.StdioConn, params []byte) (result any, e error) {
	request, err := utils.ParseCommandRequest[ds.ReadDatasetRequest](params)
	if err != nil {
		return nil, err
	} else if request.Dsname == "" {
		return nil, fmt.Errorf("Missing required parameters: Dsname")
	}

	if len(request.Encoding) == 0 {
		request.Encoding = fmt.Sprintf("IBM-%d", utils.DefaultEncoding)
	}
	args := []string{"data-set", "view", request.Dsname, "--encoding", request.Encoding, "--return-etag"}
<<<<<<< HEAD
	if len(request.Volume) > 0 {
		args = append(args, "--volser", request.Volume)
=======
	if len(request.LocalEncoding) > 0 {
		args = append(args, "--local-encoding", request.LocalEncoding)
>>>>>>> 3b7e4cae
	}

	var etag string
	var data []byte
	var size int
	if request.StreamId == 0 {
		args = append(args, "--rfb")
		out, err := conn.ExecCmd(args)
		if err != nil {
			e = fmt.Errorf("Error executing command: %v", err)
			return
		}

		output := utils.YamlToMap(string(out))
		etag = output["etag"]

		if len(output) > 0 {
			data, e = utils.CollectContentsAsBytes(output["data"], true)
		} else {
			data = []byte{}
		}
	} else {
		pipePath := fmt.Sprintf("%s/zowe-native-proto_%d-%d-%d_fifo", os.TempDir(), os.Geteuid(), os.Getpid(), request.StreamId)
		err := os.Remove(pipePath)
		if err != nil && !os.IsNotExist(err) {
			e = fmt.Errorf("[ReadDatasetRequest] Error deleting named pipe: %v", err)
			return
		}

		err = syscall.Mkfifo(pipePath, 0600)
		if err != nil {
			e = fmt.Errorf("[ReadDatasetRequest] Error creating named pipe: %v", err)
			return
		}

		notify, err := json.Marshal(t.RpcNotification{
			JsonRPC: "2.0",
			Method:  "receiveStream",
			Params: map[string]interface{}{
				"id":       request.StreamId,
				"pipePath": pipePath,
			},
		})
		if err != nil {
			e = fmt.Errorf("[ReadDatasetRequest] Error marshalling notification: %v", err)
			return
		}
		fmt.Println(string(notify))

		args = append(args, "--pipe-path", pipePath)
		out, err := conn.ExecCmd(args)
		if err != nil {
			return nil, fmt.Errorf("Error executing command: %v", err)
		}

		err = os.Remove(pipePath)
		if err != nil {
			e = fmt.Errorf("[ReadDatasetRequest] Error deleting named pipe: %v", err)
			return
		}

		output := utils.YamlToMap(string(out))
		etag = output["etag"]
		size, err = strconv.Atoi(output["size"])
		if err != nil {
			e = fmt.Errorf("[ReadDatasetRequest] Error converting %s to number: %v", output["size"], err)
			return
		}
	}

	result = ds.ReadDatasetResponse{
		Encoding:   request.Encoding,
		Etag:       etag,
		Dataset:    request.Dsname,
		Data:       &data,
		ContentLen: &size,
	}
	return
}

// HandleWriteDatasetRequest handles a WriteDatasetRequest by invoking the `zowex data-set write` command
func HandleWriteDatasetRequest(conn *utils.StdioConn, params []byte) (result any, e error) {
	request, err := utils.ParseCommandRequest[ds.WriteDatasetRequest](params)
	if err != nil {
		return nil, err
	} else if request.Dsname == "" {
		return nil, fmt.Errorf("Missing required parameters: Dsname")
	}

	if len(request.Encoding) == 0 {
		request.Encoding = fmt.Sprintf("IBM-%d", utils.DefaultEncoding)
	}
	args := []string{"data-set", "write", request.Dsname, "--encoding", request.Encoding, "--etag-only"}
	if len(request.LocalEncoding) > 0 {
		args = append(args, "--local-encoding", request.LocalEncoding)
	}
	if len(request.Etag) > 0 {
		args = append(args, "--etag", request.Etag)
	}
	if len(request.Volume) > 0 {
		args = append(args, "--volser", request.Volume)
	}

	var out []byte
	if request.StreamId == 0 {
		decodedBytes, err := base64.StdEncoding.DecodeString(request.Data)
		if err != nil {
			return nil, fmt.Errorf("Failed to decode dataset contents: %v", err)
		}

		byteString := hex.EncodeToString(decodedBytes)

		cmd := utils.BuildCommand(args)
		stdin, err := cmd.StdinPipe()
		if err != nil {
			return nil, fmt.Errorf("Failed to open stdin pipe: %v", err)
		}

		go func() {
			defer stdin.Close()
			_, err = stdin.Write([]byte(byteString))
			if err != nil {
				e = fmt.Errorf("Failed to write to stdin pipe: %v", err)
			}
		}()

		out, err = cmd.CombinedOutput()
		if err != nil {
			e = fmt.Errorf("Failed to pipe stdin to command: %v", string(out))
			conn.LastExitCode = cmd.ProcessState.ExitCode()
			return
		}
	} else {
		pipePath := fmt.Sprintf("%s/zowe-native-proto_%d-%d-%d_fifo", os.TempDir(), os.Geteuid(), os.Getpid(), request.StreamId)
		err := os.Remove(pipePath)
		if err != nil && !os.IsNotExist(err) {
			e = fmt.Errorf("[WriteDatasetRequest] Error deleting named pipe: %v", err)
			return
		}

		err = syscall.Mkfifo(pipePath, 0600)
		if err != nil {
			e = fmt.Errorf("[WriteDatasetRequest] Error creating named pipe: %v", err)
			return
		}

		notify, err := json.Marshal(t.RpcNotification{
			JsonRPC: "2.0",
			Method:  "sendStream",
			Params: map[string]interface{}{
				"id":       request.StreamId,
				"pipePath": pipePath,
			},
		})
		if err != nil {
			e = fmt.Errorf("[WriteDatasetRequest] Error marshalling notification: %v", err)
			return
		}
		fmt.Println(string(notify))

		args = append(args, "--pipe-path", pipePath)
		out, err = conn.ExecCmd(args)
		if err != nil {
			return nil, fmt.Errorf("Error executing command: %v", err)
		}

		err = os.Remove(pipePath)
		if err != nil {
			e = fmt.Errorf("[WriteDatasetRequest] Error deleting named pipe: %v", err)
			return
		}
	}

	output := utils.YamlToMap(string(out))

	var etag string
	if etagValue, exists := output["etag"]; exists {
		etag = fmt.Sprintf("%v", etagValue)
	}

	var size int
	if sizeValue, exists := output["size"]; exists {
		if parsedInt, err := strconv.Atoi(fmt.Sprintf("%v", sizeValue)); err == nil {
			size = parsedInt
		}
	}

	result = ds.WriteDatasetResponse{
		Success:    true,
		Dataset:    request.Dsname,
		Etag:       etag,
		ContentLen: &size,
	}
	return
}

// HandleListDatasetsRequest handles a ListDatasetsRequest by invoking the `zowex data-set list` command
func HandleListDatasetsRequest(conn *utils.StdioConn, params []byte) (result any, e error) {
	request, err := utils.ParseCommandRequest[ds.ListDatasetsRequest](params)
	if err != nil {
		return nil, err
	}

	args := []string{"data-set", "list", request.Pattern, "-a", "--no-warn", "--rfc"}
	// if len(listRequest.Start) != 0 {
	// 	args = append(args, "--start", listRequest.Start)
	// }

	out, err := conn.ExecCmd(args)
	if err != nil {
		return nil, fmt.Errorf("Error executing command: %v", err)
	}

	rawResponse := strings.TrimSpace(string(out))
	if len(rawResponse) == 0 {
		return ds.ListDatasetsResponse{
			Items:        []t.Dataset{},
			ReturnedRows: 0,
		}, nil
	}
	datasets := strings.Split(rawResponse, "\n")
	dsResponse := ds.ListDatasetsResponse{
		Items:        make([]t.Dataset, len(datasets)),
		ReturnedRows: len(datasets),
	}

	for i, ds := range datasets {
		vals := strings.Split(ds, ",")
		if len(vals) < 4 {
			continue
		}
		migr := false
		if vals[3] == "true" {
			migr = true
		}
		dsResponse.Items[i] = t.Dataset{
			Name:   strings.TrimSpace(vals[0]),
			Dsorg:  vals[1],
			Volser: vals[2],
			Migr:   migr,
		}
	}

	return dsResponse, nil
}

// HandleListDsMembersRequest handles a ListDsMembersRequest by invoking the `zowex data-set list-members` command
func HandleListDsMembersRequest(conn *utils.StdioConn, params []byte) (result any, e error) {
	request, err := utils.ParseCommandRequest[ds.ListDsMembersRequest](params)
	if err != nil {
		return nil, err
	}

	args := []string{"data-set", "list-members", request.Dsname, "--no-warn"}
	// if len(listRequest.Start) != 0 {
	// 	args = append(args, "--start", listRequest.Start)
	// }

	out, err := conn.ExecCmd(args)
	if err != nil {
		return nil, fmt.Errorf("Error executing command: %v", err)
	}

	members := strings.Split(strings.TrimSpace(string(out)), "\n")

	dsResponse := ds.ListDsMembersResponse{
		Items: make([]t.DsMember, len(members)),
	}

	for i, member := range members {
		name := strings.TrimSpace(member)
		if len(name) == 0 {
			continue
		}
		dsResponse.Items[i] = t.DsMember{
			Name: name,
		}
		dsResponse.ReturnedRows++
	}

	return dsResponse, nil
}

// HandleRestoreDatasetRequest handles a RestoreDatasetRequest by invoking the `zowex data-set restore` command
func HandleRestoreDatasetRequest(conn *utils.StdioConn, params []byte) (result any, e error) {
	request, err := utils.ParseCommandRequest[ds.RestoreDatasetRequest](params)
	if err != nil {
		return nil, err
	}

	args := []string{"data-set", "restore", request.Dsname}
	_, err = conn.ExecCmd(args)
	if err != nil {
		return nil, fmt.Errorf("Failed to restore data set: %v", err)
	}

	result = ds.RestoreDatasetResponse{
		Success: true,
	}
	return
}

// HandleDeleteDatasetRequest handles a DeleteDatasetRequest by invoking the `zowex data-set delete` command
func HandleDeleteDatasetRequest(conn *utils.StdioConn, params []byte) (result any, e error) {
	request, err := utils.ParseCommandRequest[ds.DeleteDatasetRequest](params)
	if err != nil {
		return nil, err
	}

	args := []string{"data-set", "delete", request.Dsname}
	_, err = conn.ExecCmd(args)
	if err != nil {
		return nil, fmt.Errorf("Error executing command: %v", err)
	}

	result = ds.DeleteDatasetResponse{
		Success: true,
		Dsname:  request.Dsname,
	}
	return
}

// HandleCreateDatasetRequest handles a CreateDatasetRequest by invoking the `zowex data-set create` command
func HandleCreateDatasetRequest(conn *utils.StdioConn, jsonData []byte) (result any, e error) {
	request, err := utils.ParseCommandRequest[ds.CreateDatasetRequest](jsonData)
	if err != nil {
		return nil, err
	}

	args := []string{"data-set", "create", request.Dsname}

	attr := request.Attributes

	// Conditionally add arguments if fields are set
	if attr.Alcunit != nil && *attr.Alcunit != "" {
		args = append(args, "--alcunit", *attr.Alcunit)
	}
	if attr.Blksize != nil && *attr.Blksize != 0 {
		args = append(args, "--blksize", fmt.Sprintf("%d", *attr.Blksize))
	}
	if attr.Dirblk != nil && *attr.Dirblk != 0 {
		args = append(args, "--dirblk", fmt.Sprintf("%d", *attr.Dirblk))
	}
	if attr.Dsorg != nil && *attr.Dsorg != "" {
		args = append(args, "--dsorg", *attr.Dsorg)
	}
	if attr.Primary != 0 {
		args = append(args, "--primary", fmt.Sprintf("%d", attr.Primary))
	}
	if attr.Recfm != nil && *attr.Recfm != "" {
		args = append(args, "--recfm", *attr.Recfm)
	}
	if attr.Lrecl != 0 {
		args = append(args, "--lrecl", fmt.Sprintf("%d", attr.Lrecl))
	}
	if attr.Dataclass != nil && *attr.Dataclass != "" {
		args = append(args, "--dataclass", *attr.Dataclass)
	}
	if attr.Unit != nil && *attr.Unit != "" {
		args = append(args, "--unit", *attr.Unit)
	}
	if attr.Dsntype != nil && *attr.Dsntype != "" {
		args = append(args, "--dsntype", *attr.Dsntype)
	}
	if attr.Mgntclass != nil && *attr.Mgntclass != "" {
		args = append(args, "--mgntclass", *attr.Mgntclass)
	}
	if attr.Avgblk != nil && *attr.Avgblk != 0 {
		args = append(args, "--avgblk", fmt.Sprintf("%d", *attr.Avgblk))
	}
	if attr.Secondary != nil && *attr.Secondary != 0 {
		args = append(args, "--secondary", fmt.Sprintf("%d", *attr.Secondary))
	}
	if attr.Size != nil && *attr.Size != "" {
		args = append(args, "--size", *attr.Size)
	}
	if attr.Storclass != nil && *attr.Storclass != "" {
		args = append(args, "--storclass", *attr.Storclass)
	}
	if attr.Vol != nil && *attr.Vol != "" {
		args = append(args, "--vol", *attr.Vol)
	}

	_, err = conn.ExecCmd(args)
	if err != nil {
		return nil, fmt.Errorf("Failed to create data set: %v", args)
	}

	result = ds.CreateDatasetResponse{
		Success: true,
		Dsname:  request.Dsname,
	}
	return
}

// HandleCreateMemberRequest handles a CreateMemberRequest by invoking the `zowex data-set create-member` command
func HandleCreateMemberRequest(conn *utils.StdioConn, jsonData []byte) (result any, e error) {
	request, err := utils.ParseCommandRequest[ds.CreateMemberRequest](jsonData)
	if err != nil {
		return nil, err
	}

	args := []string{"data-set", "create-member", request.Dsname}
	_, err = conn.ExecCmd(args)
	if err != nil {
		return nil, fmt.Errorf("Failed to create data set member: %v", err)
	}

	result = ds.CreateMemberResponse{
		Success: true,
		Dsname:  request.Dsname,
	}
	return
}<|MERGE_RESOLUTION|>--- conflicted
+++ resolved
@@ -39,13 +39,11 @@
 		request.Encoding = fmt.Sprintf("IBM-%d", utils.DefaultEncoding)
 	}
 	args := []string{"data-set", "view", request.Dsname, "--encoding", request.Encoding, "--return-etag"}
-<<<<<<< HEAD
+	if len(request.LocalEncoding) > 0 {
+		args = append(args, "--local-encoding", request.LocalEncoding)
+	}
 	if len(request.Volume) > 0 {
 		args = append(args, "--volser", request.Volume)
-=======
-	if len(request.LocalEncoding) > 0 {
-		args = append(args, "--local-encoding", request.LocalEncoding)
->>>>>>> 3b7e4cae
 	}
 
 	var etag string

/**
 * This program and the accompanying materials are made available under the terms of the
 * Eclipse Public License v2.0 which accompanies this distribution, and is available at
 * https://www.eclipse.org/legal/epl-v20.html
 *
 * SPDX-License-Identifier: EPL-2.0
 *
 * Copyright Contributors to the Zowe Project.
 *
 */

package cmds

import (
	"encoding/base64"
	"fmt"
	"strings"

	t "zowe-native-proto/ioserver/types/common"
	"zowe-native-proto/ioserver/types/ds"
	utils "zowe-native-proto/ioserver/utils"
)

// HandleReadDatasetRequest handles a ReadDatasetRequest by invoking the `zowex data-set view` command
func HandleReadDatasetRequest(conn *utils.StdioConn, params []byte) (result any, e error) {
	request, err := utils.ParseCommandRequest[ds.ReadDatasetRequest](params)
	if err != nil {
		return nil, err
	} else if request.Dsname == "" {
		e = fmt.Errorf("Missing required parameters: Dsname")
		return
	}

	if len(request.Encoding) == 0 {
		request.Encoding = fmt.Sprintf("IBM-%d", utils.DefaultEncoding)
	}
	args := []string{"data-set", "view", request.Dsname, "--encoding", request.Encoding, "--rfb", "true"}
	out, err := conn.ExecCmd(args)
	if err != nil {
		e = fmt.Errorf("Error executing command: %v", err)
		return
	}

	data, e := utils.CollectContentsAsBytes(string(out), true)
	result = ds.ReadDatasetResponse{
		Encoding: request.Encoding,
		Dataset:  request.Dsname,
		Data:     data,
	}
	return
}

// HandleWriteDatasetRequest handles a WriteDatasetRequest by invoking the `zowex data-set write` command
func HandleWriteDatasetRequest(conn *utils.StdioConn, params []byte) (result any, e error) {
	request, err := utils.ParseCommandRequest[ds.WriteDatasetRequest](params)
	if err != nil {
		return nil, err
	} else if request.Dsname == "" {
		e = fmt.Errorf("Missing required parameters: Dsname")
		return
	}

	decodedBytes, err := base64.StdEncoding.DecodeString(request.Data)
	if err != nil {
		e = fmt.Errorf("Failed to decode dataset contents: %v", err)
		return
	}
	if len(request.Encoding) == 0 {
		request.Encoding = fmt.Sprintf("IBM-%d", utils.DefaultEncoding)
	}
	args := []string{"data-set", "write", request.Dsname, "--encoding", request.Encoding}
	cmd := utils.BuildCommandNoAutocvt(args)
	stdin, err := cmd.StdinPipe()
	if err != nil {
		e = fmt.Errorf("Failed to open stdin pipe: %v", err)
		return
	}

	go func() {
		defer stdin.Close()
		_, err = stdin.Write(decodedBytes)
		if err != nil {
			e = fmt.Errorf("Failed to write to stdin pipe: %v", err)
		}
	}()

	_, err = cmd.Output()
	if err != nil {
		e = fmt.Errorf("Failed to pipe stdin to command: %v", err)
		conn.LastExitCode = cmd.ProcessState.ExitCode()
		return
	}

	result = ds.WriteDatasetResponse{
		Success: true,
		Dataset: request.Dsname,
	}
	return
}

// HandleListDatasetsRequest handles a ListDatasetsRequest by invoking the `zowex data-set list` command
func HandleListDatasetsRequest(conn *utils.StdioConn, params []byte) (result any, e error) {
	request, err := utils.ParseCommandRequest[ds.ListDatasetsRequest](params)
	if err != nil {
		return nil, err
	}

	args := []string{"data-set", "list", request.Pattern, "--warn", "false", "--rfc", "true"}
	// if len(listRequest.Start) != 0 {
	// 	args = append(args, "--start", listRequest.Start)
	// }

	out, err := conn.ExecCmd(args)
	if err != nil {
		e = fmt.Errorf("Error executing command: %v", err)
		return
	}

	datasets := strings.Split(strings.TrimSpace(string(out)), "\n")
	dsResponse := ds.ListDatasetsResponse{
		Items:        make([]t.Dataset, len(datasets)),
		ReturnedRows: len(datasets),
	}

	for i, ds := range datasets {
		vals := strings.Split(ds, ",")
		dsResponse.Items[i] = t.Dataset{
			Name:   strings.TrimSpace(vals[0]),
			Dsorg:  vals[1],
			Volser: vals[2],
		}
	}

	return dsResponse, nil
}

// HandleListDsMembersRequest handles a ListDsMembersRequest by invoking the `zowex data-set list-members` command
func HandleListDsMembersRequest(conn *utils.StdioConn, params []byte) (result any, e error) {
	request, err := utils.ParseCommandRequest[ds.ListDsMembersRequest](params)
	if err != nil {
		return nil, err
	}

	args := []string{"data-set", "list-members", request.Dsname, "--warn", "false"}
	// if len(listRequest.Start) != 0 {
	// 	args = append(args, "--start", listRequest.Start)
	// }

	out, err := conn.ExecCmd(args)
	if err != nil {
		e = fmt.Errorf("Error executing command: %v", err)
		return
	}

	members := strings.Split(strings.TrimSpace(string(out)), "\n")

	dsResponse := ds.ListDsMembersResponse{
		Items: make([]t.DsMember, len(members)),
	}

	for i, member := range members {
		name := strings.TrimSpace(member)
		if len(name) == 0 {
			continue
		}
		dsResponse.Items[i] = t.DsMember{
			Name: name,
		}
		dsResponse.ReturnedRows++
	}

	return dsResponse, nil
}

// HandleRestoreDatasetRequest handles a RestoreDatasetRequest by invoking the `zowex data-set restore` command
func HandleRestoreDatasetRequest(conn *utils.StdioConn, params []byte) (result any, e error) {
	request, err := utils.ParseCommandRequest[ds.RestoreDatasetRequest](params)
	if err != nil {
		return nil, err
	}

	args := []string{"data-set", "restore", request.Dsname}
	_, err = conn.ExecCmd(args)
	if err != nil {
		e = fmt.Errorf("Failed to restore data set: %v", err)
		return
	}

	result = ds.RestoreDatasetResponse{
		Success: true,
	}
	return
}

// HandleDeleteDatasetRequest handles a DeleteDatasetRequest by invoking the `zowex data-set delete` command
func HandleDeleteDatasetRequest(conn *utils.StdioConn, params []byte) (result any, e error) {
	request, err := utils.ParseCommandRequest[ds.DeleteDatasetRequest](params)
	if err != nil {
		return nil, err
	}

	args := []string{"data-set", "delete", request.Dsname}
	_, err = conn.ExecCmd(args)
	if err != nil {
		e = fmt.Errorf("Error executing command: %v", err)
		return
	}

	result = ds.DeleteDatasetResponse{
		Success: true,
<<<<<<< HEAD
		Dsname:  dsRequest.Dsname,
	})
}

// HandleCreateDatasetRequest handles a CreateDatasetRequest by invoking the `zowex data-set create` command
func HandleCreateDatasetRequest(conn utils.StdioConn, jsonData []byte) {
	dsRequest, err := utils.ParseCommandRequest[ds.CreateDatasetRequest](jsonData)
	if err != nil {
		return
	}

	args := []string{"data-set", "create", dsRequest.Dsname}
	_, err = conn.ExecCmd(args)
	if err != nil {
		utils.PrintErrorResponse("Failed to create data set: %v", err)
		return
	}

	utils.PrintCommandResponse(ds.CreateDatasetResponse{
		Success: true,
		Dsname:  dsRequest.Dsname,
	})
}

// HandleCreateMemberRequest handles a CreateMemberRequest by invoking the `zowex data-set create-member` command
func HandleCreateMemberRequest(conn utils.StdioConn, jsonData []byte) {
	dsRequest, err := utils.ParseCommandRequest[ds.CreateMemberRequest](jsonData)
	if err != nil {
		return
	}

	args := []string{"data-set", "create-member", dsRequest.Dsname}
	_, err = conn.ExecCmd(args)
	if err != nil {
		utils.PrintErrorResponse("Failed to create data-set member: %v", err)
		return
	}

	utils.PrintCommandResponse(ds.CreateMemberResponse{
		Success: true,
		Dsname:  dsRequest.Dsname,
	})
=======
		Dsname:  request.Dsname,
	}
	return
>>>>>>> a6c9b666
}<|MERGE_RESOLUTION|>--- conflicted
+++ resolved
@@ -27,8 +27,7 @@
 	if err != nil {
 		return nil, err
 	} else if request.Dsname == "" {
-		e = fmt.Errorf("Missing required parameters: Dsname")
-		return
+		return nil, fmt.Errorf("Missing required parameters: Dsname")
 	}
 
 	if len(request.Encoding) == 0 {
@@ -37,8 +36,7 @@
 	args := []string{"data-set", "view", request.Dsname, "--encoding", request.Encoding, "--rfb", "true"}
 	out, err := conn.ExecCmd(args)
 	if err != nil {
-		e = fmt.Errorf("Error executing command: %v", err)
-		return
+		return nil, fmt.Errorf("Error executing command: %v", err)
 	}
 
 	data, e := utils.CollectContentsAsBytes(string(out), true)
@@ -47,7 +45,7 @@
 		Dataset:  request.Dsname,
 		Data:     data,
 	}
-	return
+	return result, nil
 }
 
 // HandleWriteDatasetRequest handles a WriteDatasetRequest by invoking the `zowex data-set write` command
@@ -56,14 +54,12 @@
 	if err != nil {
 		return nil, err
 	} else if request.Dsname == "" {
-		e = fmt.Errorf("Missing required parameters: Dsname")
-		return
+		return nil, fmt.Errorf("Missing required parameters: Dsname")
 	}
 
 	decodedBytes, err := base64.StdEncoding.DecodeString(request.Data)
 	if err != nil {
-		e = fmt.Errorf("Failed to decode dataset contents: %v", err)
-		return
+		return nil, fmt.Errorf("Failed to decode dataset contents: %v", err)
 	}
 	if len(request.Encoding) == 0 {
 		request.Encoding = fmt.Sprintf("IBM-%d", utils.DefaultEncoding)
@@ -72,8 +68,7 @@
 	cmd := utils.BuildCommandNoAutocvt(args)
 	stdin, err := cmd.StdinPipe()
 	if err != nil {
-		e = fmt.Errorf("Failed to open stdin pipe: %v", err)
-		return
+		return nil, fmt.Errorf("Failed to open stdin pipe: %v", err)
 	}
 
 	go func() {
@@ -88,14 +83,14 @@
 	if err != nil {
 		e = fmt.Errorf("Failed to pipe stdin to command: %v", err)
 		conn.LastExitCode = cmd.ProcessState.ExitCode()
-		return
+		return nil, err
 	}
 
 	result = ds.WriteDatasetResponse{
 		Success: true,
 		Dataset: request.Dsname,
 	}
-	return
+	return result, nil
 }
 
 // HandleListDatasetsRequest handles a ListDatasetsRequest by invoking the `zowex data-set list` command
@@ -112,8 +107,7 @@
 
 	out, err := conn.ExecCmd(args)
 	if err != nil {
-		e = fmt.Errorf("Error executing command: %v", err)
-		return
+		return nil, fmt.Errorf("Error executing command: %v", err)
 	}
 
 	datasets := strings.Split(strings.TrimSpace(string(out)), "\n")
@@ -148,8 +142,7 @@
 
 	out, err := conn.ExecCmd(args)
 	if err != nil {
-		e = fmt.Errorf("Error executing command: %v", err)
-		return
+		return nil, fmt.Errorf("Error executing command: %v", err)
 	}
 
 	members := strings.Split(strings.TrimSpace(string(out)), "\n")
@@ -182,14 +175,13 @@
 	args := []string{"data-set", "restore", request.Dsname}
 	_, err = conn.ExecCmd(args)
 	if err != nil {
-		e = fmt.Errorf("Failed to restore data set: %v", err)
-		return
+		return nil, fmt.Errorf("Failed to restore data set: %v", err)
 	}
 
 	result = ds.RestoreDatasetResponse{
 		Success: true,
 	}
-	return
+	return result, nil
 }
 
 // HandleDeleteDatasetRequest handles a DeleteDatasetRequest by invoking the `zowex data-set delete` command
@@ -202,58 +194,52 @@
 	args := []string{"data-set", "delete", request.Dsname}
 	_, err = conn.ExecCmd(args)
 	if err != nil {
-		e = fmt.Errorf("Error executing command: %v", err)
-		return
+		return nil, fmt.Errorf("Error executing command: %v", err)
 	}
 
 	result = ds.DeleteDatasetResponse{
 		Success: true,
-<<<<<<< HEAD
-		Dsname:  dsRequest.Dsname,
-	})
+		Dsname:  request.Dsname,
+	}
+	return result, nil
 }
 
 // HandleCreateDatasetRequest handles a CreateDatasetRequest by invoking the `zowex data-set create` command
-func HandleCreateDatasetRequest(conn utils.StdioConn, jsonData []byte) {
-	dsRequest, err := utils.ParseCommandRequest[ds.CreateDatasetRequest](jsonData)
-	if err != nil {
-		return
-	}
-
-	args := []string{"data-set", "create", dsRequest.Dsname}
-	_, err = conn.ExecCmd(args)
-	if err != nil {
-		utils.PrintErrorResponse("Failed to create data set: %v", err)
-		return
-	}
-
-	utils.PrintCommandResponse(ds.CreateDatasetResponse{
-		Success: true,
-		Dsname:  dsRequest.Dsname,
-	})
+func HandleCreateDatasetRequest(conn utils.StdioConn, jsonData []byte) (result any, e error) {
+	request, err := utils.ParseCommandRequest[ds.CreateDatasetRequest](jsonData)
+	if err != nil {
+		return nil, err
+	}
+
+	args := []string{"data-set", "create", request.Dsname}
+	_, err = conn.ExecCmd(args)
+	if err != nil {
+		return nil, fmt.Errorf("Failed to create data set: %v", err)
+	}
+
+	result = ds.CreateDatasetResponse{
+		Success: true,
+		Dsname:  request.Dsname,
+	}
+	return result, nil
 }
 
 // HandleCreateMemberRequest handles a CreateMemberRequest by invoking the `zowex data-set create-member` command
-func HandleCreateMemberRequest(conn utils.StdioConn, jsonData []byte) {
-	dsRequest, err := utils.ParseCommandRequest[ds.CreateMemberRequest](jsonData)
-	if err != nil {
-		return
-	}
-
-	args := []string{"data-set", "create-member", dsRequest.Dsname}
-	_, err = conn.ExecCmd(args)
-	if err != nil {
-		utils.PrintErrorResponse("Failed to create data-set member: %v", err)
-		return
-	}
-
-	utils.PrintCommandResponse(ds.CreateMemberResponse{
-		Success: true,
-		Dsname:  dsRequest.Dsname,
-	})
-=======
+func HandleCreateMemberRequest(conn utils.StdioConn, jsonData []byte) (result any, e error) {
+	request, err := utils.ParseCommandRequest[ds.CreateMemberRequest](jsonData)
+	if err != nil {
+		return nil, err
+	}
+
+	args := []string{"data-set", "create-member", request.Dsname}
+	_, err = conn.ExecCmd(args)
+	if err != nil {
+		return nil, fmt.Errorf("Failed to create data set member: %v", err)
+	}
+
+	result = ds.CreateMemberResponse{
+		Success: true,
 		Dsname:  request.Dsname,
 	}
-	return
->>>>>>> a6c9b666
+	return result, nil
 }
--- conflicted
+++ resolved
@@ -34,11 +34,7 @@
 	if len(request.Encoding) == 0 {
 		request.Encoding = fmt.Sprintf("IBM-%d", utils.DefaultEncoding)
 	}
-<<<<<<< HEAD
-	args := []string{"data-set", "view", request.Dsname, "--encoding", request.Encoding, "--rfb"}
-=======
-	args := []string{"data-set", "view", request.Dsname, "--encoding", request.Encoding, "--rfb", "true", "--return-etag", "true"}
->>>>>>> 9df628f7
+	args := []string{"data-set", "view", request.Dsname, "--encoding", request.Encoding, "--rfb", "--return-etag"}
 	out, err := conn.ExecCmd(args)
 	if err != nil {
 		return nil, fmt.Errorf("Error executing command: %v", err)

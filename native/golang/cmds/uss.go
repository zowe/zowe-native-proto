/**
 * This program and the accompanying materials are made available under the terms of the
 * Eclipse Public License v2.0 which accompanies this distribution, and is available at
 * https://www.eclipse.org/legal/epl-v20.html
 *
 * SPDX-License-Identifier: EPL-2.0
 *
 * Copyright Contributors to the Zowe Project.
 *
 */

package cmds

import (
	"encoding/base64"
	"encoding/hex"
	"fmt"
	"os"
	"path/filepath"
	"strings"
	t "zowe-native-proto/zowed/types/common"
	uss "zowe-native-proto/zowed/types/uss"
	utils "zowe-native-proto/zowed/utils"
)

// HandleListFilesRequest handles a ListFilesRequest by invoking built-in functions from Go's `os` module.
func HandleListFilesRequest(_conn *utils.StdioConn, params []byte) (result any, e error) {
	request, err := utils.ParseCommandRequest[uss.ListFilesRequest](params)
	if err != nil {
		return nil, err
	}

	dirPath := request.Path

	fileInfo, err := os.Stat(dirPath)
	if err != nil {
		e = fmt.Errorf("Failed to stat directory: %v", err)
		return
	}

	ussResponse := uss.ListFilesResponse{}

	// If the path is not a directory, return a single file item
	if !fileInfo.IsDir() {
		ussResponse.Items = make([]t.UssItem, 1)
		ussResponse.Items[0] = t.UssItem{
			Name:  filepath.Base(dirPath),
			IsDir: false,
		}
		ussResponse.ReturnedRows = 1
	} else {
		entries, err := os.ReadDir(dirPath)
		if err != nil {
			e = fmt.Errorf("Failed to read directory: %v", err)
			return
		}
		ussResponse.Items = make([]t.UssItem, len(entries))

		for i, entry := range entries {
			ussResponse.Items[i] = t.UssItem{
				Name:  entry.Name(),
				IsDir: entry.IsDir(),
			}
		}

		ussResponse.ReturnedRows = len(ussResponse.Items)
	}

	return ussResponse, nil
}

// HandleReadFileRequest handles a ReadFileRequest by invoking the `zowex uss view` command
func HandleReadFileRequest(conn *utils.StdioConn, params []byte) (result any, e error) {
	request, err := utils.ParseCommandRequest[uss.ReadFileRequest](params)
	if err != nil {
		return nil, err
	} else if request.Path == "" {
		e = fmt.Errorf("Missing required parameters: Path")
		return
	}

	if len(request.Encoding) == 0 {
		request.Encoding = fmt.Sprintf("IBM-%d", utils.DefaultEncoding)
	}
<<<<<<< HEAD
	args := []string{"uss", "view", request.Path, "--encoding", request.Encoding, "--rfb"}
=======
	args := []string{"uss", "view", request.Path, "--encoding", request.Encoding, "--rfb", "true", "--return-etag", "true"}
>>>>>>> 9df628f7
	out, err := conn.ExecCmd(args)
	if err != nil {
		e = fmt.Errorf("Error executing command: %v", err)
		return
	}

	output := utils.YamlToMap(string(out))

	var data []byte
	if len(output) > 0 {
		data, e = utils.CollectContentsAsBytes(output["data"], true)
	} else {
		data = []byte{}
	}

	result = uss.ReadFileResponse{
		Encoding: request.Encoding,
		Etag:     output["etag"],
		Path:     request.Path,
		Data:     data,
	}
	return
}

// HandleWriteFileRequest handles a WriteFileRequest by invoking the `zowex uss write` command
func HandleWriteFileRequest(conn *utils.StdioConn, params []byte) (result any, e error) {
	request, err := utils.ParseCommandRequest[uss.WriteFileRequest](params)
	if err != nil {
		return nil, err
	} else if request.Path == "" {
		e = fmt.Errorf("Missing required parameters: Path")
		return
	}

	decodedBytes, err := base64.StdEncoding.DecodeString(request.Data)
	if err != nil {
		e = fmt.Errorf("[WriteFileRequest] Error decoding base64 contents: %v", err)
		return
	}

	byteString := hex.EncodeToString(decodedBytes)

	if len(request.Encoding) == 0 {
		request.Encoding = fmt.Sprintf("IBM-%d", utils.DefaultEncoding)
	}
	args := []string{"uss", "write", request.Path, "--encoding", request.Encoding, "--etag-only", "true"}
	if len(request.Etag) > 0 {
		args = append(args, "--etag", request.Etag)
	}
	cmd := utils.BuildCommand(args)
	stdin, err := cmd.StdinPipe()
	if err != nil {
		e = fmt.Errorf("[WriteFileRequest] Error opening stdin pipe: %v", err)
		return
	}

	go func() {
		defer stdin.Close()
		_, err = stdin.Write([]byte(byteString))
		if err != nil {
			e = fmt.Errorf("[WriteFileRequest] Error writing to stdin pipe: %v", err)
			return
		}
	}()

	out, err := cmd.CombinedOutput()
	if err != nil {
		e = fmt.Errorf("[WriteFileRequest] Error piping stdin to command: %s", string(out))
		conn.LastExitCode = cmd.ProcessState.ExitCode()
		return
	}

	result = uss.WriteFileResponse{
		GenericFileResponse: uss.GenericFileResponse{
			Success: true,
			Path:    request.Path,
		},
		Etag: strings.TrimRight(string(out), "\n"),
	}
	return
}

// HandleCreateFileRequest handles a CreateFileRequest by invoking the `zowex uss create-dir` or `create-file` command (depending on params)
func HandleCreateFileRequest(conn *utils.StdioConn, params []byte) (result any, e error) {
	request, err := utils.ParseCommandRequest[uss.CreateFileRequest](params)
	if err != nil {
		return nil, err
	} else if request.Path == "" {
		e = fmt.Errorf("Missing required parameters: Path")
		return
	}

	createCmd := "create-file"
	if request.IsDir {
		createCmd = "create-dir"
	}
	args := []string{"uss", createCmd, request.Path}
	if len(request.Mode) > 0 {
		args = append(args, "--mode", request.Mode)
	}
	_, err = conn.ExecCmd(args)
	if err != nil {
		e = fmt.Errorf("Error executing command: %v", err)
		return
	}

	result = uss.DeleteFileResponse{
		Success: err == nil,
		Path:    request.Path,
	}
	return
}

// HandleDeleteFileRequest handles a DeleteFileRequest by invoking the `zowex uss delete` command
func HandleDeleteFileRequest(conn *utils.StdioConn, params []byte) (result any, e error) {
	request, err := utils.ParseCommandRequest[uss.DeleteFileRequest](params)
	if err != nil {
		return nil, err
	} else if request.Path == "" {
		e = fmt.Errorf("Missing required parameters: Path")
		return
	}

	args := []string{"uss", "delete", request.Path}
	if request.Recursive {
		args = append(args, "-r", "true")
	}
	_, err = conn.ExecCmd(args)
	if err != nil {
		e = fmt.Errorf("Failed to delete USS item: %s", err.Error())
		return
	}

	result = uss.DeleteFileResponse{
		Success: true,
		Path:    request.Path,
	}
	return
}

// HandleChownFileRequest handles a ChownFileRequest by invoking the `zowex uss chown` command
func HandleChownFileRequest(conn *utils.StdioConn, params []byte) (result any, e error) {
	request, err := utils.ParseCommandRequest[uss.ChownFileRequest](params)
	if err != nil {
		return nil, err
	} else if request.Path == "" {
		e = fmt.Errorf("Missing required parameters: Path")
		return
	}

	args := []string{"uss", "chown", request.Owner, request.Path}
	if request.Recursive {
		args = append(args, "-r", "true")
	}
	_, err = conn.ExecCmd(args)
	if err != nil {
		e = fmt.Errorf("Error executing command: %v", err)
		return
	}

	result = uss.ChownFileResponse{
		Success: err == nil,
		Path:    request.Path,
	}
	return
}

// HandleChmodFileRequest handles a ChmodFileRequest by invoking the `zowex uss chmod` command
func HandleChmodFileRequest(conn *utils.StdioConn, params []byte) (result any, e error) {
	request, err := utils.ParseCommandRequest[uss.ChmodFileRequest](params)
	if err != nil {
		return nil, err
	} else if request.Path == "" {
		e = fmt.Errorf("Missing required parameters: Path")
		return
	}

	args := []string{"uss", "chmod", request.Mode, request.Path}
	if request.Recursive {
		args = append(args, "-r", "true")
	}
	_, err = conn.ExecCmd(args)
	if err != nil {
		e = fmt.Errorf("Error executing command: %v", err)
		return
	}

	result = uss.ChmodFileResponse{
		Success: err == nil,
		Path:    request.Path,
	}
	return
}

// HandleChtagFileRequest handles a ChtagFileRequest by invoking the `zowex uss chtag` command
func HandleChtagFileRequest(conn *utils.StdioConn, params []byte) (result any, e error) {
	request, err := utils.ParseCommandRequest[uss.ChtagFileRequest](params)
	if err != nil {
		return nil, err
	} else if request.Path == "" {
		e = fmt.Errorf("Missing required parameters: Path")
		return
	}

	args := []string{"uss", "chtag", request.Tag, request.Path}
	if request.Recursive {
		args = append(args, "-r", "true")
	}
	_, err = conn.ExecCmd(args)
	if err != nil {
		e = fmt.Errorf("Error executing command: %v", err)
		return
	}

	result = uss.ChtagFileResponse{
		Success: err == nil,
		Path:    request.Path,
	}
	return
}<|MERGE_RESOLUTION|>--- conflicted
+++ resolved
@@ -82,11 +82,7 @@
 	if len(request.Encoding) == 0 {
 		request.Encoding = fmt.Sprintf("IBM-%d", utils.DefaultEncoding)
 	}
-<<<<<<< HEAD
-	args := []string{"uss", "view", request.Path, "--encoding", request.Encoding, "--rfb"}
-=======
-	args := []string{"uss", "view", request.Path, "--encoding", request.Encoding, "--rfb", "true", "--return-etag", "true"}
->>>>>>> 9df628f7
+	args := []string{"uss", "view", request.Path, "--encoding", request.Encoding, "--rfb", "--return-etag"}
 	out, err := conn.ExecCmd(args)
 	if err != nil {
 		e = fmt.Errorf("Error executing command: %v", err)

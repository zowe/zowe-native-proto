--- conflicted
+++ resolved
@@ -40,13 +40,10 @@
 	Command               string `json:"command" tstype:"\"readDataset\""`
 	// Desired encoding for the dataset (optional)
 	Encoding string `json:"encoding,omitempty"`
-<<<<<<< HEAD
+	// Source encoding of the dataset content (optional, defaults to UTF-8)
+	LocalEncoding string `json:"localEncoding,omitempty"`
 	// Volume serial for the data set (optional)
 	Volume string `json:"volume,omitempty"`
-=======
-	// Source encoding of the dataset content (optional, defaults to UTF-8)
-	LocalEncoding string `json:"localEncoding,omitempty"`
->>>>>>> 3b7e4cae
 	// Dataset name
 	Dsname string `json:"dsname"`
 	// Stream to write contents to

--- conflicted
+++ resolved
@@ -17,17 +17,13 @@
 	"os"
 	"os/exec"
 	"path/filepath"
-<<<<<<< HEAD
+	"runtime"
 	"strings"
-=======
-	"runtime"
 	t "zowe-native-proto/ioserver/types/common"
->>>>>>> 0ab0f317
 )
 
 var exePath string
 
-<<<<<<< HEAD
 func BuildArgString(args []string) string {
 	var sb strings.Builder
 
@@ -54,16 +50,9 @@
 	return sb.String()
 }
 
-/**
- * Shared logic for command builder functions.
- */
-func BuildCommandShared(args []string) *exec.Cmd {
-	cmd := exec.Command(args[0], args[1:]...)
-=======
 // BuildCommandShared builds a command with the shared logic for command builder functions
 func BuildCommandShared(name string, args []string) *exec.Cmd {
 	cmd := exec.Command(name, args...)
->>>>>>> 0ab0f317
 	if exePath == "" {
 		path, err := os.Executable()
 		if err != nil {

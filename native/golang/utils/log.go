--- conflicted
+++ resolved
@@ -102,11 +102,7 @@
 	if truncate {
 		access = os.O_TRUNC
 	}
-<<<<<<< HEAD
-	file, err := os.OpenFile(logFilePath, access|os.O_CREATE|os.O_WRONLY, 0644)
-=======
-	file, err := os.OpenFile(os.Args[0]+".log", access|os.O_CREATE|os.O_WRONLY, 0600)
->>>>>>> 13cd4310
+	file, err := os.OpenFile(logFilePath, access|os.O_CREATE|os.O_WRONLY, 0600)
 	if err != nil {
 		log.Fatalln("Failed to initialize logger:", err)
 		return

/**
 * This program and the accompanying materials are made available under the terms of the
 * Eclipse Public License v2.0 which accompanies this distribution, and is available at
 * https://www.eclipse.org/legal/epl-v20.html
 *
 * SPDX-License-Identifier: EPL-2.0
 *
 * Copyright Contributors to the Zowe Project.
 *
 */

package main

import (
	"encoding/json"
	"log"
	"os"

	t "zowe-native-proto/ioserver/types/common"
	utils "zowe-native-proto/ioserver/utils"
)

func main() {
<<<<<<< HEAD
	// Channel for receiving input from stdin
=======
	utils.SetAutoConvOnUntaggedStdio()
>>>>>>> a6f423db
	input := make(chan []byte)

	go func() {
		buf := make([]byte, 1024)
		for {
			// Read input from stdin
			n, err := os.Stdin.Read(buf)
			if err != nil {
				if err.Error() == "EOF" {
					os.Exit(0)
				}
				log.Fatalln("Error reading from stdin:", err)
			}
			input <- buf[:n]
		}
	}()

	type CommandHandler func([]byte)
	// Supported ioserver commands
	commandHandlers := map[string]CommandHandler{
		"readDataset":    HandleReadDatasetRequest,
		"readFile":       HandleReadFileRequest,
		"readSpool":      HandleReadSpoolRequest,
		"getJcl":         HandleGetJclRequest,
		"getStatus":      HandleGetStatusRequest,
		"writeDataset":   HandleWriteDatasetRequest,
		"writeFile":      HandleWriteFileRequest,
		"listDatasets":   HandleListDatasetsRequest,
		"listDsMembers":  HandleListDsMembersRequest,
		"listFiles":      HandleListFilesRequest,
		"listJobs":       HandleListJobsRequest,
		"listSpools":     HandleListSpoolsRequest,
		"consoleCommand": HandleConsoleCommandRequest,
		"restoreDataset": HandleRestoreDatasetRequest,
		"deleteDataset":  HandleDeleteDatasetRequest,
<<<<<<< HEAD
		"deleteFile":     HandleDeleteFileRequest,
		"chownFile":      HandleChownFileRequest,
		"chmodFile":      HandleChmodFileRequest,
		"chtagFile":      HandleChtagFileRequest,
=======
>>>>>>> a6f423db
	}

	for data := range input {
		// Parse the command request
		var request t.CommandRequest
		err := json.Unmarshal(data, &request)
		if err != nil {
			log.Println("Error parsing command request:", err)
			continue
		}

		// Handle the command request if a supported command is provided
		if handler, ok := commandHandlers[request.Command]; ok {
			handler(data)
		}
	}
}<|MERGE_RESOLUTION|>--- conflicted
+++ resolved
@@ -21,11 +21,8 @@
 )
 
 func main() {
-<<<<<<< HEAD
+	utils.SetAutoConvOnUntaggedStdio()
 	// Channel for receiving input from stdin
-=======
-	utils.SetAutoConvOnUntaggedStdio()
->>>>>>> a6f423db
 	input := make(chan []byte)
 
 	go func() {
@@ -61,13 +58,10 @@
 		"consoleCommand": HandleConsoleCommandRequest,
 		"restoreDataset": HandleRestoreDatasetRequest,
 		"deleteDataset":  HandleDeleteDatasetRequest,
-<<<<<<< HEAD
 		"deleteFile":     HandleDeleteFileRequest,
 		"chownFile":      HandleChownFileRequest,
 		"chmodFile":      HandleChmodFileRequest,
 		"chtagFile":      HandleChtagFileRequest,
-=======
->>>>>>> a6f423db
 	}
 
 	for data := range input {

--- conflicted
+++ resolved
@@ -35,14 +35,11 @@
   return ZUTRUN(program.c_str());
 }
 
-<<<<<<< HEAD
-=======
 unsigned char zut_get_key()
 {
   return ZUTMGKEY();
 }
 
->>>>>>> fcf934bb
 int zut_substitute_symbol(string pattern, string &result)
 {
   SYMBOL_DATA *parms = (SYMBOL_DATA *)__malloc31(sizeof(SYMBOL_DATA));

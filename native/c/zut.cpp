--- conflicted
+++ resolved
@@ -37,37 +37,9 @@
  */
 
   __dyn_t ip;
-<<<<<<< HEAD
-
-  dyninit(&ip);
-
-  // string ddname = "????????"; // system generated DD name
-  // ip.__ddname = (char *)ddname.c_str();
-  // ip.__dsname = "DKELOSKY.JCL";
-  // ip.__recfm = _FB_;
-
-  // ip.__ddname = "minemine";
-  ip.__dsname = "DKELOSKY.JCL";
-  // ip.__dsname = "DKELOSKY.SRCHDSL.LIST";
-  // ip.__member = "iefbr14";
-  ip.__status = __DISP_SHR;
-  rc = dynalloc(&ip);
-  if (0 != rc)
-  {
-    cerr << "Error: dynalloc failed with " << rc << endl; // TODO(Kelosky): better error handling scheme
-    return -1;
-  }
-
-  printf("%x\n", ip.__dsorg );
-
-  cout << "dsorg is " << ip.__dsorg << endl;
-
-  rc = dynfree(&ip);
-=======
 
   dyninit(&ip);
   ip.__dsname = "dkelosky.temp.test5";
->>>>>>> ec6941d4
 
   rc = dynfree(&ip);
 

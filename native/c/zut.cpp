--- conflicted
+++ resolved
@@ -22,11 +22,8 @@
 #include "zutm31.h"
 #include <ios>
 #include "zdyn.h"
-<<<<<<< HEAD
 #include "zuttype.h"
-=======
 #include <_Nascii.h>
->>>>>>> cf8af21f
 
 using namespace std;
 
@@ -621,13 +618,11 @@
     }
   }
 
-<<<<<<< HEAD
   return zut_loop_dynalloc(diag, free_dds);
-=======
-  return zut_loop_dynalloc(free_dds, err_stream);
-}
-
-AutocvtGuard::AutocvtGuard(bool enabled) : old_state(0)
+}
+
+AutocvtGuard::AutocvtGuard(bool enabled)
+    : old_state(0)
 {
   old_state = __ae_autoconvert_state(enabled ? _CVTSTATE_ON : _CVTSTATE_OFF);
 }
@@ -637,12 +632,14 @@
   __ae_autoconvert_state(old_state);
 }
 
-FileGuard::FileGuard(const char *filename, const char *mode) : fp()
+FileGuard::FileGuard(const char *filename, const char *mode)
+    : fp()
 {
   fp = fopen(filename, mode);
 }
 
-FileGuard::FileGuard(int fd, const char *mode) : fp()
+FileGuard::FileGuard(int fd, const char *mode)
+    : fp()
 {
   fp = fdopen(fd, mode);
 }
@@ -681,5 +678,4 @@
 FileGuard::operator bool() const
 {
   return fp != nullptr;
->>>>>>> cf8af21f
 }
--- conflicted
+++ resolved
@@ -818,25 +818,14 @@
   if (!isatty(fileno(stdout)))
   {
     const auto bytes = zut_get_contents_as_bytes(data);
-<<<<<<< HEAD
-    data.clear();
-=======
->>>>>>> 1befbbbf
     data.assign(bytes.begin(), bytes.end());
   }
   raw_bytes.clear();
 
   ZEncode encoding_opts = {0};
-<<<<<<< HEAD
-  const auto encoding_value = result.get_option("--encoding") != nullptr && result.get_option("--encoding")->is_found() ? result.get_option("--encoding")->get_value() : "";
-  zut_prepare_encoding(encoding_value, &encoding_opts);
-
-  if (encoding_opts.data_type != eDataTypeBinary)
-=======
   const auto encoding_prepared = result.get_option("--encoding") != nullptr && result.get_option("--encoding")->is_found() && zut_prepare_encoding(result.get_option("--encoding")->get_value(), &encoding_opts);
 
   if (encoding_prepared && encoding_opts.data_type != eDataTypeBinary)
->>>>>>> 1befbbbf
   {
     data = zut_encode(data, "UTF-8", string(encoding_opts.codepage), zjb.diag);
   }

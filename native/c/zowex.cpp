--- conflicted
+++ resolved
@@ -547,714 +547,6 @@
     }
   }
 
-<<<<<<< HEAD
-  ZCLIGroup tso_group("tso");
-  tso_group.set_description("TSO operations");
-
-  ZCLIVerb tso_issue("issue");
-  tso_issue.set_description("issue TSO command");
-  tso_issue.set_zcli_verb_handler(handle_tso_issue);
-
-  ZCLIPositional tso_command("command");
-  tso_command.set_required(true);
-  tso_command.set_description("command to issue");
-
-  tso_issue.get_positionals().push_back(tso_command);
-
-  tso_group.get_verbs().push_back(tso_issue);
-
-  ZCLIOption encoding_option("encoding");
-  encoding_option.get_aliases().push_back("--ec");
-  encoding_option.set_description("return contents in given encoding");
-
-  ZCLIOption etag("etag");
-  etag.set_required(false);
-  etag.set_description("Provide the e-tag for a write response to detect conflicts before save");
-
-  ZCLIOption etag_only("etag-only");
-  etag_only.set_required(false);
-  etag_only.set_description("Only print the e-tag for a write response (when successful)");
-
-  ZCLIOption return_etag("return-etag");
-  return_etag.set_required(false);
-  return_etag.set_description("Display the e-tag for a read response in addition to data");
-
-  // data set attributes options
-  ZCLIOption return_alcunit("alcunit");
-  return_alcunit.set_required(false);
-  return_alcunit.set_description("Allocation unit");
-
-  ZCLIOption return_blksize("blksize");
-  return_blksize.set_required(false);
-  return_blksize.set_description("Block size");
-
-  ZCLIOption return_dirblk("dirblk");
-  return_dirblk.set_required(false);
-  return_dirblk.set_description("Directory blocks");
-
-  ZCLIOption return_dsorg("dsorg");
-  return_dsorg.set_required(false);
-  return_dsorg.set_description("Data set organization");
-
-  ZCLIOption return_primary("primary");
-  return_primary.set_required(false);
-  return_primary.set_description("Primary space");
-
-  ZCLIOption return_recfm("recfm");
-  return_recfm.set_required(false);
-  return_recfm.set_description("Record format");
-
-  ZCLIOption return_lrecl("lrecl");
-  return_lrecl.set_required(false);
-  return_lrecl.set_description("Record length");
-
-  ZCLIOption return_dataclass("dataclass");
-  return_dataclass.set_required(false);
-  return_dataclass.set_description("Data class");
-
-  ZCLIOption return_unit("unit");
-  return_unit.set_required(false);
-  return_unit.set_description("Device type");
-
-  ZCLIOption return_dsntype("dsntype");
-  return_dsntype.set_required(false);
-  return_dsntype.set_description("Data set type");
-
-  ZCLIOption return_mgntclass("mgntclass");
-  return_mgntclass.set_required(false);
-  return_mgntclass.set_description("Management class");
-
-  ZCLIOption return_dsname("dsname");
-  return_dsname.set_required(false);
-  return_dsname.set_description("Data set name");
-
-  ZCLIOption return_avgblk("avgblk");
-  return_avgblk.set_required(false);
-  return_avgblk.set_description("Average block length");
-
-  ZCLIOption return_secondary("secondary");
-  return_secondary.set_required(false);
-  return_secondary.set_description("Secondary space");
-
-  ZCLIOption return_size("size");
-  return_size.set_required(false);
-  return_size.set_description("Size");
-
-  ZCLIOption return_storclass("storclass");
-  return_storclass.set_required(false);
-  return_storclass.set_description("Storage class");
-
-  ZCLIOption return_vol("vol");
-  return_vol.set_required(false);
-  return_vol.set_description("Volume serial");
-
-  ZCLIOption pipe_path("pipe-path");
-  pipe_path.set_required(false);
-  pipe_path.set_description("Specify a FIFO pipe path for transferring binary data");
-
-  //
-  // data set group
-  //
-  ZCLIGroup data_set_group("data-set");
-  data_set_group.get_aliases().push_back("ds");
-  data_set_group.set_description("z/OS data set operations");
-
-  ZCLIPositional data_set_dsn("dsn");
-  data_set_dsn.set_description("data set name, optionally with member specified");
-  data_set_dsn.set_required(true);
-
-  // data set verbs
-  ZCLIVerb data_set_create("create");
-  data_set_create.get_aliases().push_back("cre");
-  data_set_create.set_description("create data set");
-  data_set_create.set_zcli_verb_handler(handle_data_set_create_dsn);
-  data_set_create.get_options().push_back(return_alcunit);
-  data_set_create.get_options().push_back(return_blksize);
-  data_set_create.get_options().push_back(return_dirblk);
-  data_set_create.get_options().push_back(return_dsorg);
-  data_set_create.get_options().push_back(return_primary);
-  data_set_create.get_options().push_back(return_recfm);
-  data_set_create.get_options().push_back(return_lrecl);
-  data_set_create.get_options().push_back(return_dataclass);
-  data_set_create.get_options().push_back(return_unit);
-  data_set_create.get_options().push_back(return_dsntype);
-  data_set_create.get_options().push_back(return_mgntclass);
-  data_set_create.get_options().push_back(return_dsname);
-  data_set_create.get_options().push_back(return_avgblk);
-  data_set_create.get_options().push_back(return_secondary);
-  data_set_create.get_options().push_back(return_size);
-  data_set_create.get_options().push_back(return_storclass);
-  data_set_create.get_options().push_back(return_vol);
-  data_set_create.get_positionals().push_back(data_set_dsn);
-  data_set_group.get_verbs().push_back(data_set_create);
-
-  ZCLIVerb data_set_create_vb("create-vb");
-  data_set_create_vb.get_aliases().push_back("cre-vb");
-  data_set_create_vb.set_description("create VB data set using defaults: DSORG=PO, RECFM=VB, LRECL=255");
-  data_set_create_vb.set_zcli_verb_handler(handle_data_set_create_dsn_vb);
-  data_set_create_vb.get_positionals().push_back(data_set_dsn);
-  data_set_group.get_verbs().push_back(data_set_create_vb);
-
-  ZCLIVerb data_set_create_adata("create-adata");
-  data_set_create_adata.get_aliases().push_back("cre-a");
-  data_set_create_adata.set_description("create VB data set using defaults: DSORG=PO, RECFM=VB, LRECL=32756");
-  data_set_create_adata.set_zcli_verb_handler(handle_data_set_create_dsn_adata);
-  data_set_create_adata.get_positionals().push_back(data_set_dsn);
-  data_set_group.get_verbs().push_back(data_set_create_adata);
-
-  ZCLIVerb data_set_create_loadlib("create-loadlib");
-  data_set_create_loadlib.get_aliases().push_back("cre-u");
-  data_set_create_loadlib.set_description("create loadlib data set using defaults: DSORG=PO, RECFM=U, LRECL=0");
-  data_set_create_loadlib.set_zcli_verb_handler(handle_data_set_create_dsn_loadlib);
-  data_set_create_loadlib.get_positionals().push_back(data_set_dsn);
-  data_set_group.get_verbs().push_back(data_set_create_loadlib);
-
-  ZCLIVerb data_set_create_member("create-member");
-  data_set_create_member.get_aliases().push_back("cre-m");
-  data_set_create_member.set_description("create member in data set");
-  data_set_create_member.set_zcli_verb_handler(handle_data_set_create_member_dsn);
-  data_set_create_member.get_positionals().push_back(data_set_dsn);
-  data_set_group.get_verbs().push_back(data_set_create_member);
-
-  ZCLIVerb data_set_restore("restore");
-  data_set_restore.set_description("restore/recall data set");
-  data_set_restore.set_zcli_verb_handler(handle_data_set_restore);
-  data_set_restore.get_positionals().push_back(data_set_dsn);
-  data_set_group.get_verbs().push_back(data_set_restore);
-
-  ZCLIVerb data_set_view("view");
-  data_set_view.set_description("view data set");
-  data_set_view.set_zcli_verb_handler(handle_data_set_view_dsn);
-  data_set_view.get_positionals().push_back(data_set_dsn);
-  data_set_view.get_options().push_back(encoding_option);
-  data_set_view.get_options().push_back(response_format_bytes);
-  data_set_view.get_options().push_back(return_etag);
-  data_set_view.get_options().push_back(pipe_path);
-  data_set_group.get_verbs().push_back(data_set_view);
-
-  ZCLIVerb data_set_list("list");
-  ZCLIOption data_set_max_entries("max-entries");
-  data_set_max_entries.get_aliases().push_back("--me");
-  data_set_max_entries.set_description("max number of results to return before warning generated");
-  data_set_list.get_options().push_back(data_set_max_entries);
-
-  ZCLIOption data_set_truncate_warn("warn");
-  data_set_truncate_warn.set_description("warn if truncated or not found");
-  data_set_truncate_warn.set_default("true");
-  data_set_truncate_warn.set_is_bool(true);
-  data_set_list.get_options().push_back(data_set_truncate_warn);
-
-  data_set_list.set_description("list data sets");
-  data_set_list.get_aliases().push_back("ls");
-  ZCLIOption data_set_attributes("attributes");
-  data_set_attributes.set_description("display data set attributes");
-  data_set_attributes.get_aliases().push_back("-a");
-  data_set_attributes.set_default("false");
-  data_set_list.get_options().push_back(data_set_attributes);
-  data_set_list.set_zcli_verb_handler(handle_data_set_list);
-  data_set_list.get_positionals().push_back(data_set_dsn);
-  data_set_list.get_options().push_back(response_format_csv);
-  data_set_group.get_verbs().push_back(data_set_list);
-
-  ZCLIVerb data_set_list_members("list-members");
-  data_set_list_members.get_aliases().push_back("lm");
-  data_set_list_members.set_description("list data set members");
-  data_set_list_members.set_zcli_verb_handler(handle_data_set_list_members_dsn);
-  data_set_list_members.get_positionals().push_back(data_set_dsn);
-  data_set_list_members.get_options().push_back(data_set_max_entries);
-  data_set_list_members.get_options().push_back(data_set_truncate_warn);
-  data_set_group.get_verbs().push_back(data_set_list_members);
-
-  ZCLIVerb data_set_write("write");
-  data_set_write.set_description("write to data set");
-  data_set_write.set_zcli_verb_handler(handle_data_set_write_to_dsn);
-  data_set_write.get_positionals().push_back(data_set_dsn);
-  data_set_write.get_options().push_back(encoding_option);
-  data_set_write.get_options().push_back(etag);
-  data_set_write.get_options().push_back(etag_only);
-  data_set_write.get_options().push_back(pipe_path);
-  data_set_group.get_verbs().push_back(data_set_write);
-
-  ZCLIVerb data_set_compress("compress");
-  data_set_compress.set_description("compress data set");
-  data_set_compress.set_zcli_verb_handler(handle_data_set_compress);
-  ZCLIPositional compress_dsn("dsn");
-  compress_dsn.set_description("data set to compress");
-  compress_dsn.set_required(true);
-  data_set_compress.get_positionals().push_back(compress_dsn);
-  data_set_group.get_verbs().push_back(data_set_compress);
-
-  ZCLIVerb data_set_delete("delete");
-  data_set_delete.get_aliases().push_back("del");
-  data_set_delete.set_description("delete data set");
-  data_set_delete.set_zcli_verb_handler(handle_data_set_delete_dsn);
-  data_set_delete.get_positionals().push_back(data_set_dsn);
-  data_set_group.get_verbs().push_back(data_set_delete);
-
-  //
-  // jobs group
-  //
-  ZCLIGroup job_group("job");
-  job_group.set_description("z/OS job operations");
-
-  // jobs verbs
-  ZCLIVerb job_list("list");
-  job_list.set_description("list jobs");
-  job_list.set_zcli_verb_handler(handle_job_list);
-  ZCLIOption job_owner("owner");
-  job_owner.get_aliases().push_back("-o");
-  job_owner.set_description("filter by owner");
-  job_list.get_options().push_back(job_owner);
-  ZCLIOption job_prefix("prefix");
-  job_prefix.get_aliases().push_back("-p");
-  job_prefix.set_description("filter by prefix");
-  job_list.get_options().push_back(job_prefix);
-
-  ZCLIOption job_max_entries("max-entries");
-  job_max_entries.get_aliases().push_back("--me");
-  job_max_entries.set_description("max number of results to return before warning generated");
-  job_list.get_options().push_back(job_max_entries);
-
-  ZCLIOption job_truncate_warn("warn");
-  job_truncate_warn.set_description("warn if trucated or not found");
-  job_truncate_warn.set_default("true");
-  job_truncate_warn.set_is_bool(true);
-  job_list.get_options().push_back(job_truncate_warn);
-
-  job_list.get_options().push_back(response_format_csv);
-  job_group.get_verbs().push_back(job_list);
-
-  ZCLIVerb job_list_files("list-files");
-  job_list_files.get_aliases().push_back("lf");
-  job_list_files.set_description("list spool files for jobid");
-  job_list_files.set_zcli_verb_handler(handle_job_list_files);
-  ZCLIPositional job_jobid("jobid");
-  job_jobid.set_required(true);
-  job_jobid.set_description("valid jobid or job correlator");
-  job_list_files.get_positionals().push_back(job_jobid);
-  job_list_files.get_options().push_back(response_format_csv);
-  ZCLIOption job_list_files_max_entries("max-entries");
-  job_list_files_max_entries.get_aliases().push_back("--me");
-  job_list_files_max_entries.set_description("max number of files to return before warning generated");
-  ZCLIOption job_list_files_warn("warn");
-  job_list_files_warn.set_description("warn if trucated or not found");
-  job_list_files_warn.set_default("true");
-  job_list_files_warn.set_is_bool(true);
-  job_list_files.get_options().push_back(job_list_files_warn);
-  job_list_files.get_options().push_back(job_list_files_max_entries);
-
-  job_group.get_verbs().push_back(job_list_files);
-
-  ZCLIVerb job_view_status("view-status");
-  job_view_status.get_aliases().push_back("vs");
-  job_view_status.set_description("view job status");
-  job_view_status.set_zcli_verb_handler(handle_job_view_status);
-  job_view_status.get_positionals().push_back(job_jobid);
-  job_view_status.get_options().push_back(response_format_csv);
-  job_group.get_verbs().push_back(job_view_status);
-
-  ZCLIVerb job_view_file("view-file");
-  job_view_file.get_aliases().push_back("vf");
-  job_view_file.set_description("view job file output");
-  job_view_file.set_zcli_verb_handler(handle_job_view_file);
-  job_view_file.get_positionals().push_back(job_jobid);
-  job_view_file.get_options().push_back(encoding_option);
-  job_view_file.get_options().push_back(response_format_bytes);
-
-  ZCLIPositional job_dsn_key("key");
-  job_dsn_key.set_required(true);
-  job_dsn_key.set_description("valid job dsn key via 'job list-files'");
-  job_view_file.get_positionals().push_back(job_dsn_key);
-  job_group.get_verbs().push_back(job_view_file);
-
-  ZCLIVerb job_view_jcl("view-jcl");
-  job_view_jcl.get_aliases().push_back("vj");
-  job_view_jcl.set_description("view job jcl from input jobid");
-  job_view_jcl.set_zcli_verb_handler(handle_job_view_jcl);
-  job_view_jcl.get_positionals().push_back(job_jobid);
-  job_group.get_verbs().push_back(job_view_jcl);
-
-  ZCLIVerb job_submit("submit");
-  job_submit.get_aliases().push_back("sub");
-  job_submit.set_description("submit a job");
-  job_submit.set_zcli_verb_handler(handle_job_submit);
-
-  ZCLIOption job_wait("wait");
-  job_wait.set_description("wait for job status");
-  job_submit.get_options().push_back(job_wait);
-
-  ZCLIOption job_jobid_only("only-jobid");
-  job_jobid_only.get_aliases().push_back("--oj");
-  job_jobid_only.set_description("show only job id on success");
-  job_jobid_only.set_is_bool(true);
-  job_submit.get_options().push_back(job_jobid_only);
-
-  ZCLIOption job_job_correlator_only("only-correlator");
-  job_job_correlator_only.get_aliases().push_back("--oc");
-  job_job_correlator_only.set_description("show only job correlator on success");
-  job_job_correlator_only.set_is_bool(true);
-  job_submit.get_options().push_back(job_job_correlator_only);
-
-  job_submit.get_exclusive_options().push_back(job_jobid_only);
-  job_submit.get_exclusive_options().push_back(job_job_correlator_only);
-
-  ZCLIPositional job_dsn("dsn");
-  job_dsn.set_required(true);
-  job_dsn.set_description("dsn containing JCL");
-  job_submit.get_positionals().push_back(job_dsn);
-  job_group.get_verbs().push_back(job_submit);
-
-  ZCLIVerb job_submit_jcl("submit-jcl");
-  job_submit_jcl.get_aliases().push_back("subj");
-  job_submit_jcl.set_description("submit JCL contents directly");
-  job_submit_jcl.set_zcli_verb_handler(handle_job_submit_jcl);
-  job_submit_jcl.get_options().push_back(job_jobid_only);
-  job_submit_jcl.get_options().push_back(encoding_option);
-  job_submit_jcl.get_options().push_back(job_job_correlator_only);
-  job_submit_jcl.get_exclusive_options().push_back(job_jobid_only);
-  job_submit_jcl.get_exclusive_options().push_back(job_job_correlator_only);
-  job_submit_jcl.get_options().push_back(job_wait);
-  job_group.get_verbs().push_back(job_submit_jcl);
-
-  ZCLIVerb job_submit_uss("submit-uss");
-  job_submit_uss.get_aliases().push_back("sub-u");
-  job_submit_uss.set_description("submit a job from USS files");
-  job_submit_uss.set_zcli_verb_handler(handle_job_submit_uss);
-  ZCLIPositional job_uss_file("file-path");
-  job_uss_file.set_required(true);
-  job_uss_file.set_description("USS file containing JCL");
-  job_submit_uss.get_positionals().push_back(job_uss_file);
-
-  job_submit_uss.get_options().push_back(job_jobid_only);
-  job_submit_uss.get_options().push_back(job_job_correlator_only);
-  job_submit_uss.get_exclusive_options().push_back(job_jobid_only);
-  job_submit_uss.get_exclusive_options().push_back(job_job_correlator_only);
-  job_submit_uss.get_options().push_back(job_wait);
-  job_group.get_verbs().push_back(job_submit_uss);
-
-  ZCLIVerb job_delete("delete");
-  job_delete.get_aliases().push_back("del");
-  job_delete.set_description("delete a job");
-  job_delete.set_zcli_verb_handler(handle_job_delete);
-  job_delete.get_positionals().push_back(job_jobid);
-  job_group.get_verbs().push_back(job_delete);
-
-  ZCLIVerb job_cancel("cancel");
-  job_cancel.get_aliases().push_back("cnl");
-  job_cancel.set_description("cancel a job");
-  job_cancel.set_zcli_verb_handler(handle_job_cancel);
-  job_cancel.get_positionals().push_back(job_jobid);
-
-  ZCLIOption job_cancel_dump("dump");
-  job_cancel_dump.get_aliases().push_back("-d");
-  job_cancel_dump.set_description("Dump the cancelled jobs if waiting for conversion, in conversion, or in execution.");
-  job_cancel.get_options().push_back(job_cancel_dump);
-  ZCLIOption job_cancel_force("force");
-  job_cancel_force.get_aliases().push_back("-f");
-  job_cancel_force.set_description("Force cancel the jobs, even if marked.");
-  job_cancel.get_options().push_back(job_cancel_force);
-  ZCLIOption job_cancel_purge("purge");
-  job_cancel_purge.get_aliases().push_back("-p");
-  job_cancel_purge.set_description("Purge output of the cancelled jobs.");
-  job_cancel.get_options().push_back(job_cancel_purge);
-  ZCLIOption job_cancel_restart("restart");
-  job_cancel_restart.get_aliases().push_back("-r");
-  job_cancel_restart.set_description("Request that automatic restart management automatically restart the selected jobs after they are cancelled.");
-  job_cancel.get_options().push_back(job_cancel_restart);
-  job_group.get_verbs().push_back(job_cancel);
-
-  ZCLIVerb job_hold("hold");
-  job_hold.get_aliases().push_back("hld");
-  job_hold.set_description("hold a job");
-  job_hold.set_zcli_verb_handler(handle_job_hold);
-  job_hold.get_positionals().push_back(job_jobid);
-  job_group.get_verbs().push_back(job_hold);
-
-  ZCLIVerb job_release("release");
-  job_release.get_aliases().push_back("rel");
-  job_release.set_description("release a job");
-  job_release.set_zcli_verb_handler(handle_job_release);
-  job_release.get_positionals().push_back(job_jobid);
-  job_group.get_verbs().push_back(job_release);
-
-  //
-  // console group
-  //
-  ZCLIGroup console_group("console");
-  console_group.get_aliases().push_back("cn");
-  console_group.set_description("z/OS console operations");
-
-  // console verbs
-  ZCLIVerb console_issue("issue");
-  console_issue.set_description("issue a console command");
-  console_issue.set_zcli_verb_handler(handle_console_issue);
-  ZCLIOption console_name("console-name");
-  console_name.set_default("zowex");
-  console_name.set_required(true);
-  console_name.get_aliases().push_back("--cn");
-  console_name.set_description("extended console name");
-  console_issue.get_options().push_back(console_name);
-  ZCLIOption console_wait("wait");
-  console_wait.set_default("true");
-  console_wait.set_is_bool(true);
-  console_wait.set_description("wait for responses");
-  console_issue.get_options().push_back(console_wait);
-  ZCLIPositional console_command("command");
-  console_command.set_required(true);
-  console_command.set_description("command to run, e.g. 'D IPLINFO'");
-  console_issue.get_positionals().push_back(console_command);
-  console_group.get_verbs().push_back(console_issue);
-
-  //
-  // uss group
-  //
-  ZCLIGroup uss_group("uss");
-  uss_group.set_description("z/OS USS operations");
-
-  // uss common options and positionals
-  ZCLIPositional uss_file_path("file-path");
-  uss_file_path.set_required(true);
-  uss_file_path.set_description("file path");
-  ZCLIOption uss_file_mode("mode");
-  uss_file_mode.set_required(false);
-  uss_file_mode.set_description("permissions");
-  ZCLIOption uss_file_list_all("all");
-  uss_file_list_all.get_aliases().push_back("-a");
-  uss_file_list_all.set_required(false);
-  uss_file_list_all.set_description("whether to show all files or visible files only (default: false - hidden files are not shown)");
-  ZCLIOption uss_file_list_long_format("long");
-  uss_file_list_long_format.get_aliases().push_back("-l");
-  uss_file_list_long_format.set_required(false);
-  uss_file_list_long_format.set_description("whether to display the long format in list output (including permissions, ownership, etc.) (default: false)");
-  ZCLIOption uss_recursive("recursive");
-  uss_recursive.get_aliases().push_back("-r");
-  uss_recursive.set_required(false);
-  uss_recursive.set_description("Applies the operation recursively (e.g. for folders w/ inner files)");
-
-  ZCLIVerb uss_create_file("create-file");
-  uss_create_file.set_description("create a USS file");
-  uss_create_file.set_zcli_verb_handler(handle_uss_create_file);
-  uss_create_file.get_positionals().push_back(uss_file_path);
-  uss_create_file.get_options().push_back(uss_file_mode);
-  uss_group.get_verbs().push_back(uss_create_file);
-
-  ZCLIVerb uss_create_dir("create-dir");
-  uss_create_dir.set_description("create a USS directory");
-  uss_create_dir.set_zcli_verb_handler(handle_uss_create_dir);
-  uss_create_dir.get_positionals().push_back(uss_file_path);
-  uss_create_dir.get_options().push_back(uss_file_mode);
-  uss_group.get_verbs().push_back(uss_create_dir);
-
-  ZCLIVerb uss_list("list");
-  uss_list.set_description("list USS files and directories");
-  uss_list.set_zcli_verb_handler(handle_uss_list);
-  uss_list.get_positionals().push_back(uss_file_path);
-  uss_list.get_options().push_back(uss_file_list_all);
-  uss_list.get_options().push_back(uss_file_list_long_format);
-  uss_group.get_verbs().push_back(uss_list);
-
-  ZCLIVerb uss_view("view");
-  uss_view.set_description("view a USS file");
-  uss_view.get_positionals().push_back(uss_file_path);
-  uss_view.set_zcli_verb_handler(handle_uss_view);
-  uss_view.get_options().push_back(encoding_option);
-  uss_view.get_options().push_back(response_format_bytes);
-  uss_view.get_options().push_back(return_etag);
-  uss_view.get_options().push_back(pipe_path);
-  uss_group.get_verbs().push_back(uss_view);
-
-  ZCLIVerb uss_write("write");
-  uss_write.set_description("write to a USS file");
-  uss_write.set_zcli_verb_handler(handle_uss_write);
-  uss_write.get_positionals().push_back(uss_file_path);
-  uss_write.get_options().push_back(encoding_option);
-  uss_write.get_options().push_back(etag);
-  uss_write.get_options().push_back(etag_only);
-  uss_write.get_options().push_back(pipe_path);
-  uss_group.get_verbs().push_back(uss_write);
-
-  ZCLIVerb uss_delete("delete");
-  uss_delete.set_description("delete a USS item");
-  uss_delete.set_zcli_verb_handler(handle_uss_delete);
-  uss_delete.get_positionals().push_back(uss_file_path);
-  uss_delete.get_options().push_back(uss_recursive);
-  uss_group.get_verbs().push_back(uss_delete);
-
-  ZCLIPositional uss_owner("owner");
-  uss_owner.set_required(true);
-  uss_owner.set_description("New owner (or owner:group) for the file or directory");
-
-  ZCLIPositional uss_mode_positional("mode");
-  uss_mode_positional.set_required(true);
-  uss_mode_positional.set_description("new permissions for the file or directory");
-
-  ZCLIVerb uss_chmod("chmod");
-  uss_chmod.set_description("change permissions on a USS file or directory");
-  uss_chmod.set_zcli_verb_handler(handle_uss_chmod);
-  uss_chmod.get_positionals().push_back(uss_mode_positional);
-  uss_chmod.get_positionals().push_back(uss_file_path);
-  uss_chmod.get_options().push_back(uss_recursive);
-  uss_group.get_verbs().push_back(uss_chmod);
-
-  ZCLIVerb uss_chown("chown");
-  uss_chown.set_description("change owner on a USS file or directory");
-  uss_chown.set_zcli_verb_handler(handle_uss_chown);
-  uss_chown.get_positionals().push_back(uss_owner);
-  uss_chown.get_positionals().push_back(uss_file_path);
-  uss_chown.get_options().push_back(uss_recursive);
-  uss_group.get_verbs().push_back(uss_chown);
-
-  ZCLIPositional uss_tag("tag");
-  uss_tag.set_required(true);
-  uss_tag.set_description("new tag for the file");
-
-  ZCLIVerb uss_chtag("chtag");
-  uss_chtag.set_description("change tags on a USS file");
-  uss_chtag.set_zcli_verb_handler(handle_uss_chtag);
-  uss_chtag.get_positionals().push_back(uss_file_path);
-  uss_chtag.get_positionals().push_back(uss_tag);
-  uss_chtag.get_options().push_back(uss_recursive);
-  uss_group.get_verbs().push_back(uss_chtag);
-
-  // log group
-  //
-  ZCLIGroup log_group("log");
-  log_group.set_description("log operations");
-  ZCLIVerb log_view("view");
-  log_view.set_description("view log");
-  log_view.set_zcli_verb_handler(handle_log_view);
-  ZCLIOption log_option_lines("lines");
-  log_option_lines.set_default("100");
-  log_option_lines.set_description("number of lines to print");
-  log_view.get_options().push_back(log_option_lines);
-  log_group.get_verbs().push_back(log_view);
-
-  //
-  // tool group
-  //
-  ZCLIGroup tool_group("tool");
-  tool_group.set_description("tool operations");
-
-  // console verbs
-  ZCLIVerb tool_convert_dsect("ccnedsct");
-  tool_convert_dsect.set_description("convert dsect to c struct");
-  tool_convert_dsect.set_zcli_verb_handler(handle_tool_convert_dsect);
-  ZCLIOption adata_dsn("adata-dsn");
-  adata_dsn.set_description("input adata dsn");
-  adata_dsn.set_required(true);
-  adata_dsn.get_aliases().push_back("--ad");
-  ZCLIOption chdr_name("chdr-dsn");
-  chdr_name.get_aliases().push_back("--cd");
-  chdr_name.set_description("output chdr dsn");
-  chdr_name.set_required(true);
-  ZCLIOption sysprint("sysprint");
-  sysprint.get_aliases().push_back("--sp");
-  sysprint.set_description("sysprint output");
-  ZCLIOption sysout("sysout");
-  sysout.set_description("sysout output");
-  sysout.get_aliases().push_back("--so");
-  tool_convert_dsect.get_options().push_back(adata_dsn);
-  tool_convert_dsect.get_options().push_back(chdr_name);
-  tool_convert_dsect.get_options().push_back(sysprint);
-  tool_convert_dsect.get_options().push_back(sysout);
-  tool_group.get_verbs().push_back(tool_convert_dsect);
-
-  ZCLIVerb tool_dynalloc("bpxwdy2");
-  tool_dynalloc.set_description("dynalloc command");
-  tool_dynalloc.set_zcli_verb_handler(handle_tool_dynalloc);
-  ZCLIPositional dynalloc_parm("parm");
-  dynalloc_parm.set_description("dynalloc parm string");
-  dynalloc_parm.set_required(true);
-  tool_dynalloc.get_positionals().push_back(dynalloc_parm);
-  tool_group.get_verbs().push_back(tool_dynalloc);
-
-  ZCLIVerb tool_display_symbol("display-symbol");
-  tool_display_symbol.set_description("display system symbol");
-  tool_display_symbol.set_zcli_verb_handler(handle_tool_display_symbol);
-  ZCLIPositional symbol_value("symbol");
-  symbol_value.set_description("symbol to display");
-  symbol_value.set_required(true);
-  tool_display_symbol.get_positionals().push_back(symbol_value);
-  tool_group.get_verbs().push_back(tool_display_symbol);
-
-  ZCLIVerb tool_search("search");
-  tool_search.set_description("search members for string");
-  tool_search.set_zcli_verb_handler(handle_tool_search);
-  ZCLIPositional search_dsn("dsn");
-  search_dsn.set_description("data set to search");
-  search_dsn.set_required(true);
-  tool_search.get_positionals().push_back(search_dsn);
-  ZCLIPositional search_value("string");
-  search_value.set_description("string to search for");
-  search_value.set_required(true);
-  tool_search.get_positionals().push_back(search_value);
-
-  tool_search.get_options().push_back(data_set_max_entries);
-  tool_search.get_options().push_back(data_set_truncate_warn);
-
-  tool_group.get_verbs().push_back(tool_search);
-
-  ZCLIVerb tool_amblist("amblist");
-  tool_amblist.set_description("invoke amblist");
-  tool_amblist.set_zcli_verb_handler(handle_tool_amblist);
-  ZCLIPositional amblist_dsn("dsn");
-  amblist_dsn.set_description("data containing input load modules");
-  amblist_dsn.set_required(true);
-  tool_amblist.get_positionals().push_back(amblist_dsn);
-  ZCLIOption ablist_control("control-statements");
-  ablist_control.set_description("amblist control statements, e.g. listload output=map,member=testprog");
-  ablist_control.set_required(true);
-  ablist_control.get_aliases().push_back("--cs");
-  tool_amblist.get_options().push_back(ablist_control);
-  tool_group.get_verbs().push_back(tool_amblist);
-
-  ZCLIVerb tool_run("run");
-
-  ZCLIOption dynalloc_pre("dynalloc-pre");
-  dynalloc_pre.set_description("dynalloc pre run statements");
-  dynalloc_pre.get_aliases().push_back("--dp");
-  tool_run.get_options().push_back(dynalloc_pre);
-
-  ZCLIOption dynalloc_post("dynalloc-post");
-  dynalloc_post.set_description("dynalloc post run statements");
-  dynalloc_post.get_aliases().push_back("--dt");
-  tool_run.get_options().push_back(dynalloc_post);
-
-  ZCLIOption indd("in-dd");
-  indd.set_description("input ddname");
-  indd.get_aliases().push_back("--idd");
-  tool_run.get_options().push_back(indd);
-
-  ZCLIOption input("input");
-  input.set_description("input");
-  input.get_aliases().push_back("--in");
-  tool_run.get_options().push_back(input);
-
-  ZCLIOption outdd("out-dd");
-  outdd.set_description("output ddname");
-  outdd.get_aliases().push_back("--odd");
-  tool_run.get_options().push_back(outdd);
-
-  tool_run.set_description("run a program");
-  tool_run.set_zcli_verb_handler(handle_tool_run);
-  ZCLIPositional run_name("program");
-  run_name.set_description("name of program to run");
-  run_name.set_required(true);
-  tool_run.get_positionals().push_back(run_name);
-  tool_group.get_verbs().push_back(tool_run);
-
-  // add all groups to the CLI
-  zcli.get_groups().push_back(data_set_group);
-  zcli.get_groups().push_back(console_group);
-  zcli.get_groups().push_back(job_group);
-  zcli.get_groups().push_back(uss_group);
-  zcli.get_groups().push_back(tso_group);
-  // zcli.get_groups().push_back(log_group);
-  zcli.get_groups().push_back(tool_group);
-
-  // parse
-  return zcli.parse(argc, argv);
-=======
   // If interactive mode is requested, start it directly
   if (is_interactive)
   {
@@ -1266,7 +558,6 @@
     ParseResult result = arg_parser.parse(argc, argv);
     return result.exit_code;
   }
->>>>>>> fcf934bb
 }
 
 int handle_console_issue(const ParseResult &result)
@@ -2431,14 +1722,7 @@
 
   ZUSF zusf = {0};
   string response;
-<<<<<<< HEAD
-  ListOptions options;
-  options.all_files = result.get_option_value("--all") == "true";
-  options.long_format = result.get_option_value("--long") == "true";
-  rc = zusf_list_uss_file_path(&zusf, uss_file, response, options);
-=======
   rc = zusf_list_uss_file_path(&zusf, uss_file, response, list_options);
->>>>>>> fcf934bb
   if (0 != rc)
   {
     cerr << "Error: could not list USS files: '" << uss_file << "' rc: '" << rc << "'" << endl;
@@ -2588,16 +1872,15 @@
   else
   {
     cout << "Wrote data to '" << file << "'" << (zusf.created ? " (created new file)" : " (overwrote existing)") << endl;
-<<<<<<< HEAD
-  }
-
-  return rc;
-}
-
-int handle_uss_delete(ZCLIResult result)
-{
-  string file_path = result.get_positional("file-path")->get_value();
-  bool recursive = result.get_option_value("--recursive") == "true";
+  }
+
+  return rc;
+}
+
+int handle_uss_delete(const ParseResult &result)
+{
+  string file_path = result.find_pos_arg_string("file-path");
+  bool recursive = result.find_kw_arg_bool("recursive");
 
   ZUSF zusf = {0};
   const auto rc = zusf_delete_uss_item(&zusf, file_path, recursive);
@@ -2605,19 +1888,23 @@
   if (rc != 0)
   {
     cerr << "Failed to delete USS item " << file_path << ":\n " << zusf.diag.e_msg << endl;
-  }
-
-  return rc;
-}
-
-int handle_uss_chmod(ZCLIResult result)
-{
-  int rc = 0;
-  string mode(result.get_positional("mode")->get_value());
-  string file_path = result.get_positional("file-path")->get_value();
+    return RTNCD_FAILURE;
+  }
+
+  cout << "USS item '" << file_path << "' deleted" << endl;
+
+  return rc;
+}
+
+int handle_uss_chmod(const ParseResult &result)
+{
+  int rc = 0;
+  string mode = result.find_pos_arg_string("mode");
+  string file_path = result.find_pos_arg_string("file-path");
+  bool recursive = result.find_kw_arg_bool("recursive");
 
   ZUSF zusf = {0};
-  rc = zusf_chmod_uss_file_or_dir(&zusf, file_path, mode, result.get_option_value("--recursive") == "true");
+  rc = zusf_chmod_uss_file_or_dir(&zusf, file_path, mode, recursive);
   if (0 != rc)
   {
     cerr << "Error: could not chmod USS path: '" << file_path << "' rc: '" << rc << "'" << endl;
@@ -2631,14 +1918,15 @@
   return rc;
 }
 
-int handle_uss_chown(ZCLIResult result)
-{
-  string path = result.get_positional("file-path")->get_value();
-  string owner = result.get_positional("owner")->get_value();
+int handle_uss_chown(const ParseResult &result)
+{
+  string path = result.find_pos_arg_string("file-path");
+  string owner = result.find_pos_arg_string("owner");
+  bool recursive = result.find_kw_arg_bool("recursive");
 
   ZUSF zusf = {0};
 
-  const auto rc = zusf_chown_uss_file_or_dir(&zusf, path, owner, result.get_option_value("--recursive") == "true");
+  const auto rc = zusf_chown_uss_file_or_dir(&zusf, path, owner, recursive);
   if (rc != 0)
   {
     cerr << "Error: could not chown USS path: '" << path << "' rc: '" << rc << "'" << endl;
@@ -2647,105 +1935,6 @@
     return RTNCD_FAILURE;
   }
 
-  return rc;
-}
-
-int handle_uss_chtag(ZCLIResult result)
-{
-  string path = result.get_positional("file-path")->get_value();
-  string tag = result.get_positional("tag")->get_value();
-
-  ZUSF zusf = {0};
-  const auto rc = zusf_chtag_uss_file_or_dir(&zusf, path, tag, result.get_option_value("--recursive") == "true");
-
-  if (rc != 0)
-  {
-    cerr << "Error: could not chtag USS path: '" << path << "' rc: '" << rc << "'" << endl;
-    cerr << "  Details:\n"
-         << zusf.diag.e_msg << endl;
-    return RTNCD_FAILURE;
-  }
-
-  return rc;
-}
-
-int handle_tso_issue(ZCLIResult result)
-{
-  int rc = 0;
-  string command = result.get_positional("command")->get_value();
-  string response;
-
-  rc = ztso_issue(command, response);
-
-  if (0 != rc)
-  {
-    cerr << "Error running command, rc '" << rc << "'" << endl;
-    cerr << "  Details: " << response << endl;
-=======
->>>>>>> fcf934bb
-  }
-
-  return rc;
-}
-
-int handle_uss_delete(const ParseResult &result)
-{
-  string file_path = result.find_pos_arg_string("file-path");
-  bool recursive = result.find_kw_arg_bool("recursive");
-
-  ZUSF zusf = {0};
-  const auto rc = zusf_delete_uss_item(&zusf, file_path, recursive);
-
-  if (rc != 0)
-  {
-    cerr << "Failed to delete USS item " << file_path << ":\n " << zusf.diag.e_msg << endl;
-    return RTNCD_FAILURE;
-  }
-
-  cout << "USS item '" << file_path << "' deleted" << endl;
-
-  return rc;
-}
-
-int handle_uss_chmod(const ParseResult &result)
-{
-  int rc = 0;
-  string mode = result.find_pos_arg_string("mode");
-  string file_path = result.find_pos_arg_string("file-path");
-  bool recursive = result.find_kw_arg_bool("recursive");
-
-  ZUSF zusf = {0};
-  rc = zusf_chmod_uss_file_or_dir(&zusf, file_path, mode, recursive);
-  if (0 != rc)
-  {
-    cerr << "Error: could not chmod USS path: '" << file_path << "' rc: '" << rc << "'" << endl;
-    cerr << "  Details:\n"
-         << zusf.diag.e_msg << endl;
-    return RTNCD_FAILURE;
-  }
-
-  cout << "USS path '" << file_path << "' modified: '" << mode << "'" << endl;
-
-  return rc;
-}
-
-int handle_uss_chown(const ParseResult &result)
-{
-  string path = result.find_pos_arg_string("file-path");
-  string owner = result.find_pos_arg_string("owner");
-  bool recursive = result.find_kw_arg_bool("recursive");
-
-  ZUSF zusf = {0};
-
-  const auto rc = zusf_chown_uss_file_or_dir(&zusf, path, owner, recursive);
-  if (rc != 0)
-  {
-    cerr << "Error: could not chown USS path: '" << path << "' rc: '" << rc << "'" << endl;
-    cerr << "  Details:\n"
-         << zusf.diag.e_msg << endl;
-    return RTNCD_FAILURE;
-  }
-
   cout << "USS path '" << path << "' owner changed to '" << owner << "'" << endl;
 
   return rc;
@@ -2753,15 +1942,6 @@
 
 int handle_uss_chtag(const ParseResult &result)
 {
-<<<<<<< HEAD
-  int rc = 0;
-  string symbol(result.get_positional("symbol")->get_value());
-  transform(symbol.begin(), symbol.end(), symbol.begin(), ::toupper); // upper case
-  symbol = "&" + symbol;
-  string value;
-  rc = zut_substitute_symbol(symbol, value);
-  if (0 != rc)
-=======
   string path = result.find_pos_arg_string("file-path");
   string tag = result.find_pos_arg_string("tag");
   bool recursive = result.find_kw_arg_bool("recursive");
@@ -2770,7 +1950,6 @@
   const auto rc = zusf_chtag_uss_file_or_dir(&zusf, path, tag, recursive);
 
   if (rc != 0)
->>>>>>> fcf934bb
   {
     cerr << "Error: could not chtag USS path: '" << path << "' rc: '" << rc << "'" << endl;
     cerr << "  Details:\n"

/**
 * This program and the accompanying materials are made available under the terms of the
 * Eclipse Public License v2.0 which accompanies this distribution, and is available at
 * https://www.eclipse.org/legal/epl-v20.html
 *
 * SPDX-License-Identifier: EPL-2.0
 *
 * Copyright Contributors to the Zowe Project.
 *
 */

#include <iostream>
#include <vector>
#include <stdlib.h>
#include <string>
#include <sstream>
#include <cstdlib>
#include <stdio.h>
#include <unistd.h>
#include <algorithm>
#include <fstream>
#include <unistd.h>
#include "zcn.hpp"
#include "zut.hpp"
#include "zcli.hpp"
#include "zjb.hpp"
#include "zds.hpp"
#include "zusf.hpp"
#include "ztso.hpp"
#include "zuttype.h"

#ifndef TO_STRING
#define TO_STRING(x) static_cast<std::ostringstream &>(           \
                         (std::ostringstream() << std::dec << x)) \
                         .str()
#endif

using namespace std;

int handle_job_list(ZCLIResult);
int handle_job_list_files(ZCLIResult);
int handle_job_view_status(ZCLIResult);
int handle_job_view_file(ZCLIResult);
int handle_job_view_jcl(ZCLIResult);
int handle_job_submit(ZCLIResult);
int handle_job_submit_jcl(ZCLIResult);
int handle_job_submit_uss(ZCLIResult);
int handle_job_delete(ZCLIResult);
int handle_job_cancel(ZCLIResult);
int handle_job_hold(ZCLIResult);
int handle_job_release(ZCLIResult);

int handle_console_issue(ZCLIResult);

int handle_data_set_create_dsn(ZCLIResult);
int handle_data_set_create_dsn_vb(ZCLIResult);
int handle_data_set_create_dsn_adata(ZCLIResult);
int handle_data_set_create_dsn_loadlib(ZCLIResult);
int handle_data_set_restore(ZCLIResult);
int handle_data_set_view_dsn(ZCLIResult);
int handle_data_set_list(ZCLIResult);
int handle_data_set_list_members_dsn(ZCLIResult);
int handle_data_set_write_to_dsn(ZCLIResult);
int handle_data_set_delete_dsn(ZCLIResult);
int handle_data_set_create_member_dsn(ZCLIResult);

int handle_log_view(ZCLIResult);

int handle_tool_convert_dsect(ZCLIResult);
int handle_tool_dynalloc(ZCLIResult);
int handle_tool_display_symbol(ZCLIResult);
int handle_data_set_compress(ZCLIResult);
int handle_tool_search(ZCLIResult);
int handle_tool_amblist(ZCLIResult);
int handle_tool_run(ZCLIResult);

// TODO(Kelosky):
// help w/verbose examples
// add simple examples to help

int handle_uss_create_file(ZCLIResult);
int handle_uss_create_dir(ZCLIResult);
int handle_uss_list(ZCLIResult);
int handle_uss_view(ZCLIResult);
int handle_uss_write(ZCLIResult);
int handle_uss_delete(ZCLIResult);
int handle_uss_chmod(ZCLIResult);
int handle_uss_chown(ZCLIResult);
int handle_uss_chtag(ZCLIResult);
int handle_tso_issue(ZCLIResult);

int job_submit_common(ZCLIResult, string, string &, string);

int main(int argc, char *argv[])
{
  // CLI
  ZCLI zcli(argv[PROCESS_NAME_ARG]);
  zcli.set_interactive_mode(true);

  ZCLIOption response_format_csv("response-format-csv");
  response_format_csv.set_description("returns the response in CSV format");
  response_format_csv.get_aliases().push_back("--rfc");
  response_format_csv.set_default("false");
  response_format_csv.set_required(false);
  response_format_csv.set_is_bool(true);

  ZCLIOption response_format_bytes("response-format-bytes");
  response_format_bytes.set_description("returns the response as raw bytes");
  response_format_bytes.get_aliases().push_back("--rfb");
  response_format_bytes.set_required(false);
  response_format_bytes.set_is_bool(true);

  ZCLIGroup tso_group("tso");
  tso_group.set_description("TSO operations");

  ZCLIVerb tso_issue("issue");
  tso_issue.set_description("issue TSO command");
  tso_issue.set_zcli_verb_handler(handle_tso_issue);

  ZCLIPositional tso_command("command");
  tso_command.set_required(true);
  tso_command.set_description("command to issue");

  tso_issue.get_positionals().push_back(tso_command);

  tso_group.get_verbs().push_back(tso_issue);

  ZCLIOption encoding_option("encoding");
  encoding_option.get_aliases().push_back("--ec");
  encoding_option.set_description("return contents in given encoding");

  ZCLIOption etag("etag");
  etag.set_required(false);
  etag.set_description("Provide the e-tag for a write response to detect conflicts before save");

  ZCLIOption etag_only("etag-only");
  etag_only.set_required(false);
  etag_only.set_description("Only print the e-tag for a write response (when successful)");

  ZCLIOption return_etag("return-etag");
  return_etag.set_required(false);
  return_etag.set_description("Display the e-tag for a read response in addition to data");

<<<<<<< HEAD
  // data set attributes options

  ZCLIOption return_alcunit("alcunit");
  return_alcunit.set_required(false);
  return_alcunit.set_description("Allocation unit");

  ZCLIOption return_blksize("blksize");
  return_blksize.set_required(false);
  return_blksize.set_description("Block size");

  ZCLIOption return_dirblk("dirblk");
  return_dirblk.set_required(false);
  return_dirblk.set_description("Directory blocks");

  ZCLIOption return_dsorg("dsorg");
  return_dsorg.set_required(false);
  return_dsorg.set_description("Data set organization");

  ZCLIOption return_primary("primary");
  return_primary.set_required(false);
  return_primary.set_description("Primary space");

  ZCLIOption return_recfm("recfm");
  return_recfm.set_required(false);
  return_recfm.set_description("Record format");

  ZCLIOption return_lrecl("lrecl");
  return_lrecl.set_required(false);
  return_lrecl.set_description("Record length");

  ZCLIOption return_dataclass("dataclass");
  return_dataclass.set_required(false);
  return_dataclass.set_description("Data class");

  ZCLIOption return_unit("unit");
  return_unit.set_required(false);
  return_unit.set_description("Device type");

  ZCLIOption return_dsntype("dsntype");
  return_dsntype.set_required(false);
  return_dsntype.set_description("Data set type");

  ZCLIOption return_mgntclass("mgntclass");
  return_mgntclass.set_required(false);
  return_mgntclass.set_description("Management class");

  ZCLIOption return_dsname("dsname");
  return_dsname.set_required(false);
  return_dsname.set_description("Data set name");

  ZCLIOption return_avgblk("avgblk");
  return_avgblk.set_required(false);
  return_avgblk.set_description("Average block length");

  ZCLIOption return_secondary("secondary");
  return_secondary.set_required(false);
  return_secondary.set_description("Secondary space");

  ZCLIOption return_size("size");
  return_size.set_required(false);
  return_size.set_description("Size");

  ZCLIOption return_storclass("storclass");
  return_storclass.set_required(false);
  return_storclass.set_description("Storage class");

  ZCLIOption return_vol("vol");
  return_vol.set_required(false);
  return_vol.set_description("Volume serial");
=======
  ZCLIOption pipe_path("pipe-path");
  pipe_path.set_required(false);
  pipe_path.set_description("Specify a FIFO pipe path for transferring binary data");
>>>>>>> ad0e8cac

  //
  // data set group
  //
  ZCLIGroup data_set_group("data-set");
  data_set_group.get_aliases().push_back("ds");
  data_set_group.set_description("z/OS data set operations");

  ZCLIPositional data_set_dsn("dsn");
  data_set_dsn.set_description("data set name, optionally with member specified");
  data_set_dsn.set_required(true);

  // data set verbs
  ZCLIVerb data_set_create("create");
  data_set_create.get_aliases().push_back("cre");
  data_set_create.set_description("create data set");
  data_set_create.set_zcli_verb_handler(handle_data_set_create_dsn);
  data_set_create.get_options().push_back(return_alcunit);
  data_set_create.get_options().push_back(return_blksize);
  data_set_create.get_options().push_back(return_dirblk);
  data_set_create.get_options().push_back(return_dsorg);
  data_set_create.get_options().push_back(return_primary);
  data_set_create.get_options().push_back(return_recfm);
  data_set_create.get_options().push_back(return_lrecl);
  data_set_create.get_options().push_back(return_dataclass);
  data_set_create.get_options().push_back(return_unit);
  data_set_create.get_options().push_back(return_dsntype);
  data_set_create.get_options().push_back(return_mgntclass);
  data_set_create.get_options().push_back(return_dsname);
  data_set_create.get_options().push_back(return_avgblk);
  data_set_create.get_options().push_back(return_secondary);
  data_set_create.get_options().push_back(return_size);
  data_set_create.get_options().push_back(return_storclass);
  data_set_create.get_options().push_back(return_vol);
  data_set_create.get_positionals().push_back(data_set_dsn);
  data_set_group.get_verbs().push_back(data_set_create);

  ZCLIVerb data_set_create_vb("create-vb");
  data_set_create_vb.get_aliases().push_back("cre-vb");
  data_set_create_vb.set_description("create VB data set using defaults: DSORG=PO, RECFM=VB, LRECL=255");
  data_set_create_vb.set_zcli_verb_handler(handle_data_set_create_dsn_vb);
  data_set_create_vb.get_positionals().push_back(data_set_dsn);
  data_set_group.get_verbs().push_back(data_set_create_vb);

  ZCLIVerb data_set_create_adata("create-adata");
  data_set_create_adata.get_aliases().push_back("cre-a");
  data_set_create_adata.set_description("create VB data set using defaults: DSORG=PO, RECFM=VB, LRECL=32756");
  data_set_create_adata.set_zcli_verb_handler(handle_data_set_create_dsn_adata);
  data_set_create_adata.get_positionals().push_back(data_set_dsn);
  data_set_group.get_verbs().push_back(data_set_create_adata);

  ZCLIVerb data_set_create_loadlib("create-loadlib");
  data_set_create_loadlib.get_aliases().push_back("cre-u");
  data_set_create_loadlib.set_description("create loadlib data set using defaults: DSORG=PO, RECFM=U, LRECL=0");
  data_set_create_loadlib.set_zcli_verb_handler(handle_data_set_create_dsn_loadlib);
  data_set_create_loadlib.get_positionals().push_back(data_set_dsn);
  data_set_group.get_verbs().push_back(data_set_create_loadlib);

  ZCLIVerb data_set_create_member("create-member");
  data_set_create_member.get_aliases().push_back("cre-m");
  data_set_create_member.set_description("create member in data set");
  data_set_create_member.set_zcli_verb_handler(handle_data_set_create_member_dsn);
  data_set_create_member.get_positionals().push_back(data_set_dsn);
  data_set_group.get_verbs().push_back(data_set_create_member);

  ZCLIVerb data_set_restore("restore");
  data_set_restore.set_description("restore/recall data set");
  data_set_restore.set_zcli_verb_handler(handle_data_set_restore);
  data_set_restore.get_positionals().push_back(data_set_dsn);
  data_set_group.get_verbs().push_back(data_set_restore);

  ZCLIVerb data_set_view("view");
  data_set_view.set_description("view data set");
  data_set_view.set_zcli_verb_handler(handle_data_set_view_dsn);
  data_set_view.get_positionals().push_back(data_set_dsn);
  data_set_view.get_options().push_back(encoding_option);
  data_set_view.get_options().push_back(response_format_bytes);
  data_set_view.get_options().push_back(return_etag);
  data_set_group.get_verbs().push_back(data_set_view);

  ZCLIVerb data_set_list("list");
  ZCLIOption data_set_max_entries("max-entries");
  data_set_max_entries.get_aliases().push_back("--me");
  data_set_max_entries.set_description("max number of results to return before error generated");
  data_set_list.get_options().push_back(data_set_max_entries);

  ZCLIOption data_set_truncate_warn("warn");
  data_set_truncate_warn.set_description("warn if truncated or not found");
  data_set_truncate_warn.set_default("true");
  data_set_truncate_warn.set_is_bool(true);
  data_set_list.get_options().push_back(data_set_truncate_warn);

  data_set_list.set_description("list data sets");
  data_set_list.get_aliases().push_back("ls");
  ZCLIOption data_set_attributes("attributes");
  data_set_attributes.set_description("display data set attributes");
  data_set_attributes.get_aliases().push_back("-a");
  data_set_attributes.set_default("false");
  data_set_list.get_options().push_back(data_set_attributes);
  data_set_list.set_zcli_verb_handler(handle_data_set_list);
  data_set_list.get_positionals().push_back(data_set_dsn);
  data_set_list.get_options().push_back(response_format_csv);
  data_set_group.get_verbs().push_back(data_set_list);

  ZCLIVerb data_set_list_members("list-members");
  data_set_list_members.get_aliases().push_back("lm");
  data_set_list_members.set_description("list data set members");
  data_set_list_members.set_zcli_verb_handler(handle_data_set_list_members_dsn);
  data_set_list_members.get_positionals().push_back(data_set_dsn);
  data_set_list_members.get_options().push_back(data_set_max_entries);
  data_set_list_members.get_options().push_back(data_set_truncate_warn);
  data_set_group.get_verbs().push_back(data_set_list_members);

  ZCLIVerb data_set_write("write");
  data_set_write.set_description("write to data set");
  data_set_write.set_zcli_verb_handler(handle_data_set_write_to_dsn);
  data_set_write.get_positionals().push_back(data_set_dsn);
  data_set_write.get_options().push_back(encoding_option);
  data_set_write.get_options().push_back(etag);
  data_set_write.get_options().push_back(etag_only);
  data_set_group.get_verbs().push_back(data_set_write);

  ZCLIVerb data_set_compress("compress");
  data_set_compress.set_description("compress data set");
  data_set_compress.set_zcli_verb_handler(handle_data_set_compress);
  ZCLIPositional compress_dsn("dsn");
  compress_dsn.set_description("data set to compress");
  compress_dsn.set_required(true);
  data_set_compress.get_positionals().push_back(compress_dsn);
  data_set_group.get_verbs().push_back(data_set_compress);

  ZCLIVerb data_set_delete("delete");
  data_set_delete.get_aliases().push_back("del");
  data_set_delete.set_description("delete data set");
  data_set_delete.set_zcli_verb_handler(handle_data_set_delete_dsn);
  data_set_delete.get_positionals().push_back(data_set_dsn);
  data_set_group.get_verbs().push_back(data_set_delete);

  //
  // jobs group
  //
  ZCLIGroup job_group("job");
  job_group.set_description("z/OS job operations");

  // jobs verbs
  ZCLIVerb job_list("list");
  job_list.set_description("list jobs");
  job_list.set_zcli_verb_handler(handle_job_list);
  ZCLIOption job_owner("owner");
  job_owner.get_aliases().push_back("-o");
  job_owner.set_description("filter by owner");
  job_list.get_options().push_back(job_owner);
  ZCLIOption job_prefix("prefix");
  job_prefix.get_aliases().push_back("-p");
  job_prefix.set_description("filter by prefix");
  job_list.get_options().push_back(job_prefix);

  ZCLIOption job_max_entries("max-entries");
  job_max_entries.get_aliases().push_back("--me");
  job_max_entries.set_description("max number of results to return before error generated");
  job_list.get_options().push_back(job_max_entries);

  ZCLIOption job_truncate_warn("warn");
  job_truncate_warn.set_description("warn if trucated or not found");
  job_truncate_warn.set_default("true");
  job_truncate_warn.set_is_bool(true);
  job_list.get_options().push_back(job_truncate_warn);

  job_list.get_options().push_back(response_format_csv);
  job_group.get_verbs().push_back(job_list);

  ZCLIVerb job_list_files("list-files");
  job_list_files.get_aliases().push_back("lf");
  job_list_files.set_description("list spool files for jobid");
  job_list_files.set_zcli_verb_handler(handle_job_list_files);
  ZCLIPositional job_jobid("jobid");
  job_jobid.set_required(true);
  job_jobid.set_description("valid jobid or job correlator");
  job_list_files.get_positionals().push_back(job_jobid);
  job_list_files.get_options().push_back(response_format_csv);
  job_group.get_verbs().push_back(job_list_files);

  ZCLIVerb job_view_status("view-status");
  job_view_status.get_aliases().push_back("vs");
  job_view_status.set_description("view job status");
  job_view_status.set_zcli_verb_handler(handle_job_view_status);
  job_view_status.get_positionals().push_back(job_jobid);
  job_view_status.get_options().push_back(response_format_csv);
  job_group.get_verbs().push_back(job_view_status);

  ZCLIVerb job_view_file("view-file");
  job_view_file.get_aliases().push_back("vf");
  job_view_file.set_description("view job file output");
  job_view_file.set_zcli_verb_handler(handle_job_view_file);
  job_view_file.get_positionals().push_back(job_jobid);
  job_view_file.get_options().push_back(encoding_option);
  job_view_file.get_options().push_back(response_format_bytes);

  ZCLIPositional job_dsn_key("key");
  job_dsn_key.set_required(true);
  job_dsn_key.set_description("valid job dsn key via 'job list-files'");
  job_view_file.get_positionals().push_back(job_dsn_key);
  job_group.get_verbs().push_back(job_view_file);

  ZCLIVerb job_view_jcl("view-jcl");
  job_view_jcl.get_aliases().push_back("vj");
  job_view_jcl.set_description("view job jcl from input jobid");
  job_view_jcl.set_zcli_verb_handler(handle_job_view_jcl);
  job_view_jcl.get_positionals().push_back(job_jobid);
  job_group.get_verbs().push_back(job_view_jcl);

  ZCLIVerb job_submit("submit");
  job_submit.get_aliases().push_back("sub");
  job_submit.set_description("submit a job");
  job_submit.set_zcli_verb_handler(handle_job_submit);

  ZCLIOption job_wait("wait");
  job_wait.set_description("wait for job status");
  job_submit.get_options().push_back(job_wait);

  ZCLIOption job_jobid_only("only-jobid");
  job_jobid_only.get_aliases().push_back("--oj");
  job_jobid_only.set_description("show only job id on success");
  job_jobid_only.set_is_bool(true);
  job_submit.get_options().push_back(job_jobid_only);

  ZCLIOption job_job_correlator_only("only-correlator");
  job_job_correlator_only.get_aliases().push_back("--oc");
  job_job_correlator_only.set_description("show only job correlator on success");
  job_job_correlator_only.set_is_bool(true);
  job_submit.get_options().push_back(job_job_correlator_only);

  job_submit.get_exclusive_options().push_back(job_jobid_only);
  job_submit.get_exclusive_options().push_back(job_job_correlator_only);

  ZCLIPositional job_dsn("dsn");
  job_dsn.set_required(true);
  job_dsn.set_description("dsn containing JCL");
  job_submit.get_positionals().push_back(job_dsn);
  job_group.get_verbs().push_back(job_submit);

  ZCLIVerb job_submit_jcl("submit-jcl");
  job_submit_jcl.get_aliases().push_back("subj");
  job_submit_jcl.set_description("submit JCL contents directly");
  job_submit_jcl.set_zcli_verb_handler(handle_job_submit_jcl);
  job_submit_jcl.get_options().push_back(job_jobid_only);
  job_submit_jcl.get_options().push_back(encoding_option);
  job_submit_jcl.get_options().push_back(job_job_correlator_only);
  job_submit_jcl.get_exclusive_options().push_back(job_jobid_only);
  job_submit_jcl.get_exclusive_options().push_back(job_job_correlator_only);
  job_submit_jcl.get_options().push_back(job_wait);
  job_group.get_verbs().push_back(job_submit_jcl);

  ZCLIVerb job_submit_uss("submit-uss");
  job_submit_uss.get_aliases().push_back("sub-u");
  job_submit_uss.set_description("submit a job from USS files");
  job_submit_uss.set_zcli_verb_handler(handle_job_submit_uss);
  ZCLIPositional job_uss_file("file-path");
  job_uss_file.set_required(true);
  job_uss_file.set_description("USS file containing JCL");
  job_submit_uss.get_positionals().push_back(job_uss_file);

  job_submit_uss.get_options().push_back(job_jobid_only);
  job_submit_uss.get_options().push_back(job_job_correlator_only);
  job_submit_uss.get_exclusive_options().push_back(job_jobid_only);
  job_submit_uss.get_exclusive_options().push_back(job_job_correlator_only);
  job_submit_uss.get_options().push_back(job_wait);
  job_group.get_verbs().push_back(job_submit_uss);

  ZCLIVerb job_delete("delete");
  job_delete.get_aliases().push_back("del");
  job_delete.set_description("delete a job");
  job_delete.set_zcli_verb_handler(handle_job_delete);
  job_delete.get_positionals().push_back(job_jobid);
  job_group.get_verbs().push_back(job_delete);

  ZCLIVerb job_cancel("cancel");
  job_cancel.get_aliases().push_back("cnl");
  job_cancel.set_description("cancel a job");
  job_cancel.set_zcli_verb_handler(handle_job_cancel);
  job_cancel.get_positionals().push_back(job_jobid);

  ZCLIOption job_cancel_dump("dump");
  job_cancel_dump.get_aliases().push_back("-d");
  job_cancel_dump.set_description("Dump the cancelled jobs if waiting for conversion, in conversion, or in execution.");
  job_cancel.get_options().push_back(job_cancel_dump);
  ZCLIOption job_cancel_force("force");
  job_cancel_force.get_aliases().push_back("-f");
  job_cancel_force.set_description("Force cancel the jobs, even if marked.");
  job_cancel.get_options().push_back(job_cancel_force);
  ZCLIOption job_cancel_purge("purge");
  job_cancel_purge.get_aliases().push_back("-p");
  job_cancel_purge.set_description("Purge output of the cancelled jobs.");
  job_cancel.get_options().push_back(job_cancel_purge);
  ZCLIOption job_cancel_restart("restart");
  job_cancel_restart.get_aliases().push_back("-r");
  job_cancel_restart.set_description("Request that automatic restart management automatically restart the selected jobs after they are cancelled.");
  job_cancel.get_options().push_back(job_cancel_restart);
  job_group.get_verbs().push_back(job_cancel);

  ZCLIVerb job_hold("hold");
  job_hold.get_aliases().push_back("hld");
  job_hold.set_description("hold a job");
  job_hold.set_zcli_verb_handler(handle_job_hold);
  job_hold.get_positionals().push_back(job_jobid);
  job_group.get_verbs().push_back(job_hold);

  ZCLIVerb job_release("release");
  job_release.get_aliases().push_back("rel");
  job_release.set_description("release a job");
  job_release.set_zcli_verb_handler(handle_job_release);
  job_release.get_positionals().push_back(job_jobid);
  job_group.get_verbs().push_back(job_release);

  //
  // console group
  //
  ZCLIGroup console_group("console");
  console_group.get_aliases().push_back("cn");
  console_group.set_description("z/OS console operations");

  // console verbs
  ZCLIVerb console_issue("issue");
  console_issue.set_description("issue a console command");
  console_issue.set_zcli_verb_handler(handle_console_issue);
  ZCLIOption console_name("console-name");
  console_name.set_default("zowex");
  console_name.set_required(true);
  console_name.get_aliases().push_back("--cn");
  console_name.set_description("extended console name");
  console_issue.get_options().push_back(console_name);
  ZCLIOption console_wait("wait");
  console_wait.set_default("true");
  console_wait.set_is_bool(true);
  console_wait.set_description("wait for responses");
  console_issue.get_options().push_back(console_wait);
  ZCLIPositional console_command("command");
  console_command.set_required(true);
  console_command.set_description("command to run, e.g. 'D IPLINFO'");
  console_issue.get_positionals().push_back(console_command);
  console_group.get_verbs().push_back(console_issue);

  //
  // uss group
  //
  ZCLIGroup uss_group("uss");
  uss_group.set_description("z/OS USS operations");

  // uss common options and positionals
  ZCLIPositional uss_file_path("file-path");
  uss_file_path.set_required(true);
  uss_file_path.set_description("file path");
  ZCLIOption uss_file_mode("mode");
  uss_file_mode.set_required(false);
  uss_file_mode.set_description("permissions");
  ZCLIOption uss_recursive("recursive");
  uss_recursive.get_aliases().push_back("-r");
  uss_recursive.set_required(false);
  uss_recursive.set_description("Applies the operation recursively (e.g. for folders w/ inner files)");

  ZCLIVerb uss_create_file("create-file");
  uss_create_file.set_description("create a USS file");
  uss_create_file.set_zcli_verb_handler(handle_uss_create_file);
  uss_create_file.get_positionals().push_back(uss_file_path);
  uss_create_file.get_options().push_back(uss_file_mode);
  uss_group.get_verbs().push_back(uss_create_file);

  ZCLIVerb uss_create_dir("create-dir");
  uss_create_dir.set_description("create a USS directory");
  uss_create_dir.set_zcli_verb_handler(handle_uss_create_dir);
  uss_create_dir.get_positionals().push_back(uss_file_path);
  uss_create_dir.get_options().push_back(uss_file_mode);
  uss_group.get_verbs().push_back(uss_create_dir);

  ZCLIVerb uss_list("list");
  uss_list.set_description("list USS files and directories");
  uss_list.set_zcli_verb_handler(handle_uss_list);
  uss_list.get_positionals().push_back(uss_file_path);
  uss_group.get_verbs().push_back(uss_list);

  ZCLIVerb uss_view("view");
  uss_view.set_description("view a USS file");
  uss_view.get_positionals().push_back(uss_file_path);
  uss_view.set_zcli_verb_handler(handle_uss_view);
  uss_view.get_options().push_back(encoding_option);
  uss_view.get_options().push_back(response_format_bytes);
  uss_view.get_options().push_back(return_etag);
  uss_view.get_options().push_back(pipe_path);
  uss_group.get_verbs().push_back(uss_view);

  ZCLIVerb uss_write("write");
  uss_write.set_description("write to a USS file");
  uss_write.set_zcli_verb_handler(handle_uss_write);
  uss_write.get_positionals().push_back(uss_file_path);
  uss_write.get_options().push_back(encoding_option);
  uss_write.get_options().push_back(etag);
  uss_write.get_options().push_back(etag_only);
  uss_write.get_options().push_back(pipe_path);
  uss_group.get_verbs().push_back(uss_write);

  ZCLIVerb uss_delete("delete");
  uss_delete.set_description("delete a USS item");
  uss_delete.set_zcli_verb_handler(handle_uss_delete);
  uss_delete.get_positionals().push_back(uss_file_path);
  uss_delete.get_options().push_back(uss_recursive);
  uss_group.get_verbs().push_back(uss_delete);

  ZCLIPositional uss_owner("owner");
  uss_owner.set_required(true);
  uss_owner.set_description("New owner (or owner:group) for the file or directory");

  ZCLIPositional uss_mode_positional("mode");
  uss_mode_positional.set_required(true);
  uss_mode_positional.set_description("new permissions for the file or directory");

  ZCLIVerb uss_chmod("chmod");
  uss_chmod.set_description("change permissions on a USS file or directory");
  uss_chmod.set_zcli_verb_handler(handle_uss_chmod);
  uss_chmod.get_positionals().push_back(uss_mode_positional);
  uss_chmod.get_positionals().push_back(uss_file_path);
  uss_chmod.get_options().push_back(uss_recursive);
  uss_group.get_verbs().push_back(uss_chmod);

  ZCLIVerb uss_chown("chown");
  uss_chown.set_description("change owner on a USS file or directory");
  uss_chown.set_zcli_verb_handler(handle_uss_chown);
  uss_chown.get_positionals().push_back(uss_owner);
  uss_chown.get_positionals().push_back(uss_file_path);
  uss_chown.get_options().push_back(uss_recursive);
  uss_group.get_verbs().push_back(uss_chown);

  ZCLIPositional uss_tag("tag");
  uss_tag.set_required(true);
  uss_tag.set_description("new tag for the file");

  ZCLIVerb uss_chtag("chtag");
  uss_chtag.set_description("change tags on a USS file");
  uss_chtag.set_zcli_verb_handler(handle_uss_chtag);
  uss_chtag.get_positionals().push_back(uss_file_path);
  uss_chtag.get_positionals().push_back(uss_tag);
  uss_chtag.get_options().push_back(uss_recursive);
  uss_group.get_verbs().push_back(uss_chtag);

  // log group
  //
  ZCLIGroup log_group("log");
  log_group.set_description("log operations");
  ZCLIVerb log_view("view");
  log_view.set_description("view log");
  log_view.set_zcli_verb_handler(handle_log_view);
  ZCLIOption log_option_lines("lines");
  log_option_lines.set_default("100");
  log_option_lines.set_description("number of lines to print");
  log_view.get_options().push_back(log_option_lines);
  log_group.get_verbs().push_back(log_view);

  //
  // tool group
  //
  ZCLIGroup tool_group("tool");
  tool_group.set_description("tool operations");

  // console verbs
  ZCLIVerb tool_convert_dsect("ccnedsct");
  tool_convert_dsect.set_description("convert dsect to c struct");
  tool_convert_dsect.set_zcli_verb_handler(handle_tool_convert_dsect);
  ZCLIOption adata_dsn("adata-dsn");
  adata_dsn.set_description("input adata dsn");
  adata_dsn.set_required(true);
  adata_dsn.get_aliases().push_back("--ad");
  ZCLIOption chdr_name("chdr-dsn");
  chdr_name.get_aliases().push_back("--cd");
  chdr_name.set_description("output chdr dsn");
  chdr_name.set_required(true);
  ZCLIOption sysprint("sysprint");
  sysprint.get_aliases().push_back("--sp");
  sysprint.set_description("sysprint output");
  ZCLIOption sysout("sysout");
  sysout.set_description("sysout output");
  sysout.get_aliases().push_back("--so");
  tool_convert_dsect.get_options().push_back(adata_dsn);
  tool_convert_dsect.get_options().push_back(chdr_name);
  tool_convert_dsect.get_options().push_back(sysprint);
  tool_convert_dsect.get_options().push_back(sysout);
  tool_group.get_verbs().push_back(tool_convert_dsect);

  ZCLIVerb tool_dynalloc("bpxwdy2");
  tool_dynalloc.set_description("dynalloc command");
  tool_dynalloc.set_zcli_verb_handler(handle_tool_dynalloc);
  ZCLIPositional dynalloc_parm("parm");
  dynalloc_parm.set_description("dynalloc parm string");
  dynalloc_parm.set_required(true);
  tool_dynalloc.get_positionals().push_back(dynalloc_parm);
  tool_group.get_verbs().push_back(tool_dynalloc);

  ZCLIVerb tool_display_symbol("display-symbol");
  tool_display_symbol.set_description("display system symbol");
  tool_display_symbol.set_zcli_verb_handler(handle_tool_display_symbol);
  ZCLIPositional symbol_value("symbol");
  symbol_value.set_description("symbol to display");
  symbol_value.set_required(true);
  tool_display_symbol.get_positionals().push_back(symbol_value);
  tool_group.get_verbs().push_back(tool_display_symbol);

  ZCLIVerb tool_search("search");
  tool_search.set_description("search members for string");
  tool_search.set_zcli_verb_handler(handle_tool_search);
  ZCLIPositional search_dsn("dsn");
  search_dsn.set_description("data set to search");
  search_dsn.set_required(true);
  tool_search.get_positionals().push_back(search_dsn);
  ZCLIPositional search_value("string");
  search_value.set_description("string to search for");
  search_value.set_required(true);
  tool_search.get_positionals().push_back(search_value);

  tool_search.get_options().push_back(data_set_max_entries);
  tool_search.get_options().push_back(data_set_truncate_warn);

  tool_group.get_verbs().push_back(tool_search);

  ZCLIVerb tool_amblist("amblist");
  tool_amblist.set_description("invoke amblist");
  tool_amblist.set_zcli_verb_handler(handle_tool_amblist);
  ZCLIPositional amblist_dsn("dsn");
  amblist_dsn.set_description("data containing input load modules");
  amblist_dsn.set_required(true);
  tool_amblist.get_positionals().push_back(amblist_dsn);
  ZCLIOption ablist_control("control-statements");
  ablist_control.set_description("amblist control statements, e.g. listload output=map,member=testprog");
  ablist_control.set_required(true);
  ablist_control.get_aliases().push_back("--cs");
  tool_amblist.get_options().push_back(ablist_control);
  tool_group.get_verbs().push_back(tool_amblist);

  ZCLIVerb tool_run("run");

  ZCLIOption dynalloc_pre("dynalloc-pre");
  dynalloc_pre.set_description("dynalloc pre run statements");
  dynalloc_pre.get_aliases().push_back("--dp");
  tool_run.get_options().push_back(dynalloc_pre);

  ZCLIOption dynalloc_post("dynalloc-post");
  dynalloc_post.set_description("dynalloc post run statements");
  dynalloc_post.get_aliases().push_back("--dt");
  tool_run.get_options().push_back(dynalloc_post);

  ZCLIOption indd("in-dd");
  indd.set_description("input ddname");
  indd.get_aliases().push_back("--idd");
  tool_run.get_options().push_back(indd);

  ZCLIOption input("input");
  input.set_description("input");
  input.get_aliases().push_back("--in");
  tool_run.get_options().push_back(input);

  ZCLIOption outdd("out-dd");
  outdd.set_description("output ddname");
  outdd.get_aliases().push_back("--odd");
  tool_run.get_options().push_back(outdd);

  tool_run.set_description("run a program");
  tool_run.set_zcli_verb_handler(handle_tool_run);
  ZCLIPositional run_name("program");
  run_name.set_description("name of program to run");
  run_name.set_required(true);
  tool_run.get_positionals().push_back(run_name);
  tool_group.get_verbs().push_back(tool_run);

  // add all groups to the CLI
  zcli.get_groups().push_back(data_set_group);
  zcli.get_groups().push_back(console_group);
  zcli.get_groups().push_back(job_group);
  zcli.get_groups().push_back(uss_group);
  zcli.get_groups().push_back(tso_group);
  // zcli.get_groups().push_back(log_group);
  zcli.get_groups().push_back(tool_group);

  // parse
  return zcli.parse(argc, argv);
}

int loop_dynalloc(vector<string> &list)
{
  int rc = 0;
  unsigned int code = 0;
  string response;

  for (vector<string>::iterator it = list.begin(); it != list.end(); it++)
  {
    rc = zut_bpxwdyn(*it, &code, response);

    if (0 != rc)
    {
      cerr << "Error: bpxwdyn failed with '" << *it << "' rc: '" << rc << "'" << endl;
      cerr << "  Details: " << response << endl;
      return -1;
    }
  }

  return rc;
}

int free_dynalloc_dds(vector<string> &list)
{
  vector<string> free_dds;

  for (vector<string>::iterator it = list.begin(); it != list.end(); it++)
  {
    string alloc_dd = *it;
    size_t start = alloc_dd.find(" ");
    size_t end = alloc_dd.find(")", start);
    if (start == string::npos || end == string::npos)
    {
      cerr << "Error: Invalid format in DD alloc string: " << alloc_dd << endl;
    }
    else
    {
      free_dds.push_back("free " + alloc_dd.substr(start + 1, end - start));
    }
  }

  return loop_dynalloc(free_dds);
}

int handle_job_list(ZCLIResult result)
{
  int rc = 0;
  ZJB zjb = {0};
  string owner_name(result.get_option_value("--owner"));
  string prefix_name(result.get_option_value("--prefix"));
  string max_entries = result.get_option_value("--max-entries");
  string warn = result.get_option_value("--warn");

  if (max_entries.size() > 0)
  {
    zjb.jobs_max = atoi(max_entries.c_str());
  }

  vector<ZJob> jobs;
  rc = zjb_list_by_owner(&zjb, owner_name, prefix_name, jobs);

  if (RTNCD_SUCCESS == rc || RTNCD_WARNING == rc)
  {
    const auto emit_csv = result.get_option_value("--response-format-csv") == "true";
    for (vector<ZJob>::iterator it = jobs.begin(); it != jobs.end(); it++)
    {
      if (emit_csv)
      {
        vector<string> fields;
        fields.push_back(it->jobid);
        fields.push_back(it->retcode);
        fields.push_back(it->jobname);
        fields.push_back(it->status);
        fields.push_back(it->job_correlator);
        cout << zut_format_as_csv(fields) << endl;
      }
      else
      {
        cout << it->jobid << " " << left << setw(10) << it->retcode << " " << it->jobname << " " << it->status << endl;
      }
    }
  }
  if (RTNCD_WARNING == rc)
  {
    if ("true" == warn)
    {
      cerr << "Warning: results truncated" << endl;
    }
  }
  if (RTNCD_SUCCESS != rc && RTNCD_WARNING != rc)
  {
    cerr << "Error: could not list jobs for: '" << owner_name << "' rc: '" << rc << "'" << endl;
    cerr << "  Details: " << zjb.diag.e_msg << endl;
    return RTNCD_FAILURE;
  }

  return "false" == warn && rc == RTNCD_WARNING ? RTNCD_SUCCESS : rc;
}

int handle_job_list_files(ZCLIResult result)
{
  int rc = 0;
  ZJB zjb = {0};
  string jobid(result.get_positional("jobid")->get_value());

  vector<ZJobDD> job_dds;
  rc = zjb_list_dds_by_jobid(&zjb, jobid, job_dds);

  if (0 != rc)
  {
    cerr << "Error: could not list jobs for: '" << jobid << "' rc: '" << rc << "'" << endl;
    cerr << "  Details: " << zjb.diag.e_msg << endl;
    return RTNCD_FAILURE;
  }

  const auto emit_csv = result.get_option_value("--response-format-csv") == "true";
  for (vector<ZJobDD>::iterator it = job_dds.begin(); it != job_dds.end(); ++it)
  {
    std::vector<string> fields;
    fields.push_back(it->ddn);
    fields.push_back(it->dsn);
    fields.push_back(TO_STRING(it->key));
    fields.push_back(it->stepname);
    fields.push_back(it->procstep);
    if (emit_csv)
    {
      cout << zut_format_as_csv(fields) << endl;
    }
    else
    {
      cout << left << setw(9) << it->ddn << " " << it->dsn << " " << setw(4) << it->key << " " << it->stepname << " " << it->procstep << endl;
    }
  }

  return RTNCD_SUCCESS;
}

int handle_job_view_status(ZCLIResult result)
{
  int rc = 0;
  ZJB zjb = {0};
  ZJob job = {0};
  string jobid(result.get_positional("jobid")->get_value());

  const auto emit_csv = result.get_option_value("--response-format-csv") == "true";

  rc = zjb_view(&zjb, jobid, job);

  if (0 != rc)
  {
    cerr << "Error: could not view job status for: '" << jobid << "' rc: '" << rc << "'" << endl;
    cerr << "  Details: " << zjb.diag.e_msg << endl;
    return RTNCD_FAILURE;
  }

  if (emit_csv)
  {
    vector<string> fields;
    fields.push_back(job.jobid);
    fields.push_back(job.retcode);
    fields.push_back(job.jobname);
    fields.push_back(job.status);
    cout << zut_format_as_csv(fields) << endl;
  }
  else
  {
    cout << job.jobid << " " << left << setw(10) << job.retcode << " " << job.jobname << " " << job.status << endl;
  }
  return 0;
}

int handle_job_view_file(ZCLIResult result)
{
  int rc = 0;
  ZJB zjb = {0};
  string jobid(result.get_positional("jobid")->get_value());
  string key(result.get_positional("key")->get_value());

  const auto hasEncoding = zut_prepare_encoding(result.get_option_value("--encoding"), &zjb.encoding_opts);

  string resp;
  rc = zjb_read_jobs_output_by_jobid_and_key(&zjb, jobid, atoi(key.c_str()), resp);

  if (0 != rc)
  {
    cerr << "Error: could not view job file for: '" << jobid << "' with key '" << key << "' rc: '" << rc << "'" << endl;
    cerr << "  Details: " << zjb.diag.e_msg << endl;
    return RTNCD_FAILURE;
  }

  if (hasEncoding && result.get_option_value("--response-format-bytes") == "true")
  {
    zut_print_string_as_bytes(resp);
  }
  else
  {
    cout << resp;
  }

  return RTNCD_SUCCESS;
}

int handle_job_view_jcl(ZCLIResult result)
{
  int rc = 0;
  ZJB zjb = {0};
  string jobid(result.get_positional("jobid")->get_value());

  string resp;
  rc = zjb_read_job_jcl_by_jobid(&zjb, jobid, resp);

  if (0 != rc)
  {
    cerr << "Error: could not view job file for: '" << jobid << "' rc: '" << rc << "'" << endl;
    cerr << "  Details: " << zjb.diag.e_msg << endl;
    return -1;
  }

  cout << resp;

  return 0;
}

int wait_for_status(ZJB *zjb, string status)
{
  int rc = 0;
  ZJob job = {0};
  string jobid(zjb->jobid, sizeof(zjb->jobid));

  do
  {
    rc = zjb_view(zjb, jobid, job);

    sleep(1);

    if (0 != rc)
    {
      cerr << "Error: could not view job status for: '" << jobid << "' rc: '" << rc << "'" << endl;
      cerr << "  Details: " << zjb->diag.e_msg << endl;
      return RTNCD_FAILURE;
    }

  } while (job.status != status);
  return RTNCD_SUCCESS;
}

int job_submit_common(ZCLIResult result, string jcl, string &jobid, string identifier)
{
  int rc = 0;
  ZJB zjb = {0};
  rc = zjb_submit(&zjb, jcl, jobid);

  if (0 != rc)
  {
    cerr << "Error: could not submit JCL: '" << identifier << "' rc: '" << rc << "'" << endl;
    cerr << "  Details: " << zjb.diag.e_msg << endl;
    return RTNCD_FAILURE;
  }

  string only_jobid(result.get_option_value("--only-jobid"));
  string only_correlator(result.get_option_value("--only-correlator"));
  string wait(result.get_option_value("--wait"));
  transform(wait.begin(), wait.end(), wait.begin(), ::toupper);

  if ("true" == only_jobid)
    cout << jobid << endl;
  else if ("true" == only_correlator)
    cout << string(zjb.job_correlator, sizeof(zjb.job_correlator)) << endl;
  else
    cout << "Submitted " << identifier << ", " << jobid << endl;

#define JOB_STATUS_OUTPUT "OUTPUT"
#define JOB_STATUS_INPUT "ACTIVE"

  if (JOB_STATUS_OUTPUT == wait || JOB_STATUS_INPUT == wait)
  {
    rc = wait_for_status(&zjb, wait);
  }
  else if ("" != wait)
  {
    cerr << "Error: cannot wait for unknown status '" << wait << "'" << endl;
    return RTNCD_FAILURE;
  }

  return rc;
}

int handle_job_submit(ZCLIResult result)
{
  int rc = 0;
  ZJB zjb = {0};
  string dsn(result.get_positional("dsn")->get_value());
  string jobid;

  ZDS zds = {0};
  string contents;
  rc = zds_read_from_dsn(&zds, dsn, contents);
  if (0 != rc)
  {
    cerr << "Error: could not read data set: '" << dsn << "' rc: '" << rc << "'" << endl;
    cerr << "  Details: " << zds.diag.e_msg << endl;
    return RTNCD_FAILURE;
  }

  return job_submit_common(result, contents, jobid, dsn);
}

int handle_job_submit_uss(ZCLIResult result)
{
  int rc = 0;
  ZJB zjb = {0};
  string file(result.get_positional("file-path")->get_value());

  ZUSF zusf = {0};
  string response;
  rc = zusf_read_from_uss_file(&zusf, file, response);
  if (0 != rc)
  {
    cerr << "Error: could not view USS file: '" << file << "' rc: '" << rc << "'" << endl;
    cerr << "  Details:\n"
         << zusf.diag.e_msg << endl
         << response << endl;
    return RTNCD_FAILURE;
  }

  string jobid;

  return job_submit_common(result, response, jobid, file);
}

int handle_job_submit_jcl(ZCLIResult result)
{
  int rc = 0;
  ZJB zjb = {0};

  string data;
  string line;

  std::istreambuf_iterator<char> begin(std::cin);
  std::istreambuf_iterator<char> end;

  std::vector<char> raw_bytes(begin, end);
  data.assign(raw_bytes.begin(), raw_bytes.end());

  if (!isatty(fileno(stdout)))
  {
    const auto bytes = zut_get_contents_as_bytes(data);
    data.assign(bytes.begin(), bytes.end());
  }
  raw_bytes.clear();

  ZEncode encoding_opts = {0};
  const auto encoding_prepared = result.get_option("--encoding") != nullptr && zut_prepare_encoding(result.get_option_value("--encoding"), &encoding_opts);

  if (encoding_prepared && encoding_opts.data_type != eDataTypeBinary)
  {
    data = zut_encode(data, "UTF-8", string(encoding_opts.codepage), zjb.diag);
  }

  string jobid;
  rc = zjb_submit(&zjb, data, jobid);

  return job_submit_common(result, data, jobid, data);
}

int handle_job_delete(ZCLIResult result)
{
  int rc = 0;
  ZJB zjb = {0};
  string jobid(result.get_positional("jobid")->get_value());

  rc = zjb_delete_by_jobid(&zjb, jobid);

  if (0 != rc)
  {
    cerr << "Error: could not delete job: '" << jobid << "' rc: '" << rc << "'" << endl;
    cerr << "  Details: " << zjb.diag.e_msg << endl;
    return RTNCD_FAILURE;
  }

  cout << "Job " << jobid << " deleted " << endl;

  return RTNCD_SUCCESS;
}

int handle_job_cancel(ZCLIResult result)
{
  int rc = 0;
  ZJB zjb = {0};
  string jobid(result.get_positional("jobid")->get_value());

  string option_dump(result.get_option_value("--dump"));
  string option_force(result.get_option_value("--force"));
  string option_purge(result.get_option_value("--purge"));
  string option_restart(result.get_option_value("--restart"));

  rc = zjb_cancel_by_jobid(&zjb, jobid);

  if (0 != rc)
  {
    cout << "Error: could not cancel job: '" << jobid << "' rc: '" << rc << "'" << endl;
    cout << "  Details: " << zjb.diag.e_msg << endl;
    return RTNCD_FAILURE;
  }

  cout << "Job " << jobid << " cancelled " << endl;

  return RTNCD_SUCCESS;
}

int handle_job_hold(ZCLIResult result)
{
  int rc = 0;
  ZJB zjb = {0};
  string jobid(result.get_positional("jobid")->get_value());

  rc = zjb_hold_by_jobid(&zjb, jobid);

  if (0 != rc)
  {
    cout << "Error: could not hold job: '" << jobid << "' rc: '" << rc << "'" << endl;
    cout << "  Details: " << zjb.diag.e_msg << endl;
    return RTNCD_FAILURE;
  }

  cout << "Job " << jobid << " held " << endl;

  return RTNCD_SUCCESS;
}

int handle_job_release(ZCLIResult result)
{
  int rc = 0;
  ZJB zjb = {0};
  string jobid(result.get_positional("jobid")->get_value());

  rc = zjb_release_by_jobid(&zjb, jobid);

  if (0 != rc)
  {
    cout << "Error: could not release job: '" << jobid << "' rc: '" << rc << "'" << endl;
    cout << "  Details: " << zjb.diag.e_msg << endl;
    return RTNCD_FAILURE;
  }

  cout << "Job " << jobid << " released " << endl;

  return RTNCD_SUCCESS;
}

int handle_console_issue(ZCLIResult result)
{
  int rc = 0;
  ZCN zcn = {0};

  string console_name(result.get_option_value("--console-name"));
  string command(result.get_positional("command")->get_value());
  string wait = result.get_option_value("--wait");

  rc = zcn_activate(&zcn, string(console_name));
  if (0 != rc)
  {
    cerr << "Error: could not activate console: '" << console_name << "' rc: '" << rc << "'" << endl;
    cerr << "  Details: " << zcn.diag.e_msg << endl;
    return RTNCD_FAILURE;
  }

  rc = zcn_put(&zcn, command);
  if (0 != rc)
  {
    cerr << "Error: could not write to console: '" << console_name << "' rc: '" << rc << "'" << endl;
    cerr << "  Details: " << zcn.diag.e_msg << endl;
    return RTNCD_FAILURE;
  }

  if ("true" == wait)
  {
    string response = "";
    rc = zcn_get(&zcn, response);
    if (0 != rc)
    {
      cerr << "Error: could not get from console: '" << console_name << "' rc: '" << rc << "'" << endl;
      cerr << "  Details: " << zcn.diag.e_msg << endl;
      return RTNCD_FAILURE;
    }
    cout << response << endl;
  }

  // example issuing command which requires a reply
  // e.g. zoweax console issue --console-name DKELOSKX "SL SET,ID=DK00"
  // rc = zcn_get(&zcn, response);
  // cout << response << endl;
  // char reply[24] = {0};
  // sprintf(reply, "R %.*s,CANCEL", zcn.reply_id_len, zcn.reply_id);
  // rc = zcn_put(&zcn, reply.c_str());
  // rc = zcn_get(&zcn, response);
  // cout << response << endl;

  rc = zcn_deactivate(&zcn);
  if (0 != rc)
  {
    cerr << "Error: could not deactivate console: '" << console_name << "' rc: '" << rc << "'" << endl;
    cerr << "  Details: " << zcn.diag.e_msg << endl;
    return RTNCD_FAILURE;
  }
  return rc;
}

int handle_data_set_create_member(ZDS zds, string dsn)
{
  int rc = 0;
  size_t start = dsn.find_first_of('(');
  size_t end = dsn.find_last_of(')');

  if (start != string::npos && end != string::npos && end > start)
  {
    string member_name = dsn.substr(start + 1, end - start - 1);
    string data = "";
    rc = zds_write_to_dsn(&zds, dsn, data);
    if (0 != rc)
    {
      cout << "Error: could not write to data set: '" << dsn << "' rc: '" << rc << "'" << endl;
      cout << "  Details: " << zds.diag.e_msg << endl;
      return RTNCD_FAILURE;
    }
    cout << "Data set and/or member created: '" << dsn << "'" << endl;
  }
  else
  {
    cout << "Data set created: '" << dsn << "'" << endl;
  }
  return rc;
}

int handle_data_set_create_member_dsn(ZCLIResult result)
{
  int rc = 0;
  string dsn = result.get_positional("dsn")->get_value();
  ZDS zds = {0};
  string response;
  vector<ZDSEntry> entries;

  size_t start = dsn.find_first_of('(');
  size_t end = dsn.find_last_of(')');
  string member_name = nullptr;
  if (start != string::npos && end != string::npos && end > start)
  {
    member_name = dsn.substr(start + 1, end - start - 1);
    dsn.erase(start, end - start + 1);
  }
  else
  {
    cout << "Error: could not find member name in dsn: '" << dsn << "'" << endl;
    return RTNCD_FAILURE;
  }

  rc = zds_list_data_sets(&zds, dsn, entries);
  if (RTNCD_WARNING < rc || entries.size() == 0)
  {
    cout << "Error: could not create data set member: '" << dsn << "' rc: '" << rc << "'" << endl;
    cout << "  Details:\n"
         << zds.diag.e_msg << endl;
    return RTNCD_FAILURE;
  }
  return handle_data_set_create_member(zds, dsn + "(" + member_name + ")");
}

int handle_data_set_create_dsn(ZCLIResult result)
{
  int rc = 0;
  string dsn = result.get_positional("dsn")->get_value();
  ZDS zds = {0};
  DS_ATTRIBUTES attributes = {0};

  if (result.get_option("--alcunit"))
  {
    attributes.alcunit = result.get_option("--alcunit")->get_value();
  }
  if (result.get_option("--blksize"))
  {
    attributes.blksize = std::strtoul(result.get_option("--blksize")->get_value().c_str(), nullptr, 10);
  }
  if (result.get_option("--dirblk"))
  {
    attributes.dirblk = std::strtoul(result.get_option("--dirblk")->get_value().c_str(), nullptr, 10);
  }
  if (result.get_option("--dsorg"))
  {
    attributes.dsorg = result.get_option("--dsorg")->get_value();
  }
  if (result.get_option("--primary"))
  {
    attributes.primary = std::strtoul(result.get_option("--primary")->get_value().c_str(), nullptr, 10);
  }
  if (result.get_option("--recfm"))
  {
    attributes.recfm = result.get_option("--recfm")->get_value();
  }
  if (result.get_option("--lrecl"))
  {
    attributes.lrecl = std::strtoul(result.get_option("--lrecl")->get_value().c_str(), nullptr, 10);
  }
  if (result.get_option("--dataclass"))
  {
    attributes.dataclass = result.get_option("--dataclass")->get_value();
  }
  if (result.get_option("--unit"))
  {
    attributes.unit = result.get_option("--unit")->get_value();
  }
  if (result.get_option("--dsntype"))
  {
    attributes.dsntype = result.get_option("--dsntype")->get_value();
  }
  if (result.get_option("--mgntclass"))
  {
    attributes.mgntclass = result.get_option("--mgntclass")->get_value();
  }
  if (result.get_option("--dsname"))
  {
    attributes.dsname = result.get_option("--dsname")->get_value();
  }
  if (result.get_option("--avgblk"))
  {
    attributes.avgblk = std::strtoul(result.get_option("--avgblk")->get_value().c_str(), nullptr, 10);
  }
  if (result.get_option("--secondary"))
  {
    attributes.secondary = std::strtoul(result.get_option("--secondary")->get_value().c_str(), nullptr, 10);
  }
  if (result.get_option("--size"))
  {
    attributes.size = std::strtoul(result.get_option("--size")->get_value().c_str(), nullptr, 10);
  }
  if (result.get_option("--storclass"))
  {
    attributes.storclass = result.get_option("--storclass")->get_value();
  }
  if (result.get_option("--vol"))
  {
    attributes.vol = result.get_option("--vol")->get_value();
  }

  string response;
  rc = zds_create_dsn(&zds, dsn, attributes, response);
  if (0 != rc)
  {
    cerr << "Error: could not create data set: '" << dsn << "' rc: '" << rc << "'" << endl;
    cerr << "  Details:\n"
         << response << endl;
    return RTNCD_FAILURE;
  }
  return handle_data_set_create_member(zds, dsn);
}

int handle_data_set_create_dsn_vb(ZCLIResult result)
{
  int rc = 0;
  string dsn = result.get_positional("dsn")->get_value();
  ZDS zds = {0};
  string response;
  rc = zds_create_dsn_vb(&zds, dsn, response);
  if (0 != rc)
  {
    cerr << "Error: could not create data set: '" << dsn << "' rc: '" << rc << "'" << endl;
    cerr << "  Details:\n"
         << response << endl;
    return -1;
  }
  return handle_data_set_create_member(zds, dsn);
}

int handle_data_set_create_dsn_adata(ZCLIResult result)
{
  int rc = 0;
  string dsn = result.get_positional("dsn")->get_value();
  ZDS zds = {0};
  string response;
  rc = zds_create_dsn_adata(&zds, dsn, response);
  if (0 != rc)
  {
    cerr << "Error: could not create data set: '" << dsn << "' rc: '" << rc << "'" << endl;
    cerr << "  Details:\n"
         << response << endl;
    return -1;
  }
  return handle_data_set_create_member(zds, dsn);
}

int handle_data_set_create_dsn_loadlib(ZCLIResult result)
{
  int rc = 0;
  string dsn = result.get_positional("dsn")->get_value();
  ZDS zds = {0};
  string response;
  rc = zds_create_dsn_loadlib(&zds, dsn, response);
  if (0 != rc)
  {
    cerr << "Error: could not create data set: '" << dsn << "' rc: '" << rc << "'" << endl;
    cerr << "  Details:\n"
         << response << endl;
    return -1;
  }
  return handle_data_set_create_member(zds, dsn);
}

int handle_data_set_restore(ZCLIResult result)
{
  int rc = 0;
  string dsn = result.get_positional("dsn")->get_value();
  ZDS zds = {0};
  string response;
  unsigned int code = 0;

  // perform dynalloc
  vector<string> dds;
  dds.push_back("alloc da('" + dsn + "') shr");
  dds.push_back("free da('" + dsn + "')");

  rc = loop_dynalloc(dds);
  if (RTNCD_SUCCESS != rc)
  {
    return RTNCD_FAILURE;
  }

  cout << "Data set '" << dsn << "' restored" << endl;

  return rc;
}

int handle_data_set_view_dsn(ZCLIResult result)
{
  int rc = 0;
  string dsn = result.get_positional("dsn")->get_value();
  ZDS zds = {0};
  string response;

  const auto hasEncoding = zut_prepare_encoding(result.get_option_value("--encoding"), &zds.encoding_opts);
  rc = zds_read_from_dsn(&zds, dsn, response);
  if (0 != rc)
  {
    cerr << "Error: could not read data set: '" << dsn << "' rc: '" << rc << "'" << endl;
    cerr << "  Details: " << zds.diag.e_msg << endl;
    return RTNCD_FAILURE;
  }

  if (result.get_option_value("--return-etag") == "true")
  {
    const auto etag = zut_calc_adler32_checksum(response);
    cout << "etag: " << std::hex << etag << endl;
    cout << "data: ";
  }
  if (hasEncoding && result.get_option_value("--response-format-bytes") == "true")
  {
    zut_print_string_as_bytes(response);
  }
  else
  {
    cout << response << endl;
  }

  return rc;
}

int handle_data_set_list(ZCLIResult result)
{
  int rc = 0;
  string dsn = result.get_positional("dsn")->get_value();

  if (dsn.length() > MAX_DS_LENGTH)
  {
    cerr << "Error: data set pattern exceeds 44 character length limit" << endl;
    return RTNCD_FAILURE;
  }

  dsn += ".**";

  string max_entries = result.get_option_value("--max-entries");
  string warn = result.get_option_value("--warn");
  string attributes = result.get_option_value("--attributes");

  ZDS zds = {0};
  if (max_entries.size() > 0)
  {
    zds.max_entries = atoi(max_entries.c_str());
  }
  vector<ZDSEntry> entries;

  const auto emit_csv = result.get_option_value("--response-format-csv") == "true";
  rc = zds_list_data_sets(&zds, dsn, entries);
  if (RTNCD_SUCCESS == rc || RTNCD_WARNING == rc)
  {
    vector<string> fields;
    for (vector<ZDSEntry>::iterator it = entries.begin(); it != entries.end(); ++it)
    {
      if (emit_csv)
      {
        fields.push_back(it->name);
        fields.push_back(it->dsorg);
        fields.push_back(it->volser);
        fields.push_back(it->migr ? "true" : "false");
        std::cout << zut_format_as_csv(fields) << std::endl;
        fields.clear();
      }
      else
      {
        if ("true" == attributes)
        {
          std::cout << left << setw(44) << it->name << " " << it->volser << " " << setw(4) << it->dsorg << endl;
        }
        else
        {
          std::cout << left << setw(44) << it->name << endl;
        }
      }
    }
  }
  if (RTNCD_WARNING == rc)
  {
    if ("true" == warn)
    {
      if (ZDS_RSNCD_MAXED_ENTRIES_REACHED == zds.diag.detail_rc)
      {
        cerr << "Warning: results truncated" << endl;
      }
      else if (ZDS_RSNCD_NOT_FOUND == zds.diag.detail_rc)
      {
        cerr << "Warning: no matching results found" << endl;
      }
    }
  }

  if (RTNCD_SUCCESS != rc && RTNCD_WARNING != rc)
  {
    cerr << "Error: could not list data set: '" << dsn << "' rc: '" << rc << "'" << endl;
    cerr << "  Details: " << zds.diag.e_msg << endl;
    return RTNCD_FAILURE;
  }

  return warn == "false" && rc == RTNCD_WARNING ? RTNCD_SUCCESS : rc;
}

int handle_data_set_list_members_dsn(ZCLIResult result)
{
  int rc = 0;
  string dsn = result.get_positional("dsn")->get_value();
  string max_entries = result.get_option_value("--max-entries");
  string warn = result.get_option_value("--warn");
  ZDS zds = {0};
  if (max_entries.size() > 0)
  {
    zds.max_entries = atoi(max_entries.c_str());
  }
  vector<ZDSMem> members;
  rc = zds_list_members(&zds, dsn, members);

  if (RTNCD_SUCCESS == rc || RTNCD_WARNING == rc)
  {
    for (vector<ZDSMem>::iterator it = members.begin(); it != members.end(); ++it)
    {
      cout << left << setw(12) << it->name << endl;
    }
  }
  if (RTNCD_WARNING == rc)
  {
    if ("true" == warn)
    {
      if (ZDS_RSNCD_MAXED_ENTRIES_REACHED == zds.diag.detail_rc)
      {
        cerr << "Warning: results truncated" << endl;
      }
    }
  }
  if (RTNCD_SUCCESS != rc && RTNCD_WARNING != rc)
  {
    cerr << "Error: could not read data set: '" << dsn << "' rc: '" << rc << "'" << endl;
    cerr << "  Details: " << zds.diag.e_msg << endl;
    return RTNCD_FAILURE;
  }

  return rc;
}

int handle_data_set_write_to_dsn(ZCLIResult result)
{
  int rc = 0;
  string dsn = result.get_positional("dsn")->get_value();
  ZDS zds = {0};
  if (result.get_option("--encoding") != nullptr)
  {
    zut_prepare_encoding(result.get_option_value("--encoding"), &zds.encoding_opts);
  }

  string data;
  string line;
  size_t byteSize = 0ul;

  if (!isatty(fileno(stdout)))
  {
    std::istreambuf_iterator<char> begin(std::cin);
    std::istreambuf_iterator<char> end;

    vector<char> input(begin, end);
    const auto temp = string(input.begin(), input.end());
    input.clear();
    const auto bytes = zut_get_contents_as_bytes(temp);

    data.assign(bytes.begin(), bytes.end());
    byteSize = bytes.size();
  }
  else
  {
    while (getline(cin, line))
    {
      data += line;
      data.push_back('\n');
    }
    byteSize = data.size();
  }

  auto *etag_opt = result.get_option("--etag");
  if (etag_opt != nullptr && etag_opt->is_found())
  {
    strcpy(zds.etag, etag_opt->get_value().c_str());
  }

  rc = zds_write_to_dsn(&zds, dsn, data);

  if (0 != rc)
  {
    cerr << "Error: could not write to data set: '" << dsn << "' rc: '" << rc << "'" << endl;
    cerr << "  Details: " << zds.diag.e_msg << endl;
    return RTNCD_FAILURE;
  }

  auto *etag_opt2 = result.get_option("--etag-only");
  if (etag_opt2 != nullptr && etag_opt2->get_value() == "true")
  {
    cout << zds.etag << endl;
  }
  else
  {
    cout << "Wrote data to '" << dsn << "'" << endl;
  }

  return rc;
}

int handle_data_set_delete_dsn(ZCLIResult result)
{
  int rc = 0;
  string dsn = result.get_positional("dsn")->get_value();
  ZDS zds = {0};
  rc = zds_delete_dsn(&zds, dsn);

  if (0 != rc)
  {
    cerr << "Error: could not delete data set: '" << dsn << "' rc: '" << rc << "'" << endl;
    cerr << "  Details: " << zds.diag.e_msg << endl;
    return RTNCD_FAILURE;
  }
  cout << "Data set '" << dsn << "' deleted" << endl;

  return rc;
}

int handle_log_view(ZCLIResult result)
{
  int rc = 0;
  unsigned int code = 0;
  string resp;

  string lines = result.get_option_value("--lines");

  cout << "lines are " << lines << endl;
  return 0;
}

int handle_uss_create_file(ZCLIResult result)
{
  int rc = 0;
  string file_path = result.get_positional("file-path")->get_value();
  string mode(result.get_option_value("--mode"));
  if ("" == mode)
    mode = "644";

  ZUSF zusf = {0};
  rc = zusf_create_uss_file_or_dir(&zusf, file_path, mode, false);
  if (0 != rc)
  {
    cerr << "Error: could not create USS file: '" << file_path << "' rc: '" << rc << "'" << endl;
    cerr << "  Details:\n"
         << zusf.diag.e_msg << endl;
    return RTNCD_FAILURE;
  }

  cout << "USS file '" << file_path << "' created" << endl;

  return rc;
}

int handle_uss_create_dir(ZCLIResult result)
{
  int rc = 0;
  string file_path = result.get_positional("file-path")->get_value();
  string mode(result.get_option_value("--mode"));
  if ("" == mode)
    mode = "755";

  ZUSF zusf = {0};
  rc = zusf_create_uss_file_or_dir(&zusf, file_path, mode, true);
  if (0 != rc)
  {
    cerr << "Error: could not create USS directory: '" << file_path << "' rc: '" << rc << "'" << endl;
    cerr << "  Details:\n"
         << zusf.diag.e_msg << endl;
    return RTNCD_FAILURE;
  }

  cout << "USS directory '" << file_path << "' created" << endl;

  return rc;
}

int handle_uss_list(ZCLIResult result)
{
  int rc = 0;
  string uss_file = result.get_positional("file-path")->get_value();

  ZUSF zusf = {0};
  string response;
  rc = zusf_list_uss_file_path(&zusf, uss_file, response);
  if (0 != rc)
  {
    cerr << "Error: could not list USS files: '" << uss_file << "' rc: '" << rc << "'" << endl;
    cerr << "  Details:\n"
         << zusf.diag.e_msg << endl
         << response << endl;
    return RTNCD_FAILURE;
  }

  cout << response;

  return rc;
}

int handle_uss_view(ZCLIResult result)
{
  int rc = 0;
  string uss_file = result.get_positional("file-path")->get_value();

  ZUSF zusf = {0};
  const auto hasEncoding = result.get_option("--encoding") != nullptr && zut_prepare_encoding(result.get_option_value("--encoding"), &zusf.encoding_opts);

  struct stat file_stats;
  if (stat(uss_file.c_str(), &file_stats) == -1)
  {
    cerr << "Error: Path " << uss_file << " does not exist";
    return RTNCD_FAILURE;
  }

  auto *pipe_path = result.get_option("--pipe-path");
  if (pipe_path != nullptr && pipe_path->is_found())
  {
    rc = zusf_read_from_uss_file_streamed(&zusf, uss_file, pipe_path->get_value());

    if (result.get_option_value("--return-etag") == "true")
    {
      cout << zut_build_etag(file_stats.st_mtime, file_stats.st_size) << endl;
    }
  }
  else
  {
    string response;
    rc = zusf_read_from_uss_file(&zusf, uss_file, response);
    if (0 != rc)
    {
      cerr << "Error: could not view USS file: '" << uss_file << "' rc: '" << rc << "'" << endl;
      cerr << "  Details:\n"
           << zusf.diag.e_msg << endl
           << response << endl;
      return RTNCD_FAILURE;
    }

    if (result.get_option_value("--return-etag") == "true")
    {
      cout << "etag: " << zut_build_etag(file_stats.st_mtime, file_stats.st_size) << endl;
      cout << "data: ";
    }
    if (hasEncoding && result.get_option_value("--response-format-bytes") == "true")
    {
      zut_print_string_as_bytes(response);
    }
    else
    {
      cout << response << endl;
    }
  }

  return rc;
}

int handle_uss_write(ZCLIResult result)
{
  int rc = 0;
  string file = result.get_positional("file-path")->get_value();
  ZUSF zusf = {0};
  if (result.get_option("--encoding") != nullptr)
  {
    zut_prepare_encoding(result.get_option_value("--encoding"), &zusf.encoding_opts);
  }

  auto *etag_opt = result.get_option("--etag");
  if (etag_opt != nullptr && etag_opt->is_found())
  {
    strcpy(zusf.etag, etag_opt->get_value().c_str());
  }

  auto *pipe_path = result.get_option("--pipe-path");
  if (pipe_path != nullptr && pipe_path->is_found())
  {
    rc = zusf_write_to_uss_file_streamed(&zusf, file, pipe_path->get_value());
  }
  else
  {
    string data = "";
    string line = "";
    size_t byteSize = 0ul;

    // Use Ctrl/Cmd + D to stop writing data manually
    if (!isatty(fileno(stdout)))
    {
      std::istreambuf_iterator<char> begin(std::cin);
      std::istreambuf_iterator<char> end;

      vector<char> input(begin, end);
      const auto temp = string(input.begin(), input.end());
      input.clear();
      const auto bytes = zut_get_contents_as_bytes(temp);

      data.assign(bytes.begin(), bytes.end());
      byteSize = bytes.size();
    }
    else
    {
      while (getline(cin, line))
      {
        data += line;
        data.push_back('\n');
      }
      byteSize = data.size();
    }
    rc = zusf_write_to_uss_file(&zusf, file, data);
  }

  if (0 != rc)
  {
    cerr << "Error: could not write to USS file: '" << file << "' rc: '" << rc << "'" << endl;
    cerr << "  Details: " << zusf.diag.e_msg << endl;
    return RTNCD_FAILURE;
  }

  auto *etag_opt2 = result.get_option("--etag-only");
  if (etag_opt2 != nullptr && etag_opt2->get_value() == "true")
  {
    cout << zusf.etag << endl;
  }
  else
  {
    cout << "Wrote data to '" << file << "'" << endl;
  }

  return rc;
}

int handle_uss_delete(ZCLIResult result)
{
  string file_path = result.get_positional("file-path")->get_value();
  bool recursive = result.get_option_value("--recursive") == "true";

  ZUSF zusf = {0};
  const auto rc = zusf_delete_uss_item(&zusf, file_path, recursive);

  if (rc != 0)
  {
    cerr << "Failed to delete USS item " << file_path << ":\n " << zusf.diag.e_msg << endl;
  }

  return rc;
}

int handle_uss_chmod(ZCLIResult result)
{
  int rc = 0;
  string mode(result.get_positional("mode")->get_value());
  string file_path = result.get_positional("file-path")->get_value();

  ZUSF zusf = {0};
  rc = zusf_chmod_uss_file_or_dir(&zusf, file_path, mode, result.get_option_value("--recursive") == "true");
  if (0 != rc)
  {
    cerr << "Error: could not chmod USS path: '" << file_path << "' rc: '" << rc << "'" << endl;
    cerr << "  Details:\n"
         << zusf.diag.e_msg << endl;
    return RTNCD_FAILURE;
  }

  cout << "USS path '" << file_path << "' modified: '" << mode << "'" << endl;

  return rc;
}

int handle_uss_chown(ZCLIResult result)
{
  string path = result.get_positional("file-path")->get_value();
  string owner = result.get_positional("owner")->get_value();

  ZUSF zusf = {0};

  const auto rc = zusf_chown_uss_file_or_dir(&zusf, path, owner, result.get_option_value("--recursive") == "true");
  if (rc != 0)
  {
    cerr << "Error: could not chown USS path: '" << path << "' rc: '" << rc << "'" << endl;
    cerr << "  Details:\n"
         << zusf.diag.e_msg << endl;
    return RTNCD_FAILURE;
  }

  return rc;
}

int handle_uss_chtag(ZCLIResult result)
{
  string path = result.get_positional("file-path")->get_value();
  string tag = result.get_positional("tag")->get_value();

  ZUSF zusf = {0};
  const auto rc = zusf_chtag_uss_file_or_dir(&zusf, path, tag, result.get_option_value("--recursive") == "true");

  if (rc != 0)
  {
    cerr << "Error: could not chtag USS path: '" << path << "' rc: '" << rc << "'" << endl;
    cerr << "  Details:\n"
         << zusf.diag.e_msg << endl;
    return RTNCD_FAILURE;
  }

  return rc;
}

int handle_tso_issue(ZCLIResult result)
{
  int rc = 0;
  string command = result.get_positional("command")->get_value();
  string response;

  rc = ztso_issue(command, response);

  if (0 != rc)
  {
    cerr << "Error running command, rc '" << rc << "'" << endl;
    cerr << "  Details: " << response << endl;
  }

  cout << response;

  return rc;
}

int handle_tool_convert_dsect(ZCLIResult result)
{
  int rc = 0;
  ZCN zcn = {0};
  unsigned int code = 0;
  string resp;

  // create a lrecl 255, vb for chdr output
  // create a lrecl 32756, vb for adata output
  // z/os unix .s file
  // as -madata --gadata="//'DKELOSKY.TEMP.ADATA(IHAECB)'" ihaecb.s
  // convert --adata (dsn) --out-chdr (dsn) --sysout /tmp/user/sysout.txt --sysprint /tmp/user/sysprint.txt

  string adata_dsn(result.get_option_value("--adata-dsn"));
  string chdr_dsn(result.get_option_value("--chdr-dsn"));
  string sysprint(result.get_option_value("--sysprint"));
  string sysout(result.get_option_value("--sysout"));

  const char *user = getlogin();
  string struser(user);
  transform(struser.begin(), struser.end(), struser.begin(), ::tolower); // upper case

  if (!result.get_option("--sysprint"))
    sysprint = "/tmp/" + struser + "_sysprint.txt";
  if (!result.get_option("--sysout"))
    sysout = "/tmp/" + struser + "_sysout.txt";

  cout << adata_dsn << " " << chdr_dsn << " " << sysprint << " " << sysout << endl;

  vector<string> dds;
  char buffer[256] = {0};
  // https://www.ibm.com/docs/en/zos/3.1.0?topic=definition-status-group
  // https://www.ibm.com/docs/en/zos/3.1.0?topic=pp-syntax-2
  dds.push_back("alloc fi(sysprint) path('" + sysprint + "') pathopts(owronly,ocreat,otrunc) pathmode(sirusr,siwusr,sirgrp) filedata(text) msg(2)");
  dds.push_back("alloc fi(sysout) path('" + sysout + "') pathopts(owronly,ocreat,otrunc) pathmode(sirusr,siwusr,sirgrp) filedata(text) msg(2)");
  dds.push_back("alloc fi(sysadata) da('" + adata_dsn + "') shr msg(2)");
  dds.push_back("alloc fi(edcdsect) da('" + chdr_dsn + "') shr msg(2)");

  rc = loop_dynalloc(dds);
  if (RTNCD_SUCCESS != rc)
  {
    return RTNCD_FAILURE;
  }

  rc = zut_convert_dsect();
  if (0 != rc)
  {
    cerr << "Error: convert failed with rc: '" << rc << "'" << endl;
    cout << "  See '" << sysprint << "' and '" << sysout << "' for more details" << endl;
    return -1;
  }

  cout << "DSECT converted to '" << chdr_dsn << "'" << endl;
  cout << "Copy it via `cp \"//'" + chdr_dsn + "'\" <member>.h`" << endl;

  rc = free_dynalloc_dds(dds);
  if (RTNCD_SUCCESS != rc)
  {
    return RTNCD_FAILURE;
  }

  return rc;
}

int handle_tool_dynalloc(ZCLIResult result)
{
  int rc = 0;
  unsigned int code = 0;
  string resp;

  string parm(result.get_positional("parm")->get_value());

  // alloc da('DKELOSKY.TEMP.ADATA') DSORG(PO) SPACE(5,5) CYL LRECL(80) RECFM(F,b) NEW DIR(5) vol(USER01)
  rc = zut_bpxwdyn(parm, &code, resp);
  if (0 != rc)
  {
    cerr << "Error: bpxwdyn with parm '" << parm << "' rc: '" << rc << "'" << endl;
    cerr << "  Details: " << resp << endl;
    return RTNCD_FAILURE;
  }

  cout << resp << endl;

  return rc;
}

int handle_tool_display_symbol(ZCLIResult result)
{
  int rc = 0;
  string symbol(result.get_positional("symbol")->get_value());
  transform(symbol.begin(), symbol.end(), symbol.begin(), ::toupper); // upper case
  symbol = "&" + symbol;
  string value;
  rc = zut_substitute_sybmol(symbol, value);
  if (0 != rc)
  {
    cerr << "Error: asasymbf with parm '" << symbol << "' rc: '" << rc << "'" << endl;
    return RTNCD_FAILURE;
  }
  cout << value << endl;

  return RTNCD_SUCCESS;
}

int handle_tool_run(ZCLIResult result)
{
  int rc = 0;
  string program(result.get_positional("program")->get_value());
  string dynalloc_pre(result.get_option_value("--dynalloc-pre"));
  string dynalloc_post(result.get_option_value("--dynalloc-post"));

  // allocate anything that was requested
  if (result.get_option("--dynalloc-pre"))
  {
    vector<string> dds;

    ifstream in(dynalloc_pre.c_str());
    if (!in.is_open())
    {
      cerr << "Error: could not open '" << dynalloc_pre << "'" << endl;
      return RTNCD_FAILURE;
    }

    string line;
    while (getline(in, line))
    {
      dds.push_back(line);
    }
    in.close();

    rc = loop_dynalloc(dds);
    if (RTNCD_SUCCESS != rc)
    {
      return RTNCD_FAILURE;
    }
  }

  string indd(result.get_option_value("--in-dd"));
  if (result.get_option("--in-dd"))
  {
    string ddname = "DD:" + indd;
    ofstream out(ddname.c_str());
    if (!out.is_open())
    {
      cerr << "Error: could not open input '" << ddname << "'" << endl;
      return RTNCD_FAILURE;
    }

    string input(result.get_option_value("--input"));
    if (result.get_option("--input"))
    {
      out << input << endl;
    }

    out.close();
  }

  transform(program.begin(), program.end(), program.begin(), ::toupper); // upper case

  rc = zut_run(program);

  if (0 != rc)
  {
    cerr << "Error: program '" << program << "' ended with rc: '" << rc << "'" << endl;
    rc = RTNCD_FAILURE; // continue to obtain output
  }

  string outdd(result.get_option_value("--out-dd"));
  if (result.get_option("--out-dd"))
  {
    string ddname = "DD:" + outdd;
    ifstream in(ddname.c_str());
    if (!in.is_open())
    {
      cerr << "Error: could not open output '" << ddname << "'" << endl;
      return RTNCD_FAILURE;
    }

    string line;
    while (getline(in, line))
    {
      cout << line << endl;
    }
    in.close();
  }

  // optionally free everything that was allocated
  if (result.get_option("--dynalloc-post"))
  {
    vector<string> dds;

    ifstream in(dynalloc_post.c_str());
    if (!in.is_open())
    {
      cerr << "Error: could not open '" << dynalloc_post << "'" << endl;
    }

    string line;
    while (getline(in, line))
    {
      dds.push_back(line);
    }
    in.close();

    loop_dynalloc(dds);
  }

  return rc;
}

int handle_tool_search(ZCLIResult result)
{
  int rc = 0;

  string pattern(result.get_positional("string")->get_value());
  string warn = result.get_option_value("--warn");
  string max_entries = result.get_option_value("--max-entries");
  string dsn(result.get_positional("dsn")->get_value());

  ZDS zds = {0};
  bool results_truncated = false;

  if (max_entries.size() > 0)
  {
    zds.max_entries = atoi(max_entries.c_str());
  }

  // list members in a data set
  vector<ZDSMem> members;
  rc = zds_list_members(&zds, dsn, members);

  // note if results are truncated
  if (RTNCD_WARNING == rc)
  {

    if (ZDS_RSNCD_MAXED_ENTRIES_REACHED == zds.diag.detail_rc)
    {
      results_truncated = true;
    }
  }

  // note failure if we can't list
  if (RTNCD_SUCCESS != rc && RTNCD_WARNING != rc)
  {
    cerr << "Error: could not read data set: '" << dsn << "' rc: '" << rc << "'" << endl;
    cerr << "  Details: " << zds.diag.e_msg << endl;
    return RTNCD_FAILURE;
  }

  // perform dynalloc
  vector<string> dds;
  dds.push_back("alloc dd(newdd) da('" + dsn + "') shr");
  dds.push_back("alloc dd(outdd)");
  dds.push_back("alloc dd(sysin)");

  rc = loop_dynalloc(dds);
  if (RTNCD_SUCCESS != rc)
  {
    return RTNCD_FAILURE;
  }

  // build super c selection criteria
  string data = " SRCHFOR '" + pattern + "'\n";

  for (vector<ZDSMem>::iterator it = members.begin(); it != members.end(); ++it)
  {
    data += " SELECT " + it->name + "\n";
  }

  // write control statements
  zds_write_to_dd(&zds, "sysin", data);
  if (0 != rc)
  {
    cerr << "Error: could not write to dd: '" << "sysin" << "' rc: '" << rc << "'" << endl;
    cerr << "  Details: " << zds.diag.e_msg << endl;
    return RTNCD_FAILURE;
  }

  // perform search
  rc = zut_search("parms are unused for now but can be passed to super c, e.g. ANYC (any case)");
  if (rc != RTNCD_SUCCESS ||
      rc != ZUT_RTNCD_SEARCH_SUCCESS ||
      rc != RTNCD_WARNING ||
      rc != ZUT_RTNCD_SEARCH_WARNING)
  {
    cerr << "Error: could error invoking ISRSUPC rc: '" << rc << "'" << endl;
    // NOTE(Kelosky): don't exit here, but proceed to print errors
  }

  // read output from super c
  string output;
  rc = zds_read_from_dd(&zds, "outdd", output);
  if (0 != rc)
  {
    cerr << "Error: could not read from dd: '" << "outdd" << "' rc: '" << rc << "'" << endl;
    cerr << "  Details: " << zds.diag.e_msg << endl;
    return RTNCD_FAILURE;
  }
  cout << output << endl;

  if (results_truncated)
  {
    if ("true" == warn)
    {
      cerr << "Warning: results truncated" << endl;
    }
  }

  rc = free_dynalloc_dds(dds);
  if (RTNCD_SUCCESS != rc)
  {
    return RTNCD_FAILURE;
  }

  return RTNCD_SUCCESS;
}

int handle_tool_amblist(ZCLIResult result)
{
  int rc = 0;

  string dsn(result.get_positional("dsn")->get_value());
  string statements = " " + result.get_option_value("--control-statements");

  // perform dynalloc
  vector<string> dds;
  dds.push_back("alloc dd(syslib) da('" + dsn + "') shr");
  dds.push_back("alloc dd(sysprint) lrecl(80) recfm(f,b) blksize(80)");
  dds.push_back("alloc dd(sysin) lrecl(80) recfm(f,b) blksize(80)");

  rc = loop_dynalloc(dds);
  if (RTNCD_SUCCESS != rc)
  {
    return RTNCD_FAILURE;
  }

  transform(statements.begin(), statements.end(), statements.begin(), ::toupper); // upper case

  // write control statements
  ZDS zds = {0};
  zds_write_to_dd(&zds, "sysin", statements);
  if (0 != rc)
  {
    cerr << "Error: could not write to dd: '" << "sysin" << "' rc: '" << rc << "'" << endl;
    cerr << "  Details: " << zds.diag.e_msg << endl;
    return RTNCD_FAILURE;
  }

  // perform search
  rc = zut_run("AMBLIST");
  if (RTNCD_SUCCESS != rc)
  {
    cerr << "Error: could error invoking AMBLIST rc: '" << rc << "'" << endl;
    // NOTE(Kelosky): don't exit here, but proceed to print errors
  }

  // read output from amblist
  string output;
  rc = zds_read_from_dd(&zds, "sysprint", output);
  if (0 != rc)
  {
    cerr << "Error: could not read from dd: '" << "sysprint" << "' rc: '" << rc << "'" << endl;
    cerr << "  Details: " << zds.diag.e_msg << endl;
    return RTNCD_FAILURE;
  }
  cout << output << endl;

  rc = free_dynalloc_dds(dds);
  if (RTNCD_SUCCESS != rc)
  {
    return RTNCD_FAILURE;
  }

  return RTNCD_SUCCESS;
}

int handle_data_set_compress(ZCLIResult result)
{
  int rc = 0;

  string dsn(result.get_positional("dsn")->get_value());

  transform(dsn.begin(), dsn.end(), dsn.begin(), ::toupper); // upper case

  bool is_pds = false;

  string dsn_formatted = "//'" + dsn + "'";
  FILE *dir = fopen(dsn_formatted.c_str(), "r");
  if (dir)
  {
    fldata_t file_info = {0};
    char file_name[64] = {0};
    if (0 == fldata(dir, file_name, &file_info))
    {
      if (file_info.__dsorgPDSdir && !file_info.__dsorgPDSE)
      {
        is_pds = true;
      }
      fclose(dir);
    }
  }

  if (!is_pds)
  {
    cerr << "Error: data set'" << dsn << "' is not a PDS'" << endl;
    return RTNCD_FAILURE;
  }

  // perform dynalloc
  vector<string> dds;
  dds.push_back("alloc dd(a) da('" + dsn + "') shr");
  dds.push_back("alloc dd(b) da('" + dsn + "') shr");
  dds.push_back("alloc dd(sysprint) lrecl(80) recfm(f,b) blksize(80)");
  dds.push_back("alloc dd(sysin) lrecl(80) recfm(f,b) blksize(80)");

  rc = loop_dynalloc(dds);
  if (RTNCD_SUCCESS != rc)
  {
    return RTNCD_FAILURE;
  }

  // write control statements
  ZDS zds = {0};
  zds_write_to_dd(&zds, "sysin", "        COPY OUTDD=B,INDD=A");
  if (0 != rc)
  {
    cerr << "Error: could not write to dd: '" << "sysin" << "' rc: '" << rc << "'" << endl;
    cerr << "  Details: " << zds.diag.e_msg << endl;
    return RTNCD_FAILURE;
  }

  // https://www.ibm.com/docs/en/zos/3.1.0?topic=reference-examples-application-program-user-interaction-module-uim
  // https://www.ibm.com/docs/en/zos/3.1.0?topic=commands-compress-command-dfsmsdss
  // https://www.ibm.com/docs/en/zos/3.1.0?topic=interface-calling-block-structure
  // ADRXMAIA

  // //STEP0001 EXEC PGM=ADRDSSU
  // //SYSPRINT DD SYSOUT=*
  // //SYSIN DD *
  // COPY DS(INC( -
  //   USER.PDS  -
  //  )) -
  // REPLACEU -
  // COMPRESS
  // /*

  // perform compress
  rc = zut_run("IEBCOPY");
  if (RTNCD_SUCCESS != rc)
  {
    cerr << "Error: could error invoking IEBCOPY rc: '" << rc << "'" << endl;
  }

  // read output from amblist
  string output;
  rc = zds_read_from_dd(&zds, "sysprint", output);
  if (0 != rc)
  {
    cerr << "Error: could not read from dd: '" << "sysprint" << "' rc: '" << rc << "'" << endl;
    cerr << "  Details: " << zds.diag.e_msg << endl;
    cerr << output << endl;
    return RTNCD_FAILURE;
  }
  cout << "Data set '" << dsn << "' compressed" << endl;

  rc = free_dynalloc_dds(dds);
  if (RTNCD_SUCCESS != rc)
  {
    return RTNCD_FAILURE;
  }

  return RTNCD_SUCCESS;
}<|MERGE_RESOLUTION|>--- conflicted
+++ resolved
@@ -141,9 +141,7 @@
   return_etag.set_required(false);
   return_etag.set_description("Display the e-tag for a read response in addition to data");
 
-<<<<<<< HEAD
   // data set attributes options
-
   ZCLIOption return_alcunit("alcunit");
   return_alcunit.set_required(false);
   return_alcunit.set_description("Allocation unit");
@@ -211,11 +209,10 @@
   ZCLIOption return_vol("vol");
   return_vol.set_required(false);
   return_vol.set_description("Volume serial");
-=======
+
   ZCLIOption pipe_path("pipe-path");
   pipe_path.set_required(false);
   pipe_path.set_description("Specify a FIFO pipe path for transferring binary data");
->>>>>>> ad0e8cac
 
   //
   // data set group

/**
 * This program and the accompanying materials are made available under the terms of the
 * Eclipse Public License v2.0 which accompanies this distribution, and is available at
 * https://www.eclipse.org/legal/epl-v20.html
 *
 * SPDX-License-Identifier: EPL-2.0
 *
 * Copyright Contributors to the Zowe Project.
 *
 */

#include <iostream>
#include <vector>
#include <stdlib.h>
#include <string>
#include <sstream>
#include <cstdlib>
#include <stdio.h>
#include <unistd.h>
#include <algorithm>
#include "zcn.hpp"
#include "zut.hpp"
#include "zcli.hpp"
#include "zjb.hpp"
#include "zds.hpp"
#include "zusf.hpp"
#include "ztso.hpp"
#include "zuttype.h"

#ifndef TO_STRING
#define TO_STRING(x) static_cast<std::ostringstream &>(           \
                         (std::ostringstream() << std::dec << x)) \
                         .str()
#endif

using namespace std;

int handle_job_list(ZCLIResult);
int handle_job_list_files(ZCLIResult);
int handle_job_view_status(ZCLIResult);
int handle_job_view_file(ZCLIResult);
int handle_job_view_jcl(ZCLIResult);
int handle_job_submit(ZCLIResult);
int handle_job_submit_jcl(ZCLIResult);
int handle_job_delete(ZCLIResult);
int handle_job_cancel(ZCLIResult);

int handle_console_issue(ZCLIResult);

int handle_data_set_create_dsn(ZCLIResult);
int handle_data_set_create_dsn_vb(ZCLIResult);
int handle_data_set_create_dsn_adata(ZCLIResult);
int handle_data_set_restore(ZCLIResult);
int handle_data_set_view_dsn(ZCLIResult);
int handle_data_set_list(ZCLIResult);
int handle_data_set_list_members_dsn(ZCLIResult);
int handle_data_set_write_to_dsn(ZCLIResult);
int handle_data_set_delete_dsn(ZCLIResult);
int handle_data_set_create_member_dsn(ZCLIResult);

int handle_log_view(ZCLIResult);

int handle_tool_convert_dsect(ZCLIResult);
int handle_tool_dynalloc(ZCLIResult);
int handle_tool_display_symbol(ZCLIResult);
int handle_tool_search(ZCLIResult);

// TODO(Kelosky):
// help w/verbose examples
// add simple examples to help

int handle_uss_create_file(ZCLIResult);
int handle_uss_create_dir(ZCLIResult);
int handle_uss_list(ZCLIResult);
int handle_uss_view(ZCLIResult);
int handle_uss_write(ZCLIResult);
int handle_uss_delete(ZCLIResult);
int handle_uss_chmod(ZCLIResult);
int handle_uss_chown(ZCLIResult);
int handle_uss_chtag(ZCLIResult);
int handle_tso_issue(ZCLIResult);

int main(int argc, char *argv[])
{
  // CLI
  ZCLI zcli(argv[PROCESS_NAME_ARG]);
  zcli.set_interactive_mode(true);

  ZCLIOption response_format_csv("response-format-csv");
  response_format_csv.set_description("returns the response in CSV format");
  response_format_csv.get_aliases().push_back("--rfc");
  response_format_csv.set_default("false");
  response_format_csv.set_required(false);

  ZCLIOption response_format_bytes("response-format-bytes");
  response_format_bytes.set_description("returns the response as raw bytes");
  response_format_bytes.get_aliases().push_back("--rfb");
  response_format_bytes.set_required(false);

  ZCLIGroup tso_group("tso");
  tso_group.set_description("TSO operations");

  ZCLIVerb tso_issue("issue");
  tso_issue.set_description("issue TSO command");
  tso_issue.set_zcli_verb_handler(handle_tso_issue);

  ZCLIPositional tso_command("command");
  tso_command.set_required(true);
  tso_command.set_description("command to issue");

  tso_issue.get_positionals().push_back(tso_command);

  tso_group.get_verbs().push_back(tso_issue);

  ZCLIOption encoding_option("encoding");
  encoding_option.get_aliases().push_back("--ec");
  encoding_option.set_description("return contents in given encoding");

  //
  // data set group
  //
  ZCLIGroup data_set_group("data-set");
  data_set_group.get_aliases().push_back("ds");
  data_set_group.set_description("z/OS data set operations");

  ZCLIPositional data_set_dsn("dsn");
  data_set_dsn.set_description("data set name, optionally with member specified");
  data_set_dsn.set_required(true);

  // data set verbs
  ZCLIVerb data_set_create("create");
  data_set_create.get_aliases().push_back("cre");
  data_set_create.set_description("create data set using defaults: DSORG=PO, RECFM=FB, LRECL=80");
  data_set_create.set_zcli_verb_handler(handle_data_set_create_dsn);
  data_set_create.get_positionals().push_back(data_set_dsn);
  data_set_group.get_verbs().push_back(data_set_create);

  ZCLIVerb data_set_create_vb("create-vb");
  data_set_create_vb.get_aliases().push_back("cre-vb");
  data_set_create_vb.set_description("create VB data set using defaults: DSORG=PO, RECFM=VB, LRECL=255");
  data_set_create_vb.set_zcli_verb_handler(handle_data_set_create_dsn_vb);
  data_set_create_vb.get_positionals().push_back(data_set_dsn);
  data_set_group.get_verbs().push_back(data_set_create_vb);

  ZCLIVerb data_set_create_adata("create-adata");
  data_set_create_adata.get_aliases().push_back("cre-a");
  data_set_create_adata.set_description("create VB data set using defaults: DSORG=PO, RECFM=VB, LRECL=32756");
  data_set_create_adata.set_zcli_verb_handler(handle_data_set_create_dsn_adata);
  data_set_create_adata.get_positionals().push_back(data_set_dsn);
  data_set_group.get_verbs().push_back(data_set_create_adata);

  ZCLIVerb data_set_create_member("create-member");
  data_set_create_member.get_aliases().push_back("cre-m");
  data_set_create_member.set_description("create member in data set");
  data_set_create_member.set_zcli_verb_handler(handle_data_set_create_member_dsn);
  data_set_create_member.get_positionals().push_back(data_set_dsn);
  data_set_group.get_verbs().push_back(data_set_create_member);

  ZCLIVerb data_set_restore("restore");
  data_set_restore.set_description("restore/recall data set");
  data_set_restore.set_zcli_verb_handler(handle_data_set_restore);
  data_set_restore.get_positionals().push_back(data_set_dsn);
  data_set_group.get_verbs().push_back(data_set_restore);

  ZCLIVerb data_set_view("view");
  data_set_view.set_description("view data set");
  data_set_view.set_zcli_verb_handler(handle_data_set_view_dsn);
  data_set_view.get_positionals().push_back(data_set_dsn);
  data_set_view.get_options().push_back(encoding_option);
  data_set_view.get_options().push_back(response_format_bytes);
  data_set_group.get_verbs().push_back(data_set_view);

  ZCLIVerb data_set_list("list");
  ZCLIOption data_set_max_entries("max-entries");
  data_set_max_entries.get_aliases().push_back("--me");
  data_set_max_entries.set_description("max number of results to return before error generated");
  data_set_list.get_options().push_back(data_set_max_entries);

  ZCLIOption data_set_truncate_warn("warn");
  data_set_truncate_warn.set_description("warn if truncated or not found");
  data_set_truncate_warn.set_default("true");
  data_set_list.get_options().push_back(data_set_truncate_warn);

  data_set_list.set_description("list data sets");
  data_set_list.get_aliases().push_back("ls");
  data_set_list.set_zcli_verb_handler(handle_data_set_list);
  data_set_list.get_positionals().push_back(data_set_dsn);
  data_set_list.get_options().push_back(response_format_csv);
  data_set_group.get_verbs().push_back(data_set_list);

  ZCLIVerb data_set_list_members("list-members");
  data_set_list_members.get_aliases().push_back("lm");
  data_set_list_members.set_description("list data set members");
  data_set_list_members.set_zcli_verb_handler(handle_data_set_list_members_dsn);
  data_set_list_members.get_positionals().push_back(data_set_dsn);
  data_set_list_members.get_options().push_back(data_set_max_entries);
  data_set_list_members.get_options().push_back(data_set_truncate_warn);
  data_set_group.get_verbs().push_back(data_set_list_members);

  ZCLIVerb data_set_write("write");
  data_set_write.set_description("write to data set");
  data_set_write.set_zcli_verb_handler(handle_data_set_write_to_dsn);
  data_set_write.get_positionals().push_back(data_set_dsn);
  data_set_write.get_options().push_back(encoding_option);
  data_set_group.get_verbs().push_back(data_set_write);

  ZCLIVerb data_set_delete("delete");
  data_set_delete.get_aliases().push_back("del");
  data_set_delete.set_description("delete data set");
  data_set_delete.set_zcli_verb_handler(handle_data_set_delete_dsn);
  data_set_delete.get_positionals().push_back(data_set_dsn);
  data_set_group.get_verbs().push_back(data_set_delete);

  //
  // jobs group
  //
  ZCLIGroup job_group("job");
  job_group.set_description("z/OS job operations");

  // jobs verbs
  ZCLIVerb job_list("list");
  job_list.set_description("list jobs");
  job_list.set_zcli_verb_handler(handle_job_list);
  ZCLIOption job_owner("owner");
  job_owner.get_aliases().push_back("-o");
  job_owner.set_description("filter by owner");
  job_list.get_options().push_back(job_owner);
  ZCLIOption job_prefix("prefix");
  job_prefix.get_aliases().push_back("-p");
  job_prefix.set_description("filter by prefix");
  job_list.get_options().push_back(job_prefix);

  ZCLIOption job_max_entries("max-entries");
  job_max_entries.get_aliases().push_back("--me");
  job_max_entries.set_description("max number of results to return before error generated");
  job_list.get_options().push_back(job_max_entries);

  ZCLIOption job_truncate_warn("warn");
  job_truncate_warn.set_description("warn if trucated or not found");
  job_truncate_warn.set_default("true");
  job_list.get_options().push_back(job_truncate_warn);

  job_list.get_options().push_back(response_format_csv);
  job_group.get_verbs().push_back(job_list);

  ZCLIVerb job_list_files("list-files");
  job_list_files.get_aliases().push_back("lf");
  job_list_files.set_description("list spool files for jobid");
  job_list_files.set_zcli_verb_handler(handle_job_list_files);
  ZCLIPositional job_jobid("jobid");
  job_jobid.set_required(true);
  job_jobid.set_description("valid jobid");
  job_list_files.get_positionals().push_back(job_jobid);
  job_list_files.get_options().push_back(response_format_csv);
  job_group.get_verbs().push_back(job_list_files);

  ZCLIVerb job_view_status("view-status");
  job_view_status.get_aliases().push_back("vs");
  job_view_status.set_description("view job status");
  job_view_status.set_zcli_verb_handler(handle_job_view_status);
  job_view_status.get_positionals().push_back(job_jobid);
  job_view_status.get_options().push_back(response_format_csv);
  job_group.get_verbs().push_back(job_view_status);

  ZCLIVerb job_view_file("view-file");
  job_view_file.get_aliases().push_back("vf");
  job_view_file.set_description("view job file output");
  job_view_file.set_zcli_verb_handler(handle_job_view_file);
  job_view_file.get_positionals().push_back(job_jobid);
  job_view_file.get_options().push_back(encoding_option);
  job_view_file.get_options().push_back(response_format_bytes);

  ZCLIPositional job_dsn_key("key");
  job_dsn_key.set_required(true);
  job_dsn_key.set_description("valid job dsn key via 'job list-files'");
  job_view_file.get_positionals().push_back(job_dsn_key);
  job_group.get_verbs().push_back(job_view_file);

  ZCLIVerb job_view_jcl("view-jcl");
  job_view_jcl.get_aliases().push_back("vj");
  job_view_jcl.set_description("view job jcl from input jobid");
  job_view_jcl.set_zcli_verb_handler(handle_job_view_jcl);
  job_view_jcl.get_positionals().push_back(job_jobid);
  job_group.get_verbs().push_back(job_view_jcl);

  ZCLIVerb job_submit("submit");
  job_submit.get_aliases().push_back("sub");
  job_submit.set_description("submit a job");
  job_submit.set_zcli_verb_handler(handle_job_submit);
  ZCLIOption job_jobid_only("only-jobid");
  job_jobid_only.get_aliases().push_back("--oj");
  job_jobid_only.set_description("show only job id on success");
  job_submit.get_options().push_back(job_jobid_only);
  ZCLIPositional job_dsn("dsn");
  job_dsn.set_required(true);
  job_dsn.set_description("dsn containing JCL");
  job_submit.get_positionals().push_back(job_dsn);
  job_group.get_verbs().push_back(job_submit);

  ZCLIVerb job_submit_jcl("submit-jcl");
  job_submit_jcl.get_aliases().push_back("subj");
  job_submit_jcl.set_description("submit JCL contents directly");
  job_submit_jcl.set_zcli_verb_handler(handle_job_submit);
  job_submit_jcl.get_options().push_back(job_jobid_only);
  job_group.get_verbs().push_back(job_submit_jcl);

  ZCLIVerb job_delete("delete");
  job_delete.get_aliases().push_back("del");
  job_delete.set_description("delete a job");
  job_delete.set_zcli_verb_handler(handle_job_delete);
  job_delete.get_positionals().push_back(job_jobid);
  job_group.get_verbs().push_back(job_delete);

  ZCLIVerb job_cancel("cancel");
  job_cancel.get_aliases().push_back("cnl");
  job_cancel.set_description("cancel a job");
  job_cancel.set_zcli_verb_handler(handle_job_cancel);
  job_cancel.get_positionals().push_back(job_jobid);

  ZCLIOption job_cancel_dump("dump");
  job_cancel_dump.get_aliases().push_back("-d");
  job_cancel_dump.set_description("Dump the cancelled jobs if waiting for conversion, in conversion, or in execution.");
  job_cancel.get_options().push_back(job_cancel_dump);
  ZCLIOption job_cancel_force("force");
  job_cancel_force.get_aliases().push_back("-f");
  job_cancel_force.set_description("Force cancel the jobs, even if marked.");
  job_cancel.get_options().push_back(job_cancel_force);
  ZCLIOption job_cancel_purge("purge");
  job_cancel_purge.get_aliases().push_back("-p");
  job_cancel_purge.set_description("Purge output of the cancelled jobs.");
  job_cancel.get_options().push_back(job_cancel_purge);
  ZCLIOption job_cancel_restart("restart");
  job_cancel_restart.get_aliases().push_back("-r");
  job_cancel_restart.set_description("Request that automatic restart management automatically restart the selected jobs after they are cancelled.");
  job_cancel.get_options().push_back(job_cancel_restart);
  job_group.get_verbs().push_back(job_cancel);

  //
  // console group
  //
  ZCLIGroup console_group("console");
  console_group.get_aliases().push_back("cn");
  console_group.set_description("z/OS console operations");

  // console verbs
  ZCLIVerb console_issue("issue");
  console_issue.set_description("issue a console command");
  console_issue.set_zcli_verb_handler(handle_console_issue);
  ZCLIOption console_name("console-name");
  console_name.set_required(true);
  console_name.get_aliases().push_back("--cn");
  console_name.set_description("extended console name");
  console_issue.get_options().push_back(console_name);
  ZCLIPositional console_command("command");
  console_command.set_required(true);
  console_command.set_description("command to run, e.g. 'D IPLINFO'");
  console_issue.get_positionals().push_back(console_command);
  console_group.get_verbs().push_back(console_issue);

  //
  // uss group
  //
  ZCLIGroup uss_group("uss");
  uss_group.set_description("z/OS USS operations");

  // uss common options and positionals
  ZCLIPositional uss_file_path("file-path");
  uss_file_path.set_required(true);
  uss_file_path.set_description("file path");
  ZCLIOption uss_file_mode("mode");
  uss_file_mode.set_required(false);
  uss_file_mode.set_description("permissions");
  ZCLIOption uss_recursive("recursive");
  uss_recursive.get_aliases().push_back("-r");
  uss_recursive.set_required(false);
  uss_recursive.set_description("Applies the operation recursively (e.g. for folders w/ inner files)");

  ZCLIVerb uss_create_file("create-file");
  uss_create_file.set_description("create a USS file");
  uss_create_file.set_zcli_verb_handler(handle_uss_create_file);
  uss_create_file.get_positionals().push_back(uss_file_path);
  uss_create_file.get_options().push_back(uss_file_mode);
  uss_group.get_verbs().push_back(uss_create_file);

  ZCLIVerb uss_create_dir("create-dir");
  uss_create_dir.set_description("create a USS directory");
  uss_create_dir.set_zcli_verb_handler(handle_uss_create_dir);
  uss_create_dir.get_positionals().push_back(uss_file_path);
  uss_create_dir.get_options().push_back(uss_file_mode);
  uss_group.get_verbs().push_back(uss_create_dir);

  ZCLIVerb uss_list("list");
  uss_list.set_description("list USS files and directories");
  uss_list.set_zcli_verb_handler(handle_uss_list);
  uss_list.get_positionals().push_back(uss_file_path);
  uss_group.get_verbs().push_back(uss_list);

  ZCLIVerb uss_view("view");
  uss_view.set_description("view a USS file");
  uss_view.get_positionals().push_back(uss_file_path);
  uss_view.set_zcli_verb_handler(handle_uss_view);
  uss_view.get_options().push_back(encoding_option);
  uss_view.get_options().push_back(response_format_bytes);
  uss_group.get_verbs().push_back(uss_view);

  ZCLIVerb uss_write("write");
  uss_write.set_description("write to a USS file");
  uss_write.set_zcli_verb_handler(handle_uss_write);
  uss_write.get_positionals().push_back(uss_file_path);
  uss_write.get_options().push_back(encoding_option);
  uss_group.get_verbs().push_back(uss_write);

  ZCLIVerb uss_delete("delete");
  uss_delete.set_description("delete a USS item");
  uss_delete.set_zcli_verb_handler(handle_uss_delete);
  uss_delete.get_positionals().push_back(uss_file_path);
  uss_delete.get_options().push_back(uss_recursive);
  uss_group.get_verbs().push_back(uss_delete);

  ZCLIPositional uss_owner("owner");
  uss_owner.set_required(true);
  uss_owner.set_description("New owner (or owner:group) for the file or directory");

  ZCLIPositional uss_mode_positional("mode");
  uss_mode_positional.set_required(true);
  uss_mode_positional.set_description("new permissions for the file or directory");

  ZCLIVerb uss_chmod("chmod");
  uss_chmod.set_description("change permissions on a USS file or directory");
  uss_chmod.set_zcli_verb_handler(handle_uss_chmod);
  uss_chmod.get_positionals().push_back(uss_mode_positional);
  uss_chmod.get_positionals().push_back(uss_file_path);
  uss_chmod.get_options().push_back(uss_recursive);
  uss_group.get_verbs().push_back(uss_chmod);

  ZCLIVerb uss_chown("chown");
  uss_chown.set_description("change owner on a USS file or directory");
  uss_chown.set_zcli_verb_handler(handle_uss_chown);
  uss_chown.get_positionals().push_back(uss_owner);
  uss_chown.get_positionals().push_back(uss_file_path);
  uss_chown.get_options().push_back(uss_recursive);
  uss_group.get_verbs().push_back(uss_chown);

  ZCLIPositional uss_tag("tag");
  uss_tag.set_required(true);
  uss_tag.set_description("new tag for the file");

  ZCLIVerb uss_chtag("chtag");
  uss_chtag.set_description("change tags on a USS file");
  uss_chtag.set_zcli_verb_handler(handle_uss_chtag);
  uss_chtag.get_positionals().push_back(uss_file_path);
  uss_chtag.get_positionals().push_back(uss_tag);
  uss_chtag.get_options().push_back(uss_recursive);
  uss_group.get_verbs().push_back(uss_chtag);

  // log group
  //
  ZCLIGroup log_group("log");
  log_group.set_description("log operations");
  ZCLIVerb log_view("view");
  log_view.set_description("view log");
  log_view.set_zcli_verb_handler(handle_log_view);
  ZCLIOption log_option_lines("lines");
  log_option_lines.set_default("100");
  log_option_lines.set_description("number of lines to print");
  log_view.get_options().push_back(log_option_lines);
  log_group.get_verbs().push_back(log_view);

  //
  // tool group
  //
  ZCLIGroup tool_group("tool");
  tool_group.set_description("tool operations");

  // console verbs
  ZCLIVerb tool_convert_dsect("ccnedsct");
  tool_convert_dsect.set_description("convert dsect to c struct");
  tool_convert_dsect.set_zcli_verb_handler(handle_tool_convert_dsect);
  ZCLIOption adata_dsn("adata-dsn");
  adata_dsn.set_description("input adata dsn");
  adata_dsn.set_required(true);
  adata_dsn.get_aliases().push_back("--ad");
  ZCLIOption chdr_name("chdr-dsn");
  chdr_name.get_aliases().push_back("--cd");
  chdr_name.set_description("output chdr dsn");
  chdr_name.set_required(true);
  ZCLIOption sysprint("sysprint");
  sysprint.get_aliases().push_back("--sp");
  sysprint.set_description("sysprint output");
  ZCLIOption sysout("sysout");
  sysout.set_description("sysout output");
  sysout.get_aliases().push_back("--so");
  tool_convert_dsect.get_options().push_back(adata_dsn);
  tool_convert_dsect.get_options().push_back(chdr_name);
  tool_convert_dsect.get_options().push_back(sysprint);
  tool_convert_dsect.get_options().push_back(sysout);
  tool_group.get_verbs().push_back(tool_convert_dsect);

  ZCLIVerb tool_dynalloc("bpxwdy2");
  tool_dynalloc.set_description("dynalloc command");
  tool_dynalloc.set_zcli_verb_handler(handle_tool_dynalloc);
  ZCLIPositional dynalloc_parm("parm");
  dynalloc_parm.set_description("dynalloc parm string");
  dynalloc_parm.set_required(true);
  tool_dynalloc.get_positionals().push_back(dynalloc_parm);
  tool_group.get_verbs().push_back(tool_dynalloc);

  ZCLIVerb tool_display_symbol("display-symbol");
  tool_display_symbol.set_description("display system symbol");
  tool_display_symbol.set_zcli_verb_handler(handle_tool_display_symbol);
  ZCLIPositional symbol_value("symbol");
  symbol_value.set_description("symbol to display");
  symbol_value.set_required(true);
  tool_display_symbol.get_positionals().push_back(symbol_value);
  tool_group.get_verbs().push_back(tool_display_symbol);

  ZCLIVerb tool_search("search");
  tool_search.set_description("search members for string");
  tool_search.set_zcli_verb_handler(handle_tool_search);
  ZCLIPositional search_dsn("dsn");
  search_dsn.set_description("data set to search");
  search_dsn.set_required(true);
  tool_search.get_positionals().push_back(search_dsn);
  ZCLIPositional search_value("string");
  search_value.set_description("string to search for");
  search_value.set_required(true);
  tool_search.get_positionals().push_back(search_value);

  tool_search.get_options().push_back(data_set_max_entries);
  tool_search.get_options().push_back(data_set_truncate_warn);

  tool_group.get_verbs().push_back(tool_search);

  // add all groups to the CLI
  zcli.get_groups().push_back(data_set_group);
  zcli.get_groups().push_back(console_group);
  zcli.get_groups().push_back(job_group);
  zcli.get_groups().push_back(uss_group);
  zcli.get_groups().push_back(tso_group);
  // zcli.get_groups().push_back(log_group);
  zcli.get_groups().push_back(tool_group);

  // parse
  return zcli.parse(argc, argv);
}

int loop_dynalloc(vector<string> &list)
{
  int rc = 0;
  unsigned int code = 0;
  string response;

  for (vector<string>::iterator it = list.begin(); it != list.end(); it++)
  {
    rc = zut_bpxwdyn(*it, &code, response);

    if (0 != rc)
    {
      cerr << "Error: bpxwdyn failed with '" << *it << "' rc: '" << rc << "'" << endl;
      cerr << "  Details: " << response << endl;
      return -1;
    }
  }

  return rc;
}

int handle_job_list(ZCLIResult result)
{
  int rc = 0;
  ZJB zjb = {0};
  string owner_name(result.get_option("--owner").get_value());
  string prefix_name(result.get_option("--prefix").get_value());
  string max_entries = result.get_option("--max-entries").get_value();
  string warn = result.get_option("--warn").get_value();

  if (max_entries.size() > 0)
  {
    zjb.jobs_max = atoi(max_entries.c_str());
  }

  vector<ZJob> jobs;
  rc = zjb_list_by_owner(&zjb, owner_name, prefix_name, jobs);

  if (RTNCD_SUCCESS == rc || RTNCD_WARNING == rc)
  {
    const auto emit_csv = result.get_option("--response-format-csv").get_value() == "true";
    for (vector<ZJob>::iterator it = jobs.begin(); it != jobs.end(); it++)
    {
      if (emit_csv)
      {
        vector<string> fields;
        fields.push_back(it->jobid);
        fields.push_back(it->retcode);
        fields.push_back(it->jobname);
        fields.push_back(it->status);
        cout << zut_format_as_csv(fields) << endl;
      }
      else
      {
        cout << it->jobid << " " << left << setw(10) << it->retcode << " " << it->jobname << " " << it->status << endl;
      }
    }
  }
  if (RTNCD_WARNING == rc)
  {
    if ("true" == warn)
    {
      cerr << "Warning: results truncated" << endl;
    }
  }
  if (RTNCD_SUCCESS != rc && RTNCD_WARNING != rc)
  {
    cerr << "Error: could not list jobs for: '" << owner_name << "' rc: '" << rc << "'" << endl;
    cerr << "  Details: " << zjb.diag.e_msg << endl;
    return RTNCD_FAILURE;
  }

  return "false" == warn && rc == RTNCD_WARNING ? RTNCD_SUCCESS : rc;
}

int handle_job_list_files(ZCLIResult result)
{
  int rc = 0;
  ZJB zjb = {0};
  string jobid(result.get_positional("jobid").get_value());

  vector<ZJobDD> job_dds;
  rc = zjb_list_dds_by_jobid(&zjb, jobid, job_dds);

  if (0 != rc)
  {
    cerr << "Error: could not list jobs for: '" << jobid << "' rc: '" << rc << "'" << endl;
    cerr << "  Details: " << zjb.diag.e_msg << endl;
    return RTNCD_FAILURE;
  }

  const auto emit_csv = result.get_option("--response-format-csv").get_value() == "true";
  for (vector<ZJobDD>::iterator it = job_dds.begin(); it != job_dds.end(); ++it)
  {
    std::vector<string> fields;
    fields.push_back(it->ddn);
    fields.push_back(it->dsn);
    fields.push_back(TO_STRING(it->key));
    fields.push_back(it->stepname);
    fields.push_back(it->procstep);
    if (emit_csv)
    {
      cout << zut_format_as_csv(fields) << endl;
    }
    else
    {
      cout << left << setw(9) << it->ddn << " " << it->dsn << " " << setw(4) << it->key << " " << it->stepname << " " << it->procstep << endl;
    }
  }

  return RTNCD_SUCCESS;
}

int handle_job_view_status(ZCLIResult result)
{
  int rc = 0;
  ZJB zjb = {0};
  ZJob job = {0};
  string jobid(result.get_positional("jobid").get_value());

  const auto emit_csv = result.get_option("--response-format-csv").get_value() == "true";
  rc = zjb_view_by_jobid(&zjb, jobid, job);

  if (0 != rc)
  {
    cerr << "Error: could not view job status for: '" << jobid << "' rc: '" << rc << "'" << endl;
    cerr << "  Details: " << zjb.diag.e_msg << endl;
    return -1;
  }

  if (emit_csv)
  {
    vector<string> fields;
    fields.push_back(job.jobid);
    fields.push_back(job.retcode);
    fields.push_back(job.jobname);
    fields.push_back(job.status);
    cout << zut_format_as_csv(fields) << endl;
  }
  else
  {
    cout << job.jobid << " " << left << setw(10) << job.retcode << " " << job.jobname << " " << job.status << endl;
  }
  return 0;
}

int handle_job_view_file(ZCLIResult result)
{
  int rc = 0;
  ZJB zjb = {0};
  string jobid(result.get_positional("jobid").get_value());
  string key(result.get_positional("key").get_value());

  const auto hasEncoding = result.get_option("--encoding").is_found() && zut_prepare_encoding(result.get_option("--encoding").get_value(), &zjb.encoding_opts);

  string resp;
  rc = zjb_read_jobs_output_by_jobid_and_key(&zjb, jobid, atoi(key.c_str()), resp);

  if (0 != rc)
  {
    cerr << "Error: could not view job file for: '" << jobid << "' with key '" << key << "' rc: '" << rc << "'" << endl;
    cerr << "  Details: " << zjb.diag.e_msg << endl;
    return RTNCD_FAILURE;
  }

  if (hasEncoding && result.get_option("--response-format-bytes").get_value() == "true")
  {
    zut_print_string_as_bytes(resp);
  }
  else
  {
    cout << resp;
  }

  return RTNCD_SUCCESS;
}

int handle_job_view_jcl(ZCLIResult result)
{
  int rc = 0;
  ZJB zjb = {0};
  string jobid(result.get_positional("jobid").get_value());

  string resp;
  rc = zjb_read_job_jcl_by_jobid(&zjb, jobid, resp);

  if (0 != rc)
  {
    cerr << "Error: could not view job file for: '" << jobid << "' rc: '" << rc << "'" << endl;
    cerr << "  Details: " << zjb.diag.e_msg << endl;
    return -1;
  }

  cout << resp;

  return 0;
}

int handle_job_submit(ZCLIResult result)
{
  int rc = 0;
  ZJB zjb = {0};
  string dsn(result.get_positional("dsn").get_value());

  vector<ZJob> jobs;
  string jobid;
  rc = zjb_submit_dsn(&zjb, dsn, jobid);

  if (0 != rc)
  {
    cerr << "Error: could not submit JCL: '" << dsn << "' rc: '" << rc << "'" << endl;
    cerr << "  Details: " << zjb.diag.e_msg << endl;
    return RTNCD_FAILURE;
  }

  string only_jobid(result.get_option("--only-jobid").get_value());
  if ("true" == only_jobid)
    cout << jobid << endl;
  else
    cout << "Submitted " << dsn << ", " << jobid << endl;

  return RTNCD_SUCCESS;
}

int handle_job_submit_jcl(ZCLIResult result)
{
  int rc = 0;
  ZJB zjb = {0};

  string data;
  string line;

  std::istreambuf_iterator<char> begin(std::cin);
  std::istreambuf_iterator<char> end;

  std::vector<char> bytes(begin, end);
  data.assign(bytes.begin(), bytes.end());

  vector<ZJob> jobs;
  string jobid;
  rc = zjb_submit(&zjb, data, jobid);

  if (0 != rc)
  {
    cerr << "Error: could not submit JCL: '" << data << "' rc: '" << rc << "'" << endl;
    cerr << "  Details: " << zjb.diag.e_msg << endl;
    return RTNCD_FAILURE;
  }

  string only_jobid(result.get_option("--only-jobid").get_value());
  if ("true" == only_jobid)
    cout << jobid << endl;
  else
    cout << "Submitted, " << jobid << endl;

  return RTNCD_SUCCESS;
}

int handle_job_delete(ZCLIResult result)
{
  int rc = 0;
  ZJB zjb = {0};
  string jobid(result.get_positional("jobid").get_value());

  rc = zjb_delete_by_jobid(&zjb, jobid);

  if (0 != rc)
  {
    cerr << "Error: could not delete job: '" << jobid << "' rc: '" << rc << "'" << endl;
    cerr << "  Details: " << zjb.diag.e_msg << endl;
    return RTNCD_FAILURE;
  }

  cout << "Job " << jobid << " deleted " << endl;

  return RTNCD_SUCCESS;
}

int handle_job_cancel(ZCLIResult result)
{
  int rc = 0;
  ZJB zjb = {0};
  string jobid(result.get_positional("jobid").get_value());

  string option_dump(result.get_option("--dump").get_value());
  string option_force(result.get_option("--force").get_value());
  string option_purge(result.get_option("--purge").get_value());
  string option_restart(result.get_option("--restart").get_value());

  rc = zjb_cancel_by_jobid(&zjb, jobid);

  if (0 != rc)
  {
    cout << "Error: could not cancel job: '" << jobid << "' rc: '" << rc << "'" << endl;
    cout << "  Details: " << zjb.diag.e_msg << endl;
    return RTNCD_FAILURE;
  }

  cout << "Job " << jobid << " cancelled " << endl;

  return RTNCD_SUCCESS;
}

int handle_console_issue(ZCLIResult result)
{
  int rc = 0;
  ZCN zcn = {0};

  string console_name(result.get_option("--console-name").get_value());
  string command(result.get_positional("command").get_value());

  rc = zcn_activate(&zcn, string(console_name));
  if (0 != rc)
  {
    cerr << "Error: could not activate console: '" << console_name << "' rc: '" << rc << "'" << endl;
    cerr << "  Details: " << zcn.diag.e_msg << endl;
    return RTNCD_FAILURE;
  }

  printf("%.8s", zcn.console_name);

  rc = zcn_put(&zcn, command);
  if (0 != rc)
  {
    cerr << "Error: could not write to console: '" << console_name << "' rc: '" << rc << "'" << endl;
    cerr << "  Details: " << zcn.diag.e_msg << endl;
    return RTNCD_FAILURE;
  }

  string response = "";
  rc = zcn_get(&zcn, response);
  if (0 != rc)
  {
    cerr << "Error: could not get from console: '" << console_name << "' rc: '" << rc << "'" << endl;
    cerr << "  Details: " << zcn.diag.e_msg << endl;
    return RTNCD_FAILURE;
  }

  cout << response << endl;

  // example issuing command which requires a reply
  // e.g. zowexx console issue --console-name DKELOSKX "SL SET,ID=DK00"
  // rc = zcn_get(&zcn, response);
  // cout << response << endl;
  // char reply[24] = {0};
  // sprintf(reply, "R %.*s,CANCEL", zcn.reply_id_len, zcn.reply_id);
  // rc = zcn_put(&zcn, reply.c_str());
  // rc = zcn_get(&zcn, response);
  // cout << response << endl;

  rc = zcn_deactivate(&zcn);
  if (0 != rc)
  {
    cerr << "Error: could not deactivate console: '" << console_name << "' rc: '" << rc << "'" << endl;
    cerr << "  Details: " << zcn.diag.e_msg << endl;
    return RTNCD_FAILURE;
  }
  return rc;
}

int handle_data_set_create_member(ZDS zds, string dsn)
{
  int rc = 0;
  size_t start = dsn.find_first_of('(');
  size_t end = dsn.find_last_of(')');

  if (start != string::npos && end != string::npos && end > start)
  {
    string member_name = dsn.substr(start + 1, end - start - 1);
    string data = "";
    rc = zds_write_to_dsn(&zds, dsn, data);
    if (0 != rc)
    {
      cout << "Error: could not write to data set: '" << dsn << "' rc: '" << rc << "'" << endl;
      cout << "  Details: " << zds.diag.e_msg << endl;
      return RTNCD_FAILURE;
    }
<<<<<<< HEAD
  }
  cout << "Data set '" << dsn << "' created" << endl;
=======
    cout << "Data set and/or member created: '" << dsn << "'" << endl;
  }
  else
  {
    cout << "Data set created: '" << dsn << "'" << endl;
  }
>>>>>>> f9f5befe
  return rc;
}

int handle_data_set_create_member_dsn(ZCLIResult result)
{
  int rc = 0;
  string dsn = result.get_positional("dsn").get_value();
  ZDS zds = {0};
  string response;
  vector<ZDSEntry> entries;

  size_t start = dsn.find_first_of('(');
  size_t end = dsn.find_last_of(')');
  string member_name = nullptr;
  if (start != string::npos && end != string::npos && end > start)
  {
    member_name = dsn.substr(start + 1, end - start - 1);
    dsn.erase(start, end - start + 1);
  }
  else
  {
    cout << "Error: could not find member name in dsn: '" << dsn << "'" << endl;
    return RTNCD_FAILURE;
  }

  rc = zds_list_data_sets(&zds, dsn, entries);
  if (0 != rc || entries.size() == 0)
  {
    cout << "Error: could not create data set member: '" << dsn << "' rc: '" << rc << "'" << endl;
    cout << "  Details:\n"
         << zds.diag.e_msg << endl;
    return RTNCD_FAILURE;
  }
  return handle_data_set_create_member(zds, dsn + "(" + member_name + ")");
}

int handle_data_set_create_dsn(ZCLIResult result)
{
  int rc = 0;
  string dsn = result.get_positional("dsn").get_value();
  ZDS zds = {0};
  string response;
  rc = zds_create_dsn(&zds, dsn, response);
  if (0 != rc)
  {
    cerr << "Error: could not create data set: '" << dsn << "' rc: '" << rc << "'" << endl;
    cerr << "  Details:\n"
         << response << endl;
    return RTNCD_FAILURE;
  }
  return handle_data_set_create_member(zds, dsn);
}

int handle_data_set_create_dsn_vb(ZCLIResult result)
{
  int rc = 0;
  string dsn = result.get_positional("dsn").get_value();
  ZDS zds = {0};
  string response;
  rc = zds_create_dsn_vb(&zds, dsn, response);
  if (0 != rc)
  {
    cerr << "Error: could not create data set: '" << dsn << "' rc: '" << rc << "'" << endl;
    cerr << "  Details:\n"
         << response << endl;
    return -1;
  }
  return handle_data_set_create_member(zds, dsn);
}

int handle_data_set_create_dsn_adata(ZCLIResult result)
{
  int rc = 0;
  string dsn = result.get_positional("dsn").get_value();
  ZDS zds = {0};
  string response;
  rc = zds_create_dsn_adata(&zds, dsn, response);
  if (0 != rc)
  {
    cerr << "Error: could not create data set: '" << dsn << "' rc: '" << rc << "'" << endl;
    cerr << "  Details:\n"
         << response << endl;
    return -1;
  }
  return handle_data_set_create_member(zds, dsn);
}

int handle_data_set_restore(ZCLIResult result)
{
  int rc = 0;
  string dsn = result.get_positional("dsn").get_value();
  ZDS zds = {0};
  string response;
  unsigned int code = 0;

  string parm = "alloc da('" + dsn + "') shr";

  rc = zut_bpxwdyn(parm, &code, response);
  if (0 != rc)
  {
    cerr << "Error: bpxwdyn with parm '" << parm << "' rc: '" << rc << "'" << endl;
    cerr << "  Details: " << response << endl;
    return RTNCD_FAILURE;
  }

  cout << "Data set '" << dsn << "' restored" << endl;

  return rc;
}

int handle_data_set_view_dsn(ZCLIResult result)
{
  int rc = 0;
  string dsn = result.get_positional("dsn").get_value();
  ZCLIOption &encoding = result.get_option("--encoding");
  ZDS zds = {0};
  string response;
  const auto hasEncoding = result.get_option("--encoding").is_found() && zut_prepare_encoding(result.get_option("--encoding").get_value(), &zds.encoding_opts);
  rc = zds_read_from_dsn(&zds, dsn, response);
  if (0 != rc)
  {
    cerr << "Error: could not read data set: '" << dsn << "' rc: '" << rc << "'" << endl;
    cerr << "  Details: " << zds.diag.e_msg << endl;
    return RTNCD_FAILURE;
  }

  if (hasEncoding && result.get_option("--response-format-bytes").get_value() == "true")
  {
    zut_print_string_as_bytes(response);
  }
  else
  {
    cout << response;
  }

  return rc;
}

int handle_data_set_list(ZCLIResult result)
{
  int rc = 0;
  string dsn = result.get_positional("dsn").get_value();
  string max_entries = result.get_option("--max-entries").get_value();
  string warn = result.get_option("--warn").get_value();

  ZDS zds = {0};
  if (max_entries.size() > 0)
  {
    zds.max_entries = atoi(max_entries.c_str());
  }
  vector<ZDSEntry> entries;

  const auto emit_csv = result.get_option("--response-format-csv").get_value() == "true";
  rc = zds_list_data_sets(&zds, dsn, entries);
  if (RTNCD_SUCCESS == rc || RTNCD_WARNING == rc)
  {
    vector<string> fields;
    for (vector<ZDSEntry>::iterator it = entries.begin(); it != entries.end(); ++it)
    {
      if (emit_csv)
      {
        fields.push_back(it->name);
        fields.push_back(it->dsorg);
        fields.push_back(it->volser);
        std::cout << zut_format_as_csv(fields) << std::endl;
        fields.clear();
      }
      else
      {
        std::cout << left << setw(44) << it->name << " " << it->volser << " " << it->dsorg << endl;
      }
    }
  }
  if (RTNCD_WARNING == rc)
  {
    if ("true" == warn)
    {
      if (ZDS_RSNCD_MAXED_ENTRIES_REACHED == zds.diag.detail_rc)
      {
        cerr << "Warning: results truncated" << endl;
      }
      else if (ZDS_RSNCD_NOT_FOUND == zds.diag.detail_rc)
      {
        cerr << "Warning: no matching results found" << endl;
      }
    }
  }

  if (RTNCD_SUCCESS != rc && RTNCD_WARNING != rc)
  {
    cerr << "Error: could not list data set: '" << dsn << "' rc: '" << rc << "'" << endl;
    cerr << "  Details: " << zds.diag.e_msg << endl;
    return RTNCD_FAILURE;
  }

  return warn == "false" && rc == RTNCD_WARNING ? RTNCD_SUCCESS : rc;
}

int handle_data_set_list_members_dsn(ZCLIResult result)
{
  int rc = 0;
  string dsn = result.get_positional("dsn").get_value();
  string max_entries = result.get_option("--max-entries").get_value();
  string warn = result.get_option("--warn").get_value();
  ZDS zds = {0};
  if (max_entries.size() > 0)
  {
    zds.max_entries = atoi(max_entries.c_str());
  }
  vector<ZDSMem> members;
  rc = zds_list_members(&zds, dsn, members);

  if (RTNCD_SUCCESS == rc || RTNCD_WARNING == rc)
  {
    for (vector<ZDSMem>::iterator it = members.begin(); it != members.end(); ++it)
    {
      cout << left << setw(12) << it->name << endl;
    }
  }
  if (RTNCD_WARNING == rc)
  {
    if ("true" == warn)
    {
      if (ZDS_RSNCD_MAXED_ENTRIES_REACHED == zds.diag.detail_rc)
      {
        cerr << "Warning: results truncated" << endl;
      }
    }
  }
  if (RTNCD_SUCCESS != rc && RTNCD_WARNING != rc)
  {
    cerr << "Error: could not read data set: '" << dsn << "' rc: '" << rc << "'" << endl;
    cerr << "  Details: " << zds.diag.e_msg << endl;
    return RTNCD_FAILURE;
  }

  return rc;
}

int handle_data_set_write_to_dsn(ZCLIResult result)
{
  int rc = 0;
  string dsn = result.get_positional("dsn").get_value();
  ZDS zds = {0};
  if (result.get_option("--encoding").is_found())
  {
    zut_prepare_encoding(result.get_option("--encoding").get_value(), &zds.encoding_opts);
  }

  string data;
  string line;
  size_t byteSize = 0ul;

  if (!isatty(fileno(stdin)))
  {
    std::istreambuf_iterator<char> begin(std::cin);
    std::istreambuf_iterator<char> end;

    std::vector<char> bytes(begin, end);
    data.assign(bytes.begin(), bytes.end());
    byteSize = bytes.size();
  }
  else
  {
    while (getline(cin, line))
    {
      data += line;
      data.push_back('\n');
    }
    byteSize = data.size();
  }

  rc = zds_write_to_dsn(&zds, dsn, data);

  if (0 != rc)
  {
    cerr << "Error: could not write to data set: '" << dsn << "' rc: '" << rc << "'" << endl;
    cerr << "  Details: " << zds.diag.e_msg << endl;
    return RTNCD_FAILURE;
  }
  cout << "Wrote data to '" << dsn << "'" << endl;

  return rc;
}

int handle_data_set_delete_dsn(ZCLIResult result)
{
  int rc = 0;
  string dsn = result.get_positional("dsn").get_value();
  ZDS zds = {0};
  rc = zds_delete_dsn(&zds, dsn);

  if (0 != rc)
  {
    cerr << "Error: could not delete data set: '" << dsn << "' rc: '" << rc << "'" << endl;
    cerr << "  Details: " << zds.diag.e_msg << endl;
    return RTNCD_FAILURE;
  }
  cout << "Data set '" << dsn << "' deleted" << endl;

  return rc;
}

int handle_log_view(ZCLIResult result)
{
  int rc = 0;
  unsigned int code = 0;
  string resp;

  string lines = result.get_option("--lines").get_value();

  cout << "lines are " << lines << endl;
  return 0;
}

int handle_uss_create_file(ZCLIResult result)
{
  int rc = 0;
  string file_path = result.get_positional("file-path").get_value();
  string mode(result.get_option("--mode").get_value());
  if (mode == "")
    mode = "644";

  ZUSF zusf = {0};
  rc = zusf_create_uss_file_or_dir(&zusf, file_path, mode, false);
  if (0 != rc)
  {
    cerr << "Error: could not create USS file: '" << file_path << "' rc: '" << rc << "'" << endl;
    cerr << "  Details:\n"
         << zusf.diag.e_msg << endl;
    return RTNCD_FAILURE;
  }

  cout << "USS file '" << file_path << "' created" << endl;

  return rc;
}

int handle_uss_create_dir(ZCLIResult result)
{
  int rc = 0;
  string file_path = result.get_positional("file-path").get_value();
  string mode(result.get_option("--mode").get_value());
  if (mode == "")
    mode = "755";

  ZUSF zusf = {0};
  rc = zusf_create_uss_file_or_dir(&zusf, file_path, mode, true);
  if (0 != rc)
  {
    cerr << "Error: could not create USS directory: '" << file_path << "' rc: '" << rc << "'" << endl;
    cerr << "  Details:\n"
         << zusf.diag.e_msg << endl;
    return RTNCD_FAILURE;
  }

  cout << "USS directory '" << file_path << "' created" << endl;

  return rc;
}

int handle_uss_list(ZCLIResult result)
{
  int rc = 0;
  string uss_file = result.get_positional("file-path").get_value();

  ZUSF zusf = {0};
  string response;
  rc = zusf_list_uss_file_path(&zusf, uss_file, response);
  if (0 != rc)
  {
    cerr << "Error: could not list USS files: '" << uss_file << "' rc: '" << rc << "'" << endl;
    cerr << "  Details:\n"
         << zusf.diag.e_msg << endl
         << response << endl;
    return RTNCD_FAILURE;
  }

  cout << response;

  return rc;
}

int handle_uss_view(ZCLIResult result)
{
  int rc = 0;
  string uss_file = result.get_positional("file-path").get_value();

  ZUSF zusf = {0};
  const auto hasEncoding = result.get_option("--encoding").is_found() && zut_prepare_encoding(result.get_option("--encoding").get_value(), &zusf.encoding_opts);

  string response;
  rc = zusf_read_from_uss_file(&zusf, uss_file, response);
  if (0 != rc)
  {
    cerr << "Error: could not view USS file: '" << uss_file << "' rc: '" << rc << "'" << endl;
    cerr << "  Details:\n"
         << zusf.diag.e_msg << endl
         << response << endl;
    return RTNCD_FAILURE;
  }

  if (hasEncoding && result.get_option("--response-format-bytes").get_value() == "true")
  {
    zut_print_string_as_bytes(response);
  }
  else
  {
    cout << response << endl;
  }

  return rc;
}

int handle_uss_write(ZCLIResult result)
{
  int rc = 0;
  string file = result.get_positional("file-path").get_value();
  ZUSF zusf = {0};
  if (result.get_option("--encoding").is_found())
  {
    zut_prepare_encoding(result.get_option("--encoding").get_value(), &zusf.encoding_opts);
  }

  string data;
  string line;
  size_t byteSize = 0ul;

  // Use Ctrl/Cmd + D to stop writing data manually
  if (!isatty(fileno(stdin)))
  {
    std::istreambuf_iterator<char> begin(std::cin);
    std::istreambuf_iterator<char> end;

    std::vector<char> bytes(begin, end);
    data.assign(bytes.begin(), bytes.end());
    byteSize = bytes.size();
  }
  else
  {
    while (getline(cin, line))
    {
      data += line;
      data.push_back('\n');
    }
    byteSize = data.size();
  }

  rc = zusf_write_to_uss_file(&zusf, file, data);
  if (0 != rc)
  {
    cerr << "Error: could not write to USS file: '" << file << "' rc: '" << rc << "'" << endl;
    cerr << "  Details: " << zusf.diag.e_msg << endl;
    return RTNCD_FAILURE;
  }
  cout << "Wrote data to '" << file << "'" << endl;

  return rc;
}

int handle_uss_delete(ZCLIResult result)
{
  string file_path = result.get_positional("file-path").get_value();
  bool recursive = result.get_option("--recursive").is_found();

  ZUSF zusf = {0};
  const auto rc = zusf_delete_uss_item(&zusf, file_path, recursive);

  if (rc != 0)
  {
    cerr << "Failed to delete USS item " << file_path << ":\n " << zusf.diag.e_msg << endl;
  }

  return rc;
}

int handle_uss_chmod(ZCLIResult result)
{
  int rc = 0;
  string mode(result.get_positional("mode").get_value());
  string file_path = result.get_positional("file-path").get_value();

  ZUSF zusf = {0};
  rc = zusf_chmod_uss_file_or_dir(&zusf, file_path, mode, result.get_option("--recursive").is_found());
  if (0 != rc)
  {
    cerr << "Error: could not chmod USS path: '" << file_path << "' rc: '" << rc << "'" << endl;
    cerr << "  Details:\n"
         << zusf.diag.e_msg << endl;
    return RTNCD_FAILURE;
  }

  cout << "USS path '" << file_path << "' modified: '" << mode << "'" << endl;

  return rc;
}

int handle_uss_chown(ZCLIResult result)
{
  string path = result.get_positional("file-path").get_value();
  string owner = result.get_positional("owner").get_value();

  ZUSF zusf = {0};

  const auto rc = zusf_chown_uss_file_or_dir(&zusf, path, owner, result.get_option("--recursive").is_found());
  if (rc != 0)
  {
    cerr << "Error: could not chown USS path: '" << path << "' rc: '" << rc << "'" << endl;
    cerr << "  Details:\n"
         << zusf.diag.e_msg << endl;
    return RTNCD_FAILURE;
  }

  return rc;
}

int handle_uss_chtag(ZCLIResult result)
{
  string path = result.get_positional("file-path").get_value();
  string tag = result.get_positional("tag").get_value();

  ZUSF zusf = {0};
  const auto rc = zusf_chtag_uss_file_or_dir(&zusf, path, tag, result.get_option("--recursive").is_found());

  if (rc != 0)
  {
    cerr << "Error: could not chtag USS path: '" << path << "' rc: '" << rc << "'" << endl;
    cerr << "  Details:\n"
         << zusf.diag.e_msg << endl;
    return RTNCD_FAILURE;
  }

  return rc;
}

int handle_tso_issue(ZCLIResult result)
{
  int rc = 0;
  string command = result.get_positional("command").get_value();
  string response;

  rc = ztso_issue(command, response);

  if (0 != rc)
  {
    cerr << "Error running command, rc '" << rc << "'" << endl;
    cerr << "  Details: " << response << endl;
  }

  cout << response;

  return rc;
}

int handle_tool_convert_dsect(ZCLIResult result)
{
  int rc = 0;
  ZCN zcn = {0};
  unsigned int code = 0;
  string resp;

  // create a lrecl 255, vb for chdr output
  // create a lrecl 32756, vb for adata output
  // z/os unix .s file
  // as -madata --gadata="//'DKELOSKY.TEMP.ADATA(IHAECB)'" ihaecb.s
  // convert --adata (dsn) --out-chdr (dsn) --sysout /tmp/user/sysout.txt --sysprint /tmp/user/sysprint.txt

  string adata_dsn(result.get_option("--adata-dsn").get_value());
  string chdr_dsn(result.get_option("--chdr-dsn").get_value());
  string sysprint(result.get_option("--sysprint").get_value());
  string sysout(result.get_option("--sysout").get_value());

  const char *user = getlogin();
  string struser(user);
  transform(struser.begin(), struser.end(), struser.begin(), ::tolower); // upper case

  if (!result.get_option("--sysprint").is_found())
    sysprint = "/tmp/" + struser + "_sysprint.txt";
  if (!result.get_option("--sysout").is_found())
    sysout = "/tmp/" + struser + "_sysout.txt";

  cout << adata_dsn << " " << chdr_dsn << " " << sysprint << " " << sysout << endl;

  vector<string> dds;
  char buffer[256] = {0};
  // https://www.ibm.com/docs/en/zos/3.1.0?topic=definition-status-group
  // https://www.ibm.com/docs/en/zos/3.1.0?topic=pp-syntax-2
  dds.push_back("alloc fi(sysprint) path('" + sysprint + "') pathopts(owronly,ocreat,otrunc) pathmode(sirusr,siwusr,sirgrp) filedata(text) msg(2)");
  dds.push_back("alloc fi(sysout) path('" + sysout + "') pathopts(owronly,ocreat,otrunc) pathmode(sirusr,siwusr,sirgrp) filedata(text) msg(2)");
  dds.push_back("alloc fi(sysadata) da('" + adata_dsn + "') shr msg(2)");
  dds.push_back("alloc fi(edcdsect) da('" + chdr_dsn + "') shr msg(2)");

  rc = loop_dynalloc(dds);
  if (RTNCD_SUCCESS != rc)
  {
    return RTNCD_FAILURE;
  }

  rc = zut_convert_dsect();
  if (0 != rc)
  {
    cerr << "Error: convert failed with rc: '" << rc << "'" << endl;
    cout << "  See '" << sysprint << "' and '" << sysout << "' for more details" << endl;
    return -1;
  }

  cout << "DSECT converted to '" << chdr_dsn << "'" << endl;
  cout << "Copy it via `cp \"//'" + chdr_dsn + "'\" <member>.h`" << endl;

  return rc;
}

int handle_tool_dynalloc(ZCLIResult result)
{
  int rc = 0;
  unsigned int code = 0;
  string resp;

  string parm(result.get_positional("parm").get_value());

  // alloc da('DKELOSKY.TEMP.ADATA') DSORG(PO) SPACE(5,5) CYL LRECL(80) RECFM(F,b) NEW DIR(5) vol(USER01)
  rc = zut_bpxwdyn(parm, &code, resp);
  if (0 != rc)
  {
    cerr << "Error: bpxwdyn with parm '" << parm << "' rc: '" << rc << "'" << endl;
    cerr << "  Details: " << resp << endl;
    return RTNCD_FAILURE;
  }

  cout << resp << endl;

  return rc;
}

int handle_tool_display_symbol(ZCLIResult result)
{
  int rc = 0;
  string symbol(result.get_positional("symbol").get_value());
  transform(symbol.begin(), symbol.end(), symbol.begin(), ::toupper); // upper case
  symbol = "&" + symbol;
  string value;
  rc = zut_substitute_sybmol(symbol, value);
  if (0 != rc)
  {
    cerr << "Error: asasymbf with parm '" << symbol << "' rc: '" << rc << "'" << endl;
    return RTNCD_FAILURE;
  }
  cout << value << endl;

  return RTNCD_SUCCESS;
}

int handle_tool_search(ZCLIResult result)
{
  int rc = 0;

  string pattern(result.get_positional("string").get_value());
  string warn = result.get_option("--warn").get_value();
  string max_entries = result.get_option("--max-entries").get_value();
  string dsn(result.get_positional("dsn").get_value());

  ZDS zds = {0};
  bool results_truncated = false;

  if (max_entries.size() > 0)
  {
    zds.max_entries = atoi(max_entries.c_str());
  }

  // list members in a data set
  vector<ZDSMem> members;
  rc = zds_list_members(&zds, dsn, members);

  // note if results are truncated
  if (RTNCD_WARNING == rc)
  {

    if (ZDS_RSNCD_MAXED_ENTRIES_REACHED == zds.diag.detail_rc)
    {
      results_truncated = true;
    }
  }

  // note failure if we can't list
  if (RTNCD_SUCCESS != rc && RTNCD_WARNING != rc)
  {
    cerr << "Error: could not read data set: '" << dsn << "' rc: '" << rc << "'" << endl;
    cerr << "  Details: " << zds.diag.e_msg << endl;
    return RTNCD_FAILURE;
  }

  // perform dynalloc
  vector<string> dds;
  dds.push_back("alloc dd(newdd) da('" + dsn + "') shr");
  dds.push_back("alloc dd(outdd)");
  dds.push_back("alloc dd(sysin)");

  rc = loop_dynalloc(dds);
  if (RTNCD_SUCCESS != rc)
  {
    return RTNCD_FAILURE;
  }

  // build super c selection criteria
  string data = " SRCHFOR '" + pattern + "'\n";

  for (vector<ZDSMem>::iterator it = members.begin(); it != members.end(); ++it)
  {
    data += " SELECT " + it->name + "\n";
  }

  // write control statements
  zds_write_to_dd(&zds, "sysin", data);
  if (0 != rc)
  {
    cerr << "Error: could not write to dd: '" << "sysin" << "' rc: '" << rc << "'" << endl;
    cerr << "  Details: " << zds.diag.e_msg << endl;
    return RTNCD_FAILURE;
  }

  // perform search
  rc = zut_search("parms are unused for now but can be passed to super c, e.g. ANYC (any case)");
  if (rc != RTNCD_SUCCESS ||
      rc != ZUT_RTNCD_SEARCH_SUCCESS ||
      rc != RTNCD_WARNING ||
      rc != ZUT_RTNCD_SEARCH_WARNING)
  {
    cerr << "Error: could error invoking ISRSUPC rc: '" << rc << "'" << endl;
    // NOTE(Kelosky): don't exit here, but proceed to print errors
  }

  // read output from super c
  string output;
  rc = zds_read_from_dd(&zds, "outdd", output);
  if (0 != rc)
  {
    cerr << "Error: could not read from dd: '" << "outdd" << "' rc: '" << rc << "'" << endl;
    cerr << "  Details: " << zds.diag.e_msg << endl;
    return RTNCD_FAILURE;
  }
  cout << output << endl;

  if (results_truncated)
  {
    if ("true" == warn)
    {
      cerr << "Warning: results truncated" << endl;
    }
  }

  return RTNCD_SUCCESS;
}<|MERGE_RESOLUTION|>--- conflicted
+++ resolved
@@ -921,17 +921,12 @@
       cout << "  Details: " << zds.diag.e_msg << endl;
       return RTNCD_FAILURE;
     }
-<<<<<<< HEAD
-  }
-  cout << "Data set '" << dsn << "' created" << endl;
-=======
     cout << "Data set and/or member created: '" << dsn << "'" << endl;
   }
   else
   {
     cout << "Data set created: '" << dsn << "'" << endl;
   }
->>>>>>> f9f5befe
   return rc;
 }
 

--- conflicted
+++ resolved
@@ -1143,14 +1143,10 @@
     return RTNCD_FAILURE;
   }
 
-<<<<<<< HEAD
   const auto etag = zut_calc_adler32_checksum(response);
   cout << "etag: " << std::hex << etag << endl;
   cout << "data: ";
-  if (hasEncoding && result.get_option("--response-format-bytes").get_value() == "true")
-=======
   if (hasEncoding && result.get_option("--response-format-bytes")->get_value() == "true")
->>>>>>> 60c4caf1
   {
     zut_print_string_as_bytes(response);
   }
@@ -1439,7 +1435,7 @@
   string uss_file = result.get_positional("file-path")->get_value();
 
   ZUSF zusf = {0};
-  const auto hasEncoding = zut_prepare_encoding(result.get_option("--encoding")->get_value(), &zusf.encoding_opts);
+  const auto hasEncoding = result.get_option("--encoding")->is_found() && zut_prepare_encoding(result.get_option("--encoding")->get_value(), &zusf.encoding_opts);
 
   struct stat file_stats;
   if (stat(uss_file.c_str(), &file_stats) == -1)
@@ -1459,13 +1455,9 @@
     return RTNCD_FAILURE;
   }
 
-<<<<<<< HEAD
   cout << "etag: " << zut_build_etag(file_stats.st_mtime, file_stats.st_size) << endl;
   cout << "data: ";
-  if (hasEncoding && result.get_option("--response-format-bytes").get_value() == "true")
-=======
   if (hasEncoding && result.get_option("--response-format-bytes")->get_value() == "true")
->>>>>>> 60c4caf1
   {
     zut_print_string_as_bytes(response);
   }

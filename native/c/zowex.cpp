/**
 * This program and the accompanying materials are made available under the terms of the
 * Eclipse Public License v2.0 which accompanies this distribution, and is available at
 * https://www.eclipse.org/legal/epl-v20.html
 *
 * SPDX-License-Identifier: EPL-2.0
 *
 * Copyright Contributors to the Zowe Project.
 *
 */

#pragma runopts("TRAP(ON,NOSPIE)")

#include <iostream>
#include <memory>
#include <vector>
#include <stdlib.h>
#include <string>
#include <cstdlib>
#include <stdio.h>
#include <sys/types.h>
#include <unistd.h>
#include <algorithm>
#include <fstream>
#include <unistd.h>
#include <cstring>
#include "zcn.hpp"
#include "zut.hpp"
#include "parser.hpp"
#include "zjb.hpp"
#include "zds.hpp"
#include "zusf.hpp"
#include "ztso.hpp"
#include "zuttype.h"

#ifndef TO_STRING
#define TO_STRING(x) static_cast<std::ostringstream &>(           \
                         (std::ostringstream() << std::dec << x)) \
                         .str()
#endif

// Version information
#ifndef PACKAGE_VERSION
#define PACKAGE_VERSION "unknown"
#endif

#define BUILD_DATE __DATE__
#define BUILD_TIME __TIME__

using namespace parser;
using namespace std;

int free_dynalloc_dds(vector<string> &list);

int handle_console_issue(const ParseResult &result);

int handle_tso_issue(const ParseResult &result);

int handle_data_set_create(const ParseResult &result);
int handle_data_set_create_vb(const ParseResult &result);
int handle_data_set_create_adata(const ParseResult &result);
int handle_data_set_create_loadlib(const ParseResult &result);
int handle_data_set_view(const ParseResult &result);
int handle_data_set_list(const ParseResult &result);
int handle_data_set_list_members(const ParseResult &result);
int handle_data_set_write(const ParseResult &result);
int handle_data_set_delete(const ParseResult &result);
int handle_data_set_restore(const ParseResult &result);
int handle_data_set_compress(const ParseResult &result);
int handle_data_set_create_member(const ParseResult &result);

int handle_tool_convert_dsect(const ParseResult &result);
int handle_tool_dynalloc(const ParseResult &result);
int handle_tool_display_symbol(const ParseResult &result);
int handle_tool_search(const ParseResult &result);
int handle_tool_amblist(const ParseResult &result);
int handle_tool_run(const ParseResult &result);

int handle_uss_create_file(const ParseResult &result);
int handle_uss_create_dir(const ParseResult &result);
int handle_uss_list(const ParseResult &result);
int handle_uss_view(const ParseResult &result);
int handle_uss_write(const ParseResult &result);
int handle_uss_delete(const ParseResult &result);
int handle_uss_chmod(const ParseResult &result);
int handle_uss_chown(const ParseResult &result);
int handle_uss_chtag(const ParseResult &result);

int handle_version(const ParseResult &result);

int handle_root_command(const ParseResult &result);

int handle_job_list(const ParseResult &result);
int handle_job_list_files(const ParseResult &result);
int handle_job_view_status(const ParseResult &result);
int handle_job_view_file(const ParseResult &result);
int handle_job_view_jcl(const ParseResult &result);
int handle_job_submit(const ParseResult &result);
int handle_job_submit_jcl(const ParseResult &result);
int handle_job_submit_uss(const ParseResult &result);
int handle_job_delete(const ParseResult &result);
int handle_job_cancel(const ParseResult &result);
int handle_job_hold(const ParseResult &result);
int handle_job_release(const ParseResult &result);

int loop_dynalloc(vector<string> &list);

bool should_quit(const std::string &input);
int run_interactive_mode();

std::tr1::shared_ptr<ArgumentParser> arg_parser;
int main(int argc, char *argv[])
{
  arg_parser = std::tr1::shared_ptr<ArgumentParser>(new ArgumentParser(argv[0], "Zowe Native Protocol CLI"));
  arg_parser->get_root_command().add_keyword_arg("interactive",
                                                make_aliases("--interactive", "--it"),
                                                "interactive (REPL) mode", ArgType_Flag, false,
                                                ArgValue(false));
  arg_parser->get_root_command().add_keyword_arg("version",
                                                make_aliases("--version", "-v"),
                                                "display version information", ArgType_Flag, false,
                                                ArgValue(false));
  arg_parser->get_root_command().set_handler(handle_root_command);

  // Console command group
  auto console_cmd = command_ptr(new Command("console", "z/OS console operations"));
  console_cmd->add_alias("cn");

  // Console Issue subcommand
  auto issue_cmd = command_ptr(new Command("issue", "issue a console command"));
  issue_cmd->add_keyword_arg("console-name",
                             make_aliases("--cn", "--console-name"),
                             "extended console name", ArgType_Single, false,
                             ArgValue(std::string("zowex")));
  issue_cmd->add_keyword_arg("wait",
                             make_aliases("--wait"),
                             "wait for responses", ArgType_Flag, false,
                             ArgValue(true));
  issue_cmd->add_keyword_arg("timeout",
                             make_aliases("--timeout"),
                             "timeout in seconds", ArgType_Single, false);
  issue_cmd->add_positional_arg("command", "command to run, e.g. 'D IPLINFO'",
                                ArgType_Single, true);
  issue_cmd->set_handler(handle_console_issue);

  console_cmd->add_command(issue_cmd);
  arg_parser->get_root_command().add_command(console_cmd);

  // TSO command group
  auto tso_cmd = command_ptr(new Command("tso", "TSO operations"));

  // TSO issue subcommand
  auto tso_issue_cmd = command_ptr(new Command("issue", "issue TSO command"));
  tso_issue_cmd->add_positional_arg("command", "command to issue", ArgType_Single, true);
  tso_issue_cmd->set_handler(handle_tso_issue);

  tso_cmd->add_command(tso_issue_cmd);
  arg_parser->get_root_command().add_command(tso_cmd);

  // Data set command group
  auto data_set_cmd = command_ptr(new Command("data-set", "z/OS data set operations"));
  data_set_cmd->add_alias("ds");

  // Common data set options that are reused
  auto encoding_option = make_aliases("--encoding", "--ec");
  auto etag_option = make_aliases("--etag");
  auto etag_only_option = make_aliases("--etag-only");
  auto return_etag_option = make_aliases("--return-etag");
  auto pipe_path_option = make_aliases("--pipe-path");
  auto response_format_csv_option = make_aliases("--response-format-csv", "--rfc");
  auto response_format_bytes_option = make_aliases("--response-format-bytes", "--rfb");

  // Create subcommand
  auto ds_create_cmd = command_ptr(new Command("create", "create data set"));
  ds_create_cmd->add_alias("cre");
  ds_create_cmd->add_positional_arg("dsn", "data set name, optionally with member specified", ArgType_Single, true);

  // Data set creation attributes
  ds_create_cmd->add_keyword_arg("alcunit", make_aliases("--alcunit"), "Allocation unit", ArgType_Single, false);
  ds_create_cmd->add_keyword_arg("blksize", make_aliases("--blksize"), "Block size", ArgType_Single, false);
  ds_create_cmd->add_keyword_arg("dirblk", make_aliases("--dirblk"), "Directory blocks", ArgType_Single, false);
  ds_create_cmd->add_keyword_arg("dsorg", make_aliases("--dsorg"), "Data set organization", ArgType_Single, false);
  ds_create_cmd->add_keyword_arg("primary", make_aliases("--primary"), "Primary space", ArgType_Single, false);
  ds_create_cmd->add_keyword_arg("recfm", make_aliases("--recfm"), "Record format", ArgType_Single, false);
  ds_create_cmd->add_keyword_arg("lrecl", make_aliases("--lrecl"), "Record length", ArgType_Single, false);
  ds_create_cmd->add_keyword_arg("dataclass", make_aliases("--dataclass"), "Data class", ArgType_Single, false);
  ds_create_cmd->add_keyword_arg("unit", make_aliases("--unit"), "Device type", ArgType_Single, false);
  ds_create_cmd->add_keyword_arg("dsntype", make_aliases("--dsntype"), "Data set type", ArgType_Single, false);
  ds_create_cmd->add_keyword_arg("mgntclass", make_aliases("--mgntclass"), "Management class", ArgType_Single, false);
  ds_create_cmd->add_keyword_arg("dsname", make_aliases("--dsname"), "Data set name", ArgType_Single, false);
  ds_create_cmd->add_keyword_arg("avgblk", make_aliases("--avgblk"), "Average block length", ArgType_Single, false);
  ds_create_cmd->add_keyword_arg("secondary", make_aliases("--secondary"), "Secondary space", ArgType_Single, false);
  ds_create_cmd->add_keyword_arg("size", make_aliases("--size"), "Size", ArgType_Single, false);
  ds_create_cmd->add_keyword_arg("storclass", make_aliases("--storclass"), "Storage class", ArgType_Single, false);
  ds_create_cmd->add_keyword_arg("vol", make_aliases("--vol"), "Volume serial", ArgType_Single, false);
  ds_create_cmd->set_handler(handle_data_set_create);
  data_set_cmd->add_command(ds_create_cmd);

  // Create-vb subcommand
  auto ds_create_vb_cmd = command_ptr(new Command("create-vb", "create VB data set using defaults: DSORG=PO, RECFM=VB, LRECL=255"));
  ds_create_vb_cmd->add_alias("cre-vb");
  ds_create_vb_cmd->add_positional_arg("dsn", "data set name, optionally with member specified", ArgType_Single, true);
  ds_create_vb_cmd->set_handler(handle_data_set_create_vb);
  data_set_cmd->add_command(ds_create_vb_cmd);

  // Create-adata subcommand
  auto ds_create_adata_cmd = command_ptr(new Command("create-adata", "create VB data set using defaults: DSORG=PO, RECFM=VB, LRECL=32756"));
  ds_create_adata_cmd->add_alias("cre-a");
  ds_create_adata_cmd->add_positional_arg("dsn", "data set name, optionally with member specified", ArgType_Single, true);
  ds_create_adata_cmd->set_handler(handle_data_set_create_adata);
  data_set_cmd->add_command(ds_create_adata_cmd);

  // Create-loadlib subcommand
  auto ds_create_loadlib_cmd = command_ptr(new Command("create-loadlib", "create loadlib data set using defaults: DSORG=PO, RECFM=U, LRECL=0"));
  ds_create_loadlib_cmd->add_alias("cre-u");
  ds_create_loadlib_cmd->add_positional_arg("dsn", "data set name, optionally with member specified", ArgType_Single, true);
  ds_create_loadlib_cmd->set_handler(handle_data_set_create_loadlib);
  data_set_cmd->add_command(ds_create_loadlib_cmd);

  // Create-member subcommand
  auto ds_create_member_cmd = command_ptr(new Command("create-member", "create member in data set"));
  ds_create_member_cmd->add_alias("cre-m");
  ds_create_member_cmd->add_positional_arg("dsn", "data set name with member specified", ArgType_Single, true);
  ds_create_member_cmd->set_handler(handle_data_set_create_member);
  data_set_cmd->add_command(ds_create_member_cmd);

  // View subcommand
  auto ds_view_cmd = command_ptr(new Command("view", "view data set"));
  ds_view_cmd->add_positional_arg("dsn", "data set name, optionally with member specified", ArgType_Single, true);
  ds_view_cmd->add_keyword_arg("encoding", encoding_option, "return contents in given encoding", ArgType_Single, false);
  ds_view_cmd->add_keyword_arg("response-format-bytes", response_format_bytes_option, "returns the response as raw bytes", ArgType_Flag, false, ArgValue(false));
  ds_view_cmd->add_keyword_arg("return-etag", return_etag_option, "Display the e-tag for a read response in addition to data", ArgType_Flag, false, ArgValue(false));
  ds_view_cmd->add_keyword_arg("pipe-path", pipe_path_option, "Specify a FIFO pipe path for transferring binary data", ArgType_Single, false);
  ds_view_cmd->set_handler(handle_data_set_view);
  data_set_cmd->add_command(ds_view_cmd);

  // List subcommand
  auto ds_list_cmd = command_ptr(new Command("list", "list data sets"));
  ds_list_cmd->add_alias("ls");
  ds_list_cmd->add_positional_arg("dsn", "data set name pattern", ArgType_Single, true);
  ds_list_cmd->add_keyword_arg("attributes", make_aliases("--attributes", "-a"), "display data set attributes", ArgType_Flag, false, ArgValue(false));
  ds_list_cmd->add_keyword_arg("max-entries", make_aliases("--max-entries", "--me"), "max number of results to return before warning generated", ArgType_Single, false);
  ds_list_cmd->add_keyword_arg("warn", make_aliases("--warn"), "warn if truncated or not found", ArgType_Flag, false, ArgValue(true));
  ds_list_cmd->add_keyword_arg("response-format-csv", response_format_csv_option, "returns the response in CSV format", ArgType_Flag, false, ArgValue(false));
  ds_list_cmd->set_handler(handle_data_set_list);
  data_set_cmd->add_command(ds_list_cmd);

  // List-members subcommand
  auto ds_list_members_cmd = command_ptr(new Command("list-members", "list data set members"));
  ds_list_members_cmd->add_alias("lm");
  ds_list_members_cmd->add_positional_arg("dsn", "data set name", ArgType_Single, true);
  ds_list_members_cmd->add_keyword_arg("max-entries", make_aliases("--max-entries", "--me"), "max number of results to return before warning generated", ArgType_Single, false);
  ds_list_members_cmd->add_keyword_arg("warn", make_aliases("--warn"), "warn if truncated or not found", ArgType_Flag, false, ArgValue(true));
  ds_list_members_cmd->set_handler(handle_data_set_list_members);
  data_set_cmd->add_command(ds_list_members_cmd);

  // Write subcommand
  auto ds_write_cmd = command_ptr(new Command("write", "write to data set"));
  ds_write_cmd->add_positional_arg("dsn", "data set name, optionally with member specified", ArgType_Single, true);
  ds_write_cmd->add_keyword_arg("encoding", encoding_option, "encoding for input data", ArgType_Single, false);
  ds_write_cmd->add_keyword_arg("etag", etag_option, "Provide the e-tag for a write response to detect conflicts before save", ArgType_Single, false);
  ds_write_cmd->add_keyword_arg("etag-only", etag_only_option, "Only print the e-tag for a write response (when successful)", ArgType_Flag, false, ArgValue(false));
  ds_write_cmd->add_keyword_arg("pipe-path", pipe_path_option, "Specify a FIFO pipe path for transferring binary data", ArgType_Single, false);
  ds_write_cmd->set_handler(handle_data_set_write);
  data_set_cmd->add_command(ds_write_cmd);

  // Delete subcommand
  auto ds_delete_cmd = command_ptr(new Command("delete", "delete data set"));
  ds_delete_cmd->add_alias("del");
  ds_delete_cmd->add_positional_arg("dsn", "data set name, optionally with member specified", ArgType_Single, true);
  ds_delete_cmd->set_handler(handle_data_set_delete);
  data_set_cmd->add_command(ds_delete_cmd);

  // Restore subcommand
  auto ds_restore_cmd = command_ptr(new Command("restore", "restore/recall data set"));
  ds_restore_cmd->add_positional_arg("dsn", "data set name", ArgType_Single, true);
  ds_restore_cmd->set_handler(handle_data_set_restore);
  data_set_cmd->add_command(ds_restore_cmd);

  // Compress subcommand
  auto ds_compress_cmd = command_ptr(new Command("compress", "compress data set"));
  ds_compress_cmd->add_positional_arg("dsn", "data set to compress", ArgType_Single, true);
  ds_compress_cmd->set_handler(handle_data_set_compress);
  data_set_cmd->add_command(ds_compress_cmd);

  arg_parser->get_root_command().add_command(data_set_cmd);

  // Tool command group
  auto tool_cmd = command_ptr(new Command("tool", "tool operations"));

  // Convert DSECT subcommand
  auto tool_convert_dsect_cmd = command_ptr(new Command("ccnedsct", "convert dsect to c struct"));
  tool_convert_dsect_cmd->add_keyword_arg("adata-dsn",
                                          make_aliases("--adata-dsn", "--ad"),
                                          "input adata dsn", ArgType_Single, true);
  tool_convert_dsect_cmd->add_keyword_arg("chdr-dsn",
                                          make_aliases("--chdr-dsn", "--cd"),
                                          "output chdr dsn", ArgType_Single, true);
  tool_convert_dsect_cmd->add_keyword_arg("sysprint",
                                          make_aliases("--sysprint", "--sp"),
                                          "sysprint output", ArgType_Single, false);
  tool_convert_dsect_cmd->add_keyword_arg("sysout",
                                          make_aliases("--sysout", "--so"),
                                          "sysout output", ArgType_Single, false);
  tool_convert_dsect_cmd->set_handler(handle_tool_convert_dsect);
  tool_cmd->add_command(tool_convert_dsect_cmd);

  // Dynalloc subcommand
  auto tool_dynalloc_cmd = command_ptr(new Command("bpxwdy2", "dynalloc command"));
  tool_dynalloc_cmd->add_positional_arg("parm", "dynalloc parm string", ArgType_Single, true);
  tool_dynalloc_cmd->set_handler(handle_tool_dynalloc);
  tool_cmd->add_command(tool_dynalloc_cmd);

  // Display symbol subcommand
  auto tool_display_symbol_cmd = command_ptr(new Command("display-symbol", "display system symbol"));
  tool_display_symbol_cmd->add_positional_arg("symbol", "symbol to display", ArgType_Single, true);
  tool_display_symbol_cmd->set_handler(handle_tool_display_symbol);
  tool_cmd->add_command(tool_display_symbol_cmd);

  // Search subcommand
  auto tool_search_cmd = command_ptr(new Command("search", "search members for string"));
  tool_search_cmd->add_positional_arg("dsn", "data set to search", ArgType_Single, true);
  tool_search_cmd->add_positional_arg("string", "string to search for", ArgType_Single, true);
  tool_search_cmd->add_keyword_arg("max-entries", make_aliases("--max-entries", "--me"), "max number of results to return before warning generated", ArgType_Single, false);
  tool_search_cmd->add_keyword_arg("warn", make_aliases("--warn"), "warn if truncated or not found", ArgType_Flag, false, ArgValue(true));
  tool_search_cmd->set_handler(handle_tool_search);
  tool_cmd->add_command(tool_search_cmd);

  // Amblist subcommand
  auto tool_amblist_cmd = command_ptr(new Command("amblist", "invoke amblist"));
  tool_amblist_cmd->add_positional_arg("dsn", "data containing input load modules", ArgType_Single, true);
  tool_amblist_cmd->add_keyword_arg("control-statements",
                                    make_aliases("--control-statements", "--cs"),
                                    "amblist control statements, e.g. listload output=map,member=testprog",
                                    ArgType_Single, true);
  tool_amblist_cmd->set_handler(handle_tool_amblist);
  tool_cmd->add_command(tool_amblist_cmd);

  // Run subcommand
  auto tool_run_cmd = command_ptr(new Command("run", "run a program"));
  tool_run_cmd->add_positional_arg("program", "name of program to run", ArgType_Single, true);
  tool_run_cmd->add_keyword_arg("dynalloc-pre",
                                make_aliases("--dynalloc-pre", "--dp"),
                                "dynalloc pre run statements", ArgType_Single, false);
  tool_run_cmd->add_keyword_arg("dynalloc-post",
                                make_aliases("--dynalloc-post", "--dt"),
                                "dynalloc post run statements", ArgType_Single, false);
  tool_run_cmd->add_keyword_arg("in-dd",
                                make_aliases("--in-dd", "--idd"),
                                "input ddname", ArgType_Single, false);
  tool_run_cmd->add_keyword_arg("input",
                                make_aliases("--input", "--in"),
                                "input", ArgType_Single, false);
  tool_run_cmd->add_keyword_arg("out-dd",
                                make_aliases("--out-dd", "--odd"),
                                "output ddname", ArgType_Single, false);
  tool_run_cmd->set_handler(handle_tool_run);
  tool_cmd->add_command(tool_run_cmd);

  arg_parser->get_root_command().add_command(tool_cmd);

  // USS command group
  auto uss_cmd = command_ptr(new Command("uss", "z/OS USS operations"));

  // Common encoding/etag/pipe-path option helpers (reuse from data-set group)
  auto uss_encoding_option = make_aliases("--encoding", "--ec");
  auto uss_etag_option = make_aliases("--etag");
  auto uss_etag_only_option = make_aliases("--etag-only");
  auto uss_return_etag_option = make_aliases("--return-etag");
  auto uss_pipe_path_option = make_aliases("--pipe-path");
  auto uss_response_format_bytes_option = make_aliases("--response-format-bytes", "--rfb");

  // Create-file subcommand
  auto uss_create_file_cmd = command_ptr(new Command("create-file", "create a USS file"));
  uss_create_file_cmd->add_positional_arg("file-path", "file path", ArgType_Single, true);
  uss_create_file_cmd->add_keyword_arg("mode", make_aliases("--mode"), "permissions", ArgType_Single, false);
  uss_create_file_cmd->set_handler(handle_uss_create_file);
  uss_cmd->add_command(uss_create_file_cmd);

  // Create-dir subcommand
  auto uss_create_dir_cmd = command_ptr(new Command("create-dir", "create a USS directory"));
  uss_create_dir_cmd->add_positional_arg("file-path", "file path", ArgType_Single, true);
  uss_create_dir_cmd->add_keyword_arg("mode", make_aliases("--mode"), "permissions", ArgType_Single, false);
  uss_create_dir_cmd->set_handler(handle_uss_create_dir);
  uss_cmd->add_command(uss_create_dir_cmd);

  // List subcommand
  auto uss_list_cmd = command_ptr(new Command("list", "list USS files and directories"));
  uss_list_cmd->add_positional_arg("file-path", "file path", ArgType_Single, true);
  uss_list_cmd->add_keyword_arg("all", make_aliases("--all", "-a"), "list all files and directories", ArgType_Flag, false, ArgValue(false));
  uss_list_cmd->add_keyword_arg("long", make_aliases("--long", "-l"), "list long format", ArgType_Flag, false, ArgValue(false));
  uss_list_cmd->add_keyword_arg("response-format-csv", response_format_csv_option, "returns the response in CSV format", ArgType_Flag, false, ArgValue(false));
  uss_list_cmd->set_handler(handle_uss_list);
  uss_cmd->add_command(uss_list_cmd);

  // View subcommand
  auto uss_view_cmd = command_ptr(new Command("view", "view a USS file"));
  uss_view_cmd->add_positional_arg("file-path", "file path", ArgType_Single, true);
  uss_view_cmd->add_keyword_arg("encoding", uss_encoding_option, "return contents in given encoding", ArgType_Single, false);
  uss_view_cmd->add_keyword_arg("response-format-bytes", uss_response_format_bytes_option, "returns the response as raw bytes", ArgType_Flag, false, ArgValue(false));
  uss_view_cmd->add_keyword_arg("return-etag", uss_return_etag_option, "Display the e-tag for a read response in addition to data", ArgType_Flag, false, ArgValue(false));
  uss_view_cmd->add_keyword_arg("pipe-path", uss_pipe_path_option, "Specify a FIFO pipe path for transferring binary data", ArgType_Single, false);
  uss_view_cmd->set_handler(handle_uss_view);
  uss_cmd->add_command(uss_view_cmd);

  // Write subcommand
  auto uss_write_cmd = command_ptr(new Command("write", "write to a USS file"));
  uss_write_cmd->add_positional_arg("file-path", "file path", ArgType_Single, true);
  uss_write_cmd->add_keyword_arg("encoding", uss_encoding_option, "encoding for input data", ArgType_Single, false);
  uss_write_cmd->add_keyword_arg("etag", uss_etag_option, "Provide the e-tag for a write response to detect conflicts before save", ArgType_Single, false);
  uss_write_cmd->add_keyword_arg("etag-only", uss_etag_only_option, "Only print the e-tag for a write response (when successful)", ArgType_Flag, false, ArgValue(false));
  uss_write_cmd->add_keyword_arg("pipe-path", uss_pipe_path_option, "Specify a FIFO pipe path for transferring binary data", ArgType_Single, false);
  uss_write_cmd->set_handler(handle_uss_write);
  uss_cmd->add_command(uss_write_cmd);

  // Delete subcommand
  auto uss_delete_cmd = command_ptr(new Command("delete", "delete a USS item"));
  uss_delete_cmd->add_positional_arg("file-path", "file path", ArgType_Single, true);
  uss_delete_cmd->add_keyword_arg("recursive", make_aliases("--recursive", "-r"), "Applies the operation recursively (e.g. for folders w/ inner files)", ArgType_Flag, false, ArgValue(false));
  uss_delete_cmd->set_handler(handle_uss_delete);
  uss_cmd->add_command(uss_delete_cmd);

  // Chmod subcommand
  auto uss_chmod_cmd = command_ptr(new Command("chmod", "change permissions on a USS file or directory"));
  uss_chmod_cmd->add_positional_arg("mode", "new permissions for the file or directory", ArgType_Single, true);
  uss_chmod_cmd->add_positional_arg("file-path", "file path", ArgType_Single, true);
  uss_chmod_cmd->add_keyword_arg("recursive", make_aliases("--recursive", "-r"), "Applies the operation recursively (e.g. for folders w/ inner files)", ArgType_Flag, false, ArgValue(false));
  uss_chmod_cmd->set_handler(handle_uss_chmod);
  uss_cmd->add_command(uss_chmod_cmd);

  // Chown subcommand
  auto uss_chown_cmd = command_ptr(new Command("chown", "change owner on a USS file or directory"));
  uss_chown_cmd->add_positional_arg("owner", "New owner (or owner:group) for the file or directory", ArgType_Single, true);
  uss_chown_cmd->add_positional_arg("file-path", "file path", ArgType_Single, true);
  uss_chown_cmd->add_keyword_arg("recursive", make_aliases("--recursive", "-r"), "Applies the operation recursively (e.g. for folders w/ inner files)", ArgType_Flag, false, ArgValue(false));
  uss_chown_cmd->set_handler(handle_uss_chown);
  uss_cmd->add_command(uss_chown_cmd);

  // Chtag subcommand
  auto uss_chtag_cmd = command_ptr(new Command("chtag", "change tags on a USS file"));
  uss_chtag_cmd->add_positional_arg("file-path", "file path", ArgType_Single, true);
  uss_chtag_cmd->add_positional_arg("tag", "new tag for the file", ArgType_Single, true);
  uss_chtag_cmd->add_keyword_arg("recursive", make_aliases("--recursive", "-r"), "Applies the operation recursively (e.g. for folders w/ inner files)", ArgType_Flag, false, ArgValue(false));
  uss_chtag_cmd->set_handler(handle_uss_chtag);
  uss_cmd->add_command(uss_chtag_cmd);

  arg_parser->get_root_command().add_command(uss_cmd);

  // Job command group
  auto job_cmd = command_ptr(new Command("job", "z/OS job operations"));

  // List subcommand
  auto job_list_cmd = command_ptr(new Command("list", "list jobs"));
  job_list_cmd->add_keyword_arg("owner", make_aliases("--owner", "-o"), "filter by owner", ArgType_Single, false);
  job_list_cmd->add_keyword_arg("prefix", make_aliases("--prefix", "-p"), "filter by prefix", ArgType_Single, false);
  job_list_cmd->add_keyword_arg("max-entries", make_aliases("--max-entries", "--me"), "max number of results to return before warning generated", ArgType_Single, false);
  job_list_cmd->add_keyword_arg("warn", make_aliases("--warn"), "warn if truncated or not found", ArgType_Flag, false, ArgValue(true));
  job_list_cmd->add_keyword_arg("response-format-csv", response_format_csv_option, "returns the response in CSV format", ArgType_Flag, false, ArgValue(false));
  job_list_cmd->set_handler(handle_job_list);
  job_cmd->add_command(job_list_cmd);

  // List-files subcommand
  auto job_list_files_cmd = command_ptr(new Command("list-files", "list spool files for jobid"));
  job_list_files_cmd->add_alias("lf");
  job_list_files_cmd->add_positional_arg("jobid", "valid jobid or job correlator", ArgType_Single, true);
  job_list_files_cmd->add_keyword_arg("max-entries", make_aliases("--max-entries", "--me"), "max number of files to return before warning generated", ArgType_Single, false);
  job_list_files_cmd->add_keyword_arg("warn", make_aliases("--warn"), "warn if truncated or not found", ArgType_Flag, false, ArgValue(true));
  job_list_files_cmd->add_keyword_arg("response-format-csv", response_format_csv_option, "returns the response in CSV format", ArgType_Flag, false, ArgValue(false));
  job_list_files_cmd->set_handler(handle_job_list_files);
  job_cmd->add_command(job_list_files_cmd);

  // View-status subcommand
  auto job_view_status_cmd = command_ptr(new Command("view-status", "view job status"));
  job_view_status_cmd->add_alias("vs");
  job_view_status_cmd->add_positional_arg("jobid", "valid jobid or job correlator", ArgType_Single, true);
  job_view_status_cmd->add_keyword_arg("response-format-csv", response_format_csv_option, "returns the response in CSV format", ArgType_Flag, false, ArgValue(false));
  job_view_status_cmd->set_handler(handle_job_view_status);
  job_cmd->add_command(job_view_status_cmd);

  // View-file subcommand
  auto job_view_file_cmd = command_ptr(new Command("view-file", "view job file output"));
  job_view_file_cmd->add_alias("vf");
  job_view_file_cmd->add_positional_arg("jobid", "valid jobid or job correlator", ArgType_Single, true);
  job_view_file_cmd->add_positional_arg("key", "valid job dsn key via 'job list-files'", ArgType_Single, true);
  job_view_file_cmd->add_keyword_arg("encoding", encoding_option, "return contents in given encoding", ArgType_Single, false);
  job_view_file_cmd->add_keyword_arg("response-format-bytes", response_format_bytes_option, "returns the response as raw bytes", ArgType_Flag, false, ArgValue(false));
  job_view_file_cmd->set_handler(handle_job_view_file);
  job_cmd->add_command(job_view_file_cmd);

  // View-jcl subcommand
  auto job_view_jcl_cmd = command_ptr(new Command("view-jcl", "view job jcl from input jobid"));
  job_view_jcl_cmd->add_alias("vj");
  job_view_jcl_cmd->add_positional_arg("jobid", "valid jobid or job correlator", ArgType_Single, true);
  job_view_jcl_cmd->set_handler(handle_job_view_jcl);
  job_cmd->add_command(job_view_jcl_cmd);

  // Submit subcommand
  auto job_submit_cmd = command_ptr(new Command("submit", "submit a job"));
  job_submit_cmd->add_alias("sub");
  job_submit_cmd->add_positional_arg("dsn", "dsn containing JCL", ArgType_Single, true);
  job_submit_cmd->add_keyword_arg("wait", make_aliases("--wait"), "wait for job status", ArgType_Single, false);
  job_submit_cmd->add_keyword_arg("only-jobid", make_aliases("--only-jobid", "--oj"), "show only job id on success", ArgType_Flag, false, ArgValue(false));
  job_submit_cmd->add_keyword_arg("only-correlator", make_aliases("--only-correlator", "--oc"), "show only job correlator on success", ArgType_Flag, false, ArgValue(false));
  job_submit_cmd->set_handler(handle_job_submit);
  job_cmd->add_command(job_submit_cmd);

  // Submit-jcl subcommand
  auto job_submit_jcl_cmd = command_ptr(new Command("submit-jcl", "submit JCL contents directly"));
  job_submit_jcl_cmd->add_alias("subj");
  job_submit_jcl_cmd->add_keyword_arg("wait", make_aliases("--wait"), "wait for job status", ArgType_Single, false);
  job_submit_jcl_cmd->add_keyword_arg("only-jobid", make_aliases("--only-jobid", "--oj"), "show only job id on success", ArgType_Flag, false, ArgValue(false));
  job_submit_jcl_cmd->add_keyword_arg("only-correlator", make_aliases("--only-correlator", "--oc"), "show only job correlator on success", ArgType_Flag, false, ArgValue(false));
  job_submit_jcl_cmd->add_keyword_arg("encoding", encoding_option, "encoding for input data", ArgType_Single, false);
  job_submit_jcl_cmd->set_handler(handle_job_submit_jcl);
  job_cmd->add_command(job_submit_jcl_cmd);

  // Submit-uss subcommand
  auto job_submit_uss_cmd = command_ptr(new Command("submit-uss", "submit a job from USS files"));
  job_submit_uss_cmd->add_alias("sub-u");
  job_submit_uss_cmd->add_positional_arg("file-path", "USS file containing JCL", ArgType_Single, true);
  job_submit_uss_cmd->add_keyword_arg("wait", make_aliases("--wait"), "wait for job status", ArgType_Single, false);
  job_submit_uss_cmd->add_keyword_arg("only-jobid", make_aliases("--only-jobid", "--oj"), "show only job id on success", ArgType_Flag, false, ArgValue(false));
  job_submit_uss_cmd->add_keyword_arg("only-correlator", make_aliases("--only-correlator", "--oc"), "show only job correlator on success", ArgType_Flag, false, ArgValue(false));
  job_submit_uss_cmd->set_handler(handle_job_submit_uss);
  job_cmd->add_command(job_submit_uss_cmd);

  // Delete subcommand
  auto job_delete_cmd = command_ptr(new Command("delete", "delete a job"));
  job_delete_cmd->add_alias("del");
  job_delete_cmd->add_positional_arg("jobid", "valid jobid or job correlator", ArgType_Single, true);
  job_delete_cmd->set_handler(handle_job_delete);
  job_cmd->add_command(job_delete_cmd);

  // Cancel subcommand
  auto job_cancel_cmd = command_ptr(new Command("cancel", "cancel a job"));
  job_cancel_cmd->add_alias("cnl");
  job_cancel_cmd->add_positional_arg("jobid", "valid jobid or job correlator", ArgType_Single, true);
  job_cancel_cmd->add_keyword_arg("dump", make_aliases("--dump", "-d"), "Dump the cancelled jobs if waiting for conversion, in conversion, or in execution", ArgType_Flag, false, ArgValue(false));
  job_cancel_cmd->add_keyword_arg("force", make_aliases("--force", "-f"), "Force cancel the jobs, even if marked", ArgType_Flag, false, ArgValue(false));
  job_cancel_cmd->add_keyword_arg("purge", make_aliases("--purge", "-p"), "Purge output of the cancelled jobs", ArgType_Flag, false, ArgValue(false));
  job_cancel_cmd->add_keyword_arg("restart", make_aliases("--restart", "-r"), "Request that automatic restart management automatically restart the selected jobs after they are cancelled", ArgType_Flag, false, ArgValue(false));
  job_cancel_cmd->set_handler(handle_job_cancel);
  job_cmd->add_command(job_cancel_cmd);

  // Hold subcommand
  auto job_hold_cmd = command_ptr(new Command("hold", "hold a job"));
  job_hold_cmd->add_alias("hld");
  job_hold_cmd->add_positional_arg("jobid", "valid jobid or job correlator", ArgType_Single, true);
  job_hold_cmd->set_handler(handle_job_hold);
  job_cmd->add_command(job_hold_cmd);

  // Release subcommand
  auto job_release_cmd = command_ptr(new Command("release", "release a job"));
  job_release_cmd->add_alias("rel");
  job_release_cmd->add_positional_arg("jobid", "valid jobid or job correlator", ArgType_Single, true);
  job_release_cmd->set_handler(handle_job_release);
  job_cmd->add_command(job_release_cmd);

  arg_parser->get_root_command().add_command(job_cmd);

  // Version command
  auto version_cmd = command_ptr(new Command("version", "display version information"));
  version_cmd->add_alias("--version");
  version_cmd->add_alias("-v");
  version_cmd->set_handler(handle_version);
  arg_parser->get_root_command().add_command(version_cmd);

  // Parse and execute through normal command handling
  ParseResult result = arg_parser->parse(argc, argv);
  return result.exit_code;
}

int handle_console_issue(const ParseResult &result)
{
  int rc = 0;
  ZCN zcn = {0};

  string console_name = result.find_kw_arg_string("console-name");
  int timeout = result.find_kw_arg_int("timeout");

  string command = result.find_pos_arg_string("command");
  bool wait = result.find_kw_arg_bool("wait");

<<<<<<< HEAD
  if (timeout > -1)
=======
  if (timeout > 0)
>>>>>>> a912a24c
  {
    zcn.timeout = timeout;
  }

  rc = zcn_activate(&zcn, console_name);
  if (0 != rc)
  {
    cerr << "Error: could not activate console: '" << console_name << "' rc: '" << rc << "'" << endl;
    cerr << "  Details: " << zcn.diag.e_msg << endl;
    return RTNCD_FAILURE;
  }

  rc = zcn_put(&zcn, command);
  if (0 != rc)
  {
    cerr << "Error: could not write to console: '" << console_name << "' rc: '" << rc << "'" << endl;
    cerr << "  Details: " << zcn.diag.e_msg << endl;
    return RTNCD_FAILURE;
  }

  if (wait)
  {
    string response = "";
    rc = zcn_get(&zcn, response);
    if (0 != rc)
    {
      cerr << "Error: could not get from console: '" << console_name << "' rc: '" << rc << "'" << endl;
      cerr << "  Details: " << zcn.diag.e_msg << endl;
      return RTNCD_FAILURE;
    }
    cout << response << endl;
  }

  rc = zcn_deactivate(&zcn);
  if (0 != rc)
  {
    cerr << "Error: could not deactivate console: '" << console_name << "' rc: '" << rc << "'" << endl;
    cerr << "  Details: " << zcn.diag.e_msg << endl;
    return RTNCD_FAILURE;
  }
  return rc;
}

int handle_tso_issue(const ParseResult &result)
{
  int rc = 0;
  string command = result.find_pos_arg_string("command");
  string response;

  rc = ztso_issue(command, response);

  if (0 != rc)
  {
    cerr << "Error running command, rc '" << rc << "'" << endl;
    cerr << "  Details: " << response << endl;
  }

  cout << response;

  return rc;
}

int handle_data_set_create(const ParseResult &result)
{
  int rc = 0;
  string dsn = result.find_pos_arg_string("dsn");
  ZDS zds = {0};
  DS_ATTRIBUTES attributes = {0};

  // Extract all the optional creation attributes
  if (result.has_kw_arg("alcunit"))
  {
    attributes.alcunit = result.find_kw_arg_string("alcunit");
  }
  if (result.has_kw_arg("blksize"))
  {
    string blksize_str = result.find_kw_arg_string("blksize");
    if (!blksize_str.empty())
    {
      attributes.blksize = std::strtoul(blksize_str.c_str(), nullptr, 10);
    }
  }
  if (result.has_kw_arg("dirblk"))
  {
    string dirblk_str = result.find_kw_arg_string("dirblk");
    if (!dirblk_str.empty())
    {
      attributes.dirblk = std::strtoul(dirblk_str.c_str(), nullptr, 10);
    }
  }
  if (result.has_kw_arg("dsorg"))
  {
    attributes.dsorg = result.find_kw_arg_string("dsorg");
  }
  if (result.has_kw_arg("primary"))
  {
    string primary_str = result.find_kw_arg_string("primary");
    if (!primary_str.empty())
    {
      attributes.primary = std::strtoul(primary_str.c_str(), nullptr, 10);
    }
  }
  if (result.has_kw_arg("recfm"))
  {
    attributes.recfm = result.find_kw_arg_string("recfm");
  }
  if (result.has_kw_arg("lrecl"))
  {
    string lrecl_str = result.find_kw_arg_string("lrecl");
    if (!lrecl_str.empty())
    {
      attributes.lrecl = std::strtoul(lrecl_str.c_str(), nullptr, 10);
    }
  }
  if (result.has_kw_arg("dataclass"))
  {
    attributes.dataclass = result.find_kw_arg_string("dataclass");
  }
  if (result.has_kw_arg("unit"))
  {
    attributes.unit = result.find_kw_arg_string("unit");
  }
  if (result.has_kw_arg("dsntype"))
  {
    attributes.dsntype = result.find_kw_arg_string("dsntype");
  }
  if (result.has_kw_arg("mgntclass"))
  {
    attributes.mgntclass = result.find_kw_arg_string("mgntclass");
  }
  if (result.has_kw_arg("dsname"))
  {
    attributes.dsname = result.find_kw_arg_string("dsname");
  }
  if (result.has_kw_arg("avgblk"))
  {
    string avgblk_str = result.find_kw_arg_string("avgblk");
    if (!avgblk_str.empty())
    {
      attributes.avgblk = std::strtoul(avgblk_str.c_str(), nullptr, 10);
    }
  }
  if (result.has_kw_arg("secondary"))
  {
    string secondary_str = result.find_kw_arg_string("secondary");
    if (!secondary_str.empty())
    {
      attributes.secondary = std::strtoul(secondary_str.c_str(), nullptr, 10);
    }
  }
  if (result.has_kw_arg("size"))
  {
    string size_str = result.find_kw_arg_string("size");
    if (!size_str.empty())
    {
      attributes.size = std::strtoul(size_str.c_str(), nullptr, 10);
    }
  }
  if (result.has_kw_arg("storclass"))
  {
    attributes.storclass = result.find_kw_arg_string("storclass");
  }
  if (result.has_kw_arg("vol"))
  {
    attributes.vol = result.find_kw_arg_string("vol");
  }

  string response;
  rc = zds_create_dsn(&zds, dsn, attributes, response);
  if (0 != rc)
  {
    cerr << "Error: could not create data set: '" << dsn << "' rc: '" << rc << "'" << endl;
    cerr << "  Details:\n"
         << response << endl;
    return RTNCD_FAILURE;
  }

  // Handle member creation if specified
  size_t start = dsn.find_first_of('(');
  size_t end = dsn.find_last_of(')');
  if (start != string::npos && end != string::npos && end > start)
  {
    string member_name = dsn.substr(start + 1, end - start - 1);
    string data = "";
    rc = zds_write_to_dsn(&zds, dsn, data);
    if (0 != rc)
    {
      cout << "Error: could not write to data set: '" << dsn << "' rc: '" << rc << "'" << endl;
      cout << "  Details: " << zds.diag.e_msg << endl;
      return RTNCD_FAILURE;
    }
    cout << "Data set and/or member created: '" << dsn << "'" << endl;
  }
  else
  {
    cout << "Data set created: '" << dsn << "'" << endl;
  }

  return rc;
}

int handle_data_set_create_vb(const ParseResult &result)
{
  int rc = 0;
  string dsn = result.find_pos_arg_string("dsn");
  ZDS zds = {0};
  string response;
  rc = zds_create_dsn_vb(&zds, dsn, response);
  if (0 != rc)
  {
    cerr << "Error: could not create data set: '" << dsn << "' rc: '" << rc << "'" << endl;
    cerr << "  Details:\n"
         << response << endl;
    return RTNCD_FAILURE;
  }

  // Handle member creation if specified
  size_t start = dsn.find_first_of('(');
  size_t end = dsn.find_last_of(')');
  if (start != string::npos && end != string::npos && end > start)
  {
    string member_name = dsn.substr(start + 1, end - start - 1);
    string data = "";
    rc = zds_write_to_dsn(&zds, dsn, data);
    if (0 != rc)
    {
      cout << "Error: could not write to data set: '" << dsn << "' rc: '" << rc << "'" << endl;
      cout << "  Details: " << zds.diag.e_msg << endl;
      return RTNCD_FAILURE;
    }
    cout << "Data set and/or member created: '" << dsn << "'" << endl;
  }
  else
  {
    cout << "Data set created: '" << dsn << "'" << endl;
  }

  return rc;
}

int handle_data_set_create_adata(const ParseResult &result)
{
  int rc = 0;
  string dsn = result.find_pos_arg_string("dsn");
  ZDS zds = {0};
  string response;
  rc = zds_create_dsn_adata(&zds, dsn, response);
  if (0 != rc)
  {
    cerr << "Error: could not create data set: '" << dsn << "' rc: '" << rc << "'" << endl;
    cerr << "  Details:\n"
         << response << endl;
    return RTNCD_FAILURE;
  }

  // Handle member creation if specified
  size_t start = dsn.find_first_of('(');
  size_t end = dsn.find_last_of(')');
  if (start != string::npos && end != string::npos && end > start)
  {
    string member_name = dsn.substr(start + 1, end - start - 1);
    string data = "";
    rc = zds_write_to_dsn(&zds, dsn, data);
    if (0 != rc)
    {
      cout << "Error: could not write to data set: '" << dsn << "' rc: '" << rc << "'" << endl;
      cout << "  Details: " << zds.diag.e_msg << endl;
      return RTNCD_FAILURE;
    }
    cout << "Data set and/or member created: '" << dsn << "'" << endl;
  }
  else
  {
    cout << "Data set created: '" << dsn << "'" << endl;
  }

  return rc;
}

int handle_data_set_create_loadlib(const ParseResult &result)
{
  int rc = 0;
  string dsn = result.find_pos_arg_string("dsn");
  ZDS zds = {0};
  string response;
  rc = zds_create_dsn_loadlib(&zds, dsn, response);
  if (0 != rc)
  {
    cerr << "Error: could not create data set: '" << dsn << "' rc: '" << rc << "'" << endl;
    cerr << "  Details:\n"
         << response << endl;
    return RTNCD_FAILURE;
  }

  // Handle member creation if specified
  size_t start = dsn.find_first_of('(');
  size_t end = dsn.find_last_of(')');
  if (start != string::npos && end != string::npos && end > start)
  {
    string member_name = dsn.substr(start + 1, end - start - 1);
    string data = "";
    rc = zds_write_to_dsn(&zds, dsn, data);
    if (0 != rc)
    {
      cout << "Error: could not write to data set: '" << dsn << "' rc: '" << rc << "'" << endl;
      cout << "  Details: " << zds.diag.e_msg << endl;
      return RTNCD_FAILURE;
    }
    cout << "Data set and/or member created: '" << dsn << "'" << endl;
  }
  else
  {
    cout << "Data set created: '" << dsn << "'" << endl;
  }

  return rc;
}

int handle_data_set_create_member(const ParseResult &result)
{
  int rc = 0;
  string dsn = result.find_pos_arg_string("dsn");
  ZDS zds = {0};
  string response;
  vector<ZDSEntry> entries;

  size_t start = dsn.find_first_of('(');
  size_t end = dsn.find_last_of(')');
  string member_name;
  if (start != string::npos && end != string::npos && end > start)
  {
    member_name = dsn.substr(start + 1, end - start - 1);
    string dataset_name = dsn.substr(0, start);

    rc = zds_list_data_sets(&zds, dataset_name, entries);
    if (RTNCD_WARNING < rc || entries.size() == 0)
    {
      cout << "Error: could not create data set member: '" << dataset_name << "' rc: '" << rc << "'" << endl;
      cout << "  Details:\n"
           << zds.diag.e_msg << endl;
      return RTNCD_FAILURE;
    }

    string data = "";
    rc = zds_write_to_dsn(&zds, dsn, data);
    if (0 != rc)
    {
      cout << "Error: could not write to data set: '" << dsn << "' rc: '" << rc << "'" << endl;
      cout << "  Details: " << zds.diag.e_msg << endl;
      return RTNCD_FAILURE;
    }
    cout << "Data set and/or member created: '" << dsn << "'" << endl;
  }
  else
  {
    cout << "Error: could not find member name in dsn: '" << dsn << "'" << endl;
    return RTNCD_FAILURE;
  }

  return rc;
}

int handle_data_set_view(const ParseResult &result)
{
  int rc = 0;
  string dsn = result.find_pos_arg_string("dsn");
  ZDS zds = {0};

  if (result.has_kw_arg("encoding"))
  {
    zut_prepare_encoding(result.find_kw_arg_string("encoding"), &zds.encoding_opts);
  }

  bool has_pipe_path = result.has_kw_arg("pipe-path");
  string pipe_path = result.find_kw_arg_string("pipe-path");

  if (has_pipe_path && !pipe_path.empty())
  {
    size_t content_len = 0;
    rc = zds_read_from_dsn_streamed(&zds, dsn, pipe_path, &content_len);

    if (result.find_kw_arg_bool("return-etag"))
    {
      string temp_content;
      auto read_rc = zds_read_from_dsn(&zds, dsn, temp_content);
      if (read_rc == 0)
      {
        const auto etag = zut_calc_adler32_checksum(temp_content);
        cout << "etag: " << std::hex << etag << endl;
      }
      cout << "size: " << content_len << endl;
    }
  }
  else
  {
    string response;
    rc = zds_read_from_dsn(&zds, dsn, response);
    if (0 != rc)
    {
      cerr << "Error: could not read data set: '" << dsn << "' rc: '" << rc << "'" << endl;
      cerr << "  Details: " << zds.diag.e_msg << endl;
      return RTNCD_FAILURE;
    }

    if (result.find_kw_arg_bool("return-etag"))
    {
      const auto etag = zut_calc_adler32_checksum(response);
      cout << "etag: " << std::hex << etag << endl;
      cout << "data: ";
    }

    bool has_encoding = result.has_kw_arg("encoding");
    bool response_format_bytes = result.find_kw_arg_bool("response-format-bytes");

    if (has_encoding && response_format_bytes)
    {
      zut_print_string_as_bytes(response);
    }
    else
    {
      cout << response << endl;
    }
  }

  return rc;
}

int handle_data_set_list(const ParseResult &result)
{
  int rc = 0;
  string dsn = result.find_pos_arg_string("dsn");

  if (dsn.length() > MAX_DS_LENGTH)
  {
    cerr << "Error: data set pattern exceeds 44 character length limit" << endl;
    return RTNCD_FAILURE;
  }

  dsn += ".**";

  int max_entries = result.find_kw_arg_int("max-entries");
  bool warn = result.find_kw_arg_bool("warn") && !result.find_kw_arg_bool("no-warn");
  bool attributes = result.find_kw_arg_bool("attributes");

  ZDS zds = {0};
  if (max_entries > 0)
  {
    zds.max_entries = max_entries;
  }
  vector<ZDSEntry> entries;

  bool emit_csv = result.find_kw_arg_bool("response-format-csv");
  rc = zds_list_data_sets(&zds, dsn, entries);
  if (RTNCD_SUCCESS == rc || RTNCD_WARNING == rc)
  {
    vector<string> fields;
    for (vector<ZDSEntry>::iterator it = entries.begin(); it != entries.end(); ++it)
    {
      if (emit_csv)
      {
        fields.push_back(it->name);
        if (attributes)
        {
          fields.push_back(it->dsorg);
          fields.push_back(it->volser);
          fields.push_back(it->migr ? "true" : "false");
          fields.push_back(it->recfm);
        }
        cout << zut_format_as_csv(fields) << endl;
        fields.clear();
      }
      else
      {
        if (attributes)
        {
          cout << left << setw(44) << it->name << " " << it->volser << " " << setw(4) << it->dsorg << " " << setw(6) << it->recfm << endl;
        }
        else
        {
          cout << left << setw(44) << it->name << endl;
        }
      }
    }
  }
  if (RTNCD_WARNING == rc)
  {
    if (warn)
    {
      if (ZDS_RSNCD_MAXED_ENTRIES_REACHED == zds.diag.detail_rc)
      {
        cerr << "Warning: results truncated" << endl;
      }
      else if (ZDS_RSNCD_NOT_FOUND == zds.diag.detail_rc)
      {
        cerr << "Warning: no matching results found" << endl;
      }
    }
  }

  if (RTNCD_SUCCESS != rc && RTNCD_WARNING != rc)
  {
    cerr << "Error: could not list data set: '" << dsn << "' rc: '" << rc << "'" << endl;
    cerr << "  Details: " << zds.diag.e_msg << endl;
    return RTNCD_FAILURE;
  }

  return (!warn && rc == RTNCD_WARNING) ? RTNCD_SUCCESS : rc;
}

int handle_data_set_list_members(const ParseResult &result)
{
  int rc = 0;
  string dsn = result.find_pos_arg_string("dsn");
  int max_entries = result.find_kw_arg_int("max-entries");
  bool warn = result.find_kw_arg_bool("warn");

  ZDS zds = {0};
  if (max_entries > 0)
  {
    zds.max_entries = max_entries;
  }
  vector<ZDSMem> members;
  rc = zds_list_members(&zds, dsn, members);

  if (RTNCD_SUCCESS == rc || RTNCD_WARNING == rc)
  {
    for (vector<ZDSMem>::iterator it = members.begin(); it != members.end(); ++it)
    {
      cout << left << setw(12) << it->name << endl;
    }
  }
  if (RTNCD_WARNING == rc)
  {
    if (warn)
    {
      if (ZDS_RSNCD_MAXED_ENTRIES_REACHED == zds.diag.detail_rc)
      {
        cerr << "Warning: results truncated" << endl;
      }
    }
  }
  if (RTNCD_SUCCESS != rc && RTNCD_WARNING != rc)
  {
    cerr << "Error: could not read data set: '" << dsn << "' rc: '" << rc << "'" << endl;
    cerr << "  Details: " << zds.diag.e_msg << endl;
    return RTNCD_FAILURE;
  }

  return rc;
}

int handle_data_set_write(const ParseResult &result)
{
  int rc = 0;
  string dsn = result.find_pos_arg_string("dsn");
  ZDS zds = {0};

  if (result.has_kw_arg("encoding"))
  {
    zut_prepare_encoding(result.find_kw_arg_string("encoding"), &zds.encoding_opts);
  }

  if (result.has_kw_arg("etag"))
  {
    string etag_value = result.find_kw_arg_string("etag");
    if (!etag_value.empty())
    {
      strcpy(zds.etag, etag_value.c_str());
    }
  }

  bool has_pipe_path = result.has_kw_arg("pipe-path");
  string pipe_path = result.find_kw_arg_string("pipe-path");
  size_t content_len = 0;

  if (has_pipe_path && !pipe_path.empty())
  {
    rc = zds_write_to_dsn_streamed(&zds, dsn, pipe_path, &content_len);
  }
  else
  {
    string data;
    string line;

    if (!isatty(fileno(stdout)))
    {
      std::istreambuf_iterator<char> begin(std::cin);
      std::istreambuf_iterator<char> end;

      vector<char> input(begin, end);
      const auto temp = string(input.begin(), input.end());
      input.clear();
      const auto bytes = zut_get_contents_as_bytes(temp);

      data.assign(bytes.begin(), bytes.end());
    }
    else
    {
      while (getline(cin, line))
      {
        data += line;
        data.push_back('\n');
      }
    }

    rc = zds_write_to_dsn(&zds, dsn, data);
  }

  if (0 != rc)
  {
    cerr << "Error: could not write to data set: '" << dsn << "' rc: '" << rc << "'" << endl;
    cerr << "  Details: " << zds.diag.e_msg << endl;
    return RTNCD_FAILURE;
  }

  if (result.find_kw_arg_bool("etag-only"))
  {
    cout << "etag: " << zds.etag << endl;
    if (content_len > 0)
      cout << "size: " << content_len << endl;
  }
  else
  {
    cout << "Wrote data to '" << dsn << "'" << endl;
  }

  return rc;
}

int handle_data_set_delete(const ParseResult &result)
{
  int rc = 0;
  string dsn = result.find_pos_arg_string("dsn");
  ZDS zds = {0};
  rc = zds_delete_dsn(&zds, dsn);

  if (0 != rc)
  {
    cerr << "Error: could not delete data set: '" << dsn << "' rc: '" << rc << "'" << endl;
    cerr << "  Details: " << zds.diag.e_msg << endl;
    return RTNCD_FAILURE;
  }
  cout << "Data set '" << dsn << "' deleted" << endl;

  return rc;
}

int handle_data_set_restore(const ParseResult &result)
{
  int rc = 0;
  string dsn = result.find_pos_arg_string("dsn");
  ZDS zds = {0};
  string response;
  unsigned int code = 0;

  // perform dynalloc
  vector<string> dds;
  dds.push_back("alloc da('" + dsn + "') shr");
  dds.push_back("free da('" + dsn + "')");

  rc = loop_dynalloc(dds);
  if (0 != rc)
  {
    return RTNCD_FAILURE;
  }

  cout << "Data set '" << dsn << "' restored" << endl;

  return rc;
}

int handle_data_set_compress(const ParseResult &result)
{
  int rc = 0;
  string dsn = result.find_pos_arg_string("dsn");

  transform(dsn.begin(), dsn.end(), dsn.begin(), ::toupper);

  bool is_pds = false;

  string dsn_formatted = "//'" + dsn + "'";
  FILE *dir = fopen(dsn_formatted.c_str(), "r");
  if (dir)
  {
    fldata_t file_info = {0};
    char file_name[64] = {0};
    if (0 == fldata(dir, file_name, &file_info))
    {
      if (file_info.__dsorgPDSdir && !file_info.__dsorgPDSE)
      {
        is_pds = true;
      }
      fclose(dir);
    }
  }

  if (!is_pds)
  {
    cerr << "Error: data set'" << dsn << "' is not a PDS'" << endl;
    return RTNCD_FAILURE;
  }

  // perform dynalloc
  vector<string> dds;
  dds.push_back("alloc dd(a) da('" + dsn + "') shr");
  dds.push_back("alloc dd(b) da('" + dsn + "') shr");
  dds.push_back("alloc dd(sysprint) lrecl(80) recfm(f,b) blksize(80)");
  dds.push_back("alloc dd(sysin) lrecl(80) recfm(f,b) blksize(80)");

  rc = loop_dynalloc(dds);
  if (0 != rc)
  {
    return RTNCD_FAILURE;
  }

  // write control statements
  ZDS zds = {0};
  zds_write_to_dd(&zds, "sysin", "        COPY OUTDD=B,INDD=A");
  if (0 != rc)
  {
    cerr << "Error: could not write to dd: '" << "sysin" << "' rc: '" << rc << "'" << endl;
    cerr << "  Details: " << zds.diag.e_msg << endl;
    return RTNCD_FAILURE;
  }

  // perform compress
  rc = zut_run("IEBCOPY");
  if (RTNCD_SUCCESS != rc)
  {
    cerr << "Error: could error invoking IEBCOPY rc: '" << rc << "'" << endl;
  }

  // read output from iebcopy
  string output;
  rc = zds_read_from_dd(&zds, "sysprint", output);
  if (0 != rc)
  {
    cerr << "Error: could not read from dd: '" << "sysprint" << "' rc: '" << rc << "'" << endl;
    cerr << "  Details: " << zds.diag.e_msg << endl;
    cerr << output << endl;
    return RTNCD_FAILURE;
  }
  cout << "Data set '" << dsn << "' compressed" << endl;

  // free dynalloc dds
  free_dynalloc_dds(dds);

  return RTNCD_SUCCESS;
}

int handle_tool_convert_dsect(const ParseResult &result)
{
  int rc = 0;
  ZCN zcn = {0};
  unsigned int code = 0;
  string resp;

  string adata_dsn = result.find_kw_arg_string("adata-dsn");
  string chdr_dsn = result.find_kw_arg_string("chdr-dsn");
  string sysprint = result.find_kw_arg_string("sysprint");
  string sysout = result.find_kw_arg_string("sysout");

  const char *user = getlogin();
  string struser(user);
  transform(struser.begin(), struser.end(), struser.begin(), ::tolower);

  if (sysprint.empty())
    sysprint = "/tmp/" + struser + "_sysprint.txt";
  if (sysout.empty())
    sysout = "/tmp/" + struser + "_sysout.txt";

  cout << adata_dsn << " " << chdr_dsn << " " << sysprint << " " << sysout << endl;

  vector<string> dds;
  dds.push_back("alloc fi(sysprint) path('" + sysprint + "') pathopts(owronly,ocreat,otrunc) pathmode(sirusr,siwusr,sirgrp) filedata(text) msg(2)");
  dds.push_back("alloc fi(sysout) path('" + sysout + "') pathopts(owronly,ocreat,otrunc) pathmode(sirusr,siwusr,sirgrp) filedata(text) msg(2)");
  dds.push_back("alloc fi(sysadata) da('" + adata_dsn + "') shr msg(2)");
  dds.push_back("alloc fi(edcdsect) da('" + chdr_dsn + "') shr msg(2)");

  rc = loop_dynalloc(dds);
  if (0 != rc)
  {
    return RTNCD_FAILURE;
  }

  rc = zut_convert_dsect();
  if (0 != rc)
  {
    cerr << "Error: convert failed with rc: '" << rc << "'" << endl;
    cout << "  See '" << sysprint << "' and '" << sysout << "' for more details" << endl;
    return RTNCD_FAILURE;
  }

  cout << "DSECT converted to '" << chdr_dsn << "'" << endl;
  cout << "Copy it via `cp \"//'" + chdr_dsn + "'\" <member>.h`" << endl;

  // Free dynalloc dds
  free_dynalloc_dds(dds);

  return rc;
}

int handle_tool_dynalloc(const ParseResult &result)
{
  int rc = 0;
  unsigned int code = 0;
  string resp;

  string parm = result.find_pos_arg_string("parm");

  rc = zut_bpxwdyn(parm, &code, resp);
  if (0 != rc)
  {
    cerr << "Error: bpxwdyn with parm '" << parm << "' rc: '" << rc << "'" << endl;
    cerr << "  Details: " << resp << endl;
    return RTNCD_FAILURE;
  }

  cout << resp << endl;

  return rc;
}

int handle_tool_display_symbol(const ParseResult &result)
{
  int rc = 0;
  string symbol = result.find_pos_arg_string("symbol");
  transform(symbol.begin(), symbol.end(), symbol.begin(), ::toupper);
  symbol = "&" + symbol;
  string value;
  rc = zut_substitute_symbol(symbol, value);
  if (0 != rc)
  {
    cerr << "Error: asasymbf with parm '" << symbol << "' rc: '" << rc << "'" << endl;
    return RTNCD_FAILURE;
  }
  cout << value << endl;

  return RTNCD_SUCCESS;
}

int handle_tool_search(const ParseResult &result)
{
  int rc = 0;

  string pattern = result.find_pos_arg_string("string");
  string warn = result.find_kw_arg_string("warn");
  int max_entries = result.find_kw_arg_int("max-entries");
  string dsn = result.find_pos_arg_string("dsn");

  ZDS zds = {0};
  bool results_truncated = false;

  if (max_entries > 0)
  {
    zds.max_entries = max_entries;
  }

  // List members in a data set
  vector<ZDSMem> members;
  rc = zds_list_members(&zds, dsn, members);

  // Note if results are truncated
  if (RTNCD_WARNING == rc)
  {
    if (ZDS_RSNCD_MAXED_ENTRIES_REACHED == zds.diag.detail_rc)
    {
      results_truncated = true;
    }
  }

  // Note failure if we can't list
  if (RTNCD_SUCCESS != rc && RTNCD_WARNING != rc)
  {
    cerr << "Error: could not read data set: '" << dsn << "' rc: '" << rc << "'" << endl;
    cerr << "  Details: " << zds.diag.e_msg << endl;
    return RTNCD_FAILURE;
  }

  // Perform dynalloc
  vector<string> dds;
  dds.push_back("alloc dd(newdd) da('" + dsn + "') shr");
  dds.push_back("alloc dd(outdd)");
  dds.push_back("alloc dd(sysin)");

  rc = loop_dynalloc(dds);
  if (0 != rc)
  {
    return RTNCD_FAILURE;
  }

  // Build super c selection criteria
  string data = " SRCHFOR '" + pattern + "'\n";

  for (vector<ZDSMem>::iterator it = members.begin(); it != members.end(); ++it)
  {
    data += " SELECT " + it->name + "\n";
  }

  // Write control statements
  zds_write_to_dd(&zds, "sysin", data);
  if (0 != rc)
  {
    cerr << "Error: could not write to dd: '" << "sysin" << "' rc: '" << rc << "'" << endl;
    cerr << "  Details: " << zds.diag.e_msg << endl;
    return RTNCD_FAILURE;
  }

  // Perform search
  rc = zut_search("parms are unused for now but can be passed to super c, e.g. ANYC (any case)");
  if (RTNCD_SUCCESS != rc &&
      RTNCD_WARNING != rc &&
      ZUT_RTNCD_SEARCH_SUCCESS != rc &&
      ZUT_RTNCD_SEARCH_WARNING != rc)
  {
    cerr << "Error: could error invoking ISRSUPC rc: '" << rc << "'" << endl;
  }

  // Read output from super c
  string output;
  rc = zds_read_from_dd(&zds, "outdd", output);
  if (0 != rc)
  {
    cerr << "Error: could not read from dd: '" << "outdd" << "' rc: '" << rc << "'" << endl;
    cerr << "  Details: " << zds.diag.e_msg << endl;
    return RTNCD_FAILURE;
  }
  cout << output << endl;

  if (results_truncated)
  {
    if (warn == "true")
    {
      cerr << "Warning: results truncated" << endl;
    }
  }

  // Free dynalloc dds
  free_dynalloc_dds(dds);

  return RTNCD_SUCCESS;
}

int handle_tool_amblist(const ParseResult &result)
{
  int rc = 0;

  string dsn = result.find_pos_arg_string("dsn");
  string statements = " " + result.find_kw_arg_string("control-statements");

  // Perform dynalloc
  vector<string> dds;
  dds.push_back("alloc dd(syslib) da('" + dsn + "') shr");
  dds.push_back("alloc dd(sysprint) lrecl(80) recfm(f,b) blksize(80)");
  dds.push_back("alloc dd(sysin) lrecl(80) recfm(f,b) blksize(80)");

  rc = loop_dynalloc(dds);
  if (0 != rc)
  {
    return RTNCD_FAILURE;
  }

  transform(statements.begin(), statements.end(), statements.begin(), ::toupper);

  // Write control statements
  ZDS zds = {0};
  zds_write_to_dd(&zds, "sysin", statements);
  if (0 != rc)
  {
    cerr << "Error: could not write to dd: '" << "sysin" << "' rc: '" << rc << "'" << endl;
    cerr << "  Details: " << zds.diag.e_msg << endl;
    return RTNCD_FAILURE;
  }

  // Perform search
  rc = zut_run("AMBLIST");
  if (RTNCD_SUCCESS != rc)
  {
    cerr << "Error: could error invoking AMBLIST rc: '" << rc << "'" << endl;
  }

  // Read output from amblist
  string output;
  rc = zds_read_from_dd(&zds, "sysprint", output);
  if (0 != rc)
  {
    cerr << "Error: could not read from dd: '" << "sysprint" << "' rc: '" << rc << "'" << endl;
    cerr << "  Details: " << zds.diag.e_msg << endl;
    return RTNCD_FAILURE;
  }
  cout << output << endl;

  // Free dynalloc dds
  free_dynalloc_dds(dds);

  return RTNCD_SUCCESS;
}

int handle_tool_run(const ParseResult &result)
{
  int rc = 0;
  string program = result.find_pos_arg_string("program");
  string dynalloc_pre = result.find_kw_arg_string("dynalloc-pre");
  string dynalloc_post = result.find_kw_arg_string("dynalloc-post");

  // Allocate anything that was requested
  if (dynalloc_pre.length() > 0)
  {
    vector<string> dds;

    ifstream in(dynalloc_pre.c_str());
    if (!in.is_open())
    {
      cerr << "Error: could not open '" << dynalloc_pre << "'" << endl;
      return RTNCD_FAILURE;
    }

    string line;
    while (getline(in, line))
    {
      dds.push_back(line);
    }
    in.close();

    rc = loop_dynalloc(dds);
    if (0 != rc)
    {
      return RTNCD_FAILURE;
    }
  }

  string indd = result.find_kw_arg_string("in-dd");
  if (indd.length() > 0)
  {
    string ddname = "DD:" + indd;
    ofstream out(ddname.c_str());
    if (!out.is_open())
    {
      cerr << "Error: could not open input '" << ddname << "'" << endl;
      return RTNCD_FAILURE;
    }

    string input = result.find_kw_arg_string("input");
    if (result.has_kw_arg("input"))
    {
      out << input << endl;
    }

    out.close();
  }

  transform(program.begin(), program.end(), program.begin(), ::toupper);

  rc = zut_run(program);

  if (0 != rc)
  {
    cerr << "Error: program '" << program << "' ended with rc: '" << rc << "'" << endl;
    rc = RTNCD_FAILURE;
  }

  string outdd = result.find_kw_arg_string("out-dd");
  if (outdd.length() > 0)
  {
    string ddname = "DD:" + outdd;
    ifstream in(ddname.c_str());
    if (!in.is_open())
    {
      cerr << "Error: could not open output '" << ddname << "'" << endl;
      return RTNCD_FAILURE;
    }

    string line;
    while (getline(in, line))
    {
      cout << line << endl;
    }
    in.close();
  }

  // Optionally free everything that was allocated
  if (dynalloc_post.length() > 0)
  {
    vector<string> dds;

    ifstream in(dynalloc_post.c_str());
    if (!in.is_open())
    {
      cerr << "Error: could not open '" << dynalloc_post << "'" << endl;
    }

    string line;
    while (getline(in, line))
    {
      dds.push_back(line);
    }
    in.close();

    loop_dynalloc(dds);
  }

  return rc;
}

int handle_uss_create_file(const ParseResult &result)
{
  int rc = 0;
  string file_path = result.find_pos_arg_string("file-path");

  int mode = result.find_kw_arg_int("mode");
  if (result.find_kw_arg_string("mode").empty())
  {
    mode = 644;
  }
  else if (mode == 0 && result.find_kw_arg_string("mode") != "0")
  {
    cerr << "Error: invalid mode provided.\nExamples of valid modes: 777, 0644" << endl;
    return RTNCD_FAILURE;
  }

  // Convert mode from decimal to octal
  mode_t cf_mode = 0;
  int temp_mode = mode;
  int multiplier = 1;

  // Convert decimal representation of octal to actual octal value
  // e.g. user inputs 777 -> converted to correct value for chmod
  while (temp_mode > 0)
  {
    cf_mode += (temp_mode % 10) * multiplier;
    temp_mode /= 10;
    multiplier *= 8;
  }

  ZUSF zusf = {0};
  rc = zusf_create_uss_file_or_dir(&zusf, file_path, cf_mode, false);
  if (0 != rc)
  {
    cerr << "Error: could not create USS file: '" << file_path << "' rc: '" << rc << "'" << endl;
    cerr << "  Details:\n"
         << zusf.diag.e_msg << endl;
    return RTNCD_FAILURE;
  }

  cout << "USS file '" << file_path << "' created" << endl;

  return rc;
}

int handle_uss_create_dir(const ParseResult &result)
{
  int rc = 0;
  string file_path = result.find_pos_arg_string("file-path");

  int mode = result.find_kw_arg_int("mode");
  if (result.find_kw_arg_string("mode").empty())
  {
    mode = 755;
  }
  else if (mode == 0 && result.find_kw_arg_string("mode") != "0")
  {
    cerr << "Error: invalid mode provided.\nExamples of valid modes: 777, 0644" << endl;
    return RTNCD_FAILURE;
  }

  // Convert mode from decimal to octal
  mode_t cf_mode = 0;
  int temp_mode = mode;
  int multiplier = 1;

  // Convert decimal representation of octal to actual octal value
  // e.g. user inputs 777 -> converted to correct value for chmod
  while (temp_mode > 0)
  {
    cf_mode += (temp_mode % 10) * multiplier;
    temp_mode /= 10;
    multiplier *= 8;
  }

  ZUSF zusf = {0};
  rc = zusf_create_uss_file_or_dir(&zusf, file_path, cf_mode, true);
  if (0 != rc)
  {
    cerr << "Error: could not create USS directory: '" << file_path << "' rc: '" << rc << "'" << endl;
    cerr << "  Details:\n"
         << zusf.diag.e_msg << endl;
    return RTNCD_FAILURE;
  }

  cout << "USS directory '" << file_path << "' created" << endl;

  return rc;
}

int handle_uss_list(const ParseResult &result)
{
  int rc = 0;
  string uss_file = result.find_pos_arg_string("file-path");

  ListOptions list_options = {0};
  list_options.all_files = result.find_kw_arg_bool("all");
  list_options.long_format = result.find_kw_arg_bool("long");

  const auto use_csv_format = result.find_kw_arg_bool("response-format-csv");

  ZUSF zusf = {0};
  string response;
  rc = zusf_list_uss_file_path(&zusf, uss_file, response, list_options, use_csv_format);
  if (0 != rc)
  {
    cerr << "Error: could not list USS files: '" << uss_file << "' rc: '" << rc << "'" << endl;
    cerr << "  Details:\n"
         << zusf.diag.e_msg << endl
         << response << endl;
    return RTNCD_FAILURE;
  }

  cout << response;

  return rc;
}

int handle_uss_view(const ParseResult &result)
{
  int rc = 0;
  string uss_file = result.find_pos_arg_string("file-path");

  ZUSF zusf = {0};
  if (result.has_kw_arg("encoding"))
  {
    zut_prepare_encoding(result.find_kw_arg_string("encoding"), &zusf.encoding_opts);
  }

  struct stat file_stats;
  if (stat(uss_file.c_str(), &file_stats) == -1)
  {
    cerr << "Error: Path " << uss_file << " does not exist" << endl;
    return RTNCD_FAILURE;
  }

  bool has_pipe_path = result.has_kw_arg("pipe-path");
  string pipe_path = result.find_kw_arg_string("pipe-path");

  if (has_pipe_path && !pipe_path.empty())
  {
    size_t content_len = 0;
    rc = zusf_read_from_uss_file_streamed(&zusf, uss_file, pipe_path, &content_len);

    if (result.find_kw_arg_bool("return-etag"))
    {
      cout << "etag: " << zut_build_etag(file_stats.st_mtime, file_stats.st_size) << endl;
    }
    cout << "size: " << content_len << endl;
  }
  else
  {
    string response;
    rc = zusf_read_from_uss_file(&zusf, uss_file, response);
    if (0 != rc)
    {
      cerr << "Error: could not view USS file: '" << uss_file << "' rc: '" << rc << "'" << endl;
      cerr << "  Details:\n"
           << zusf.diag.e_msg << endl
           << response << endl;
      return RTNCD_FAILURE;
    }

    if (result.find_kw_arg_bool("return-etag"))
    {
      cout << "etag: " << zut_build_etag(file_stats.st_mtime, file_stats.st_size) << endl;
      cout << "data: ";
    }

    bool has_encoding = result.has_kw_arg("encoding");
    bool response_format_bytes = result.find_kw_arg_bool("response-format-bytes");

    if (has_encoding && response_format_bytes)
    {
      zut_print_string_as_bytes(response);
    }
    else
    {
      cout << response << endl;
    }
  }

  return rc;
}

int handle_uss_write(const ParseResult &result)
{
  int rc = 0;
  string file = result.find_pos_arg_string("file-path");
  ZUSF zusf = {0};

  if (result.has_kw_arg("encoding"))
  {
    zut_prepare_encoding(result.find_kw_arg_string("encoding"), &zusf.encoding_opts);
  }

  if (result.has_kw_arg("etag"))
  {
    string etag_value = result.find_kw_arg_string("etag");
    if (!etag_value.empty())
    {
      strcpy(zusf.etag, etag_value.c_str());
    }
  }

  bool has_pipe_path = result.has_kw_arg("pipe-path");
  string pipe_path = result.find_kw_arg_string("pipe-path");
  size_t content_len = 0;

  if (has_pipe_path && !pipe_path.empty())
  {
    rc = zusf_write_to_uss_file_streamed(&zusf, file, pipe_path, &content_len);
  }
  else
  {
    string data = "";
    string line = "";

    if (!isatty(fileno(stdout)))
    {
      std::istreambuf_iterator<char> begin(std::cin);
      std::istreambuf_iterator<char> end;

      vector<char> input(begin, end);
      const auto temp = string(input.begin(), input.end());
      input.clear();
      const auto bytes = zut_get_contents_as_bytes(temp);

      data.assign(bytes.begin(), bytes.end());
    }
    else
    {
      while (getline(cin, line))
      {
        data += line;
        data.push_back('\n');
      }
    }
    rc = zusf_write_to_uss_file(&zusf, file, data);
  }

  if (0 != rc)
  {
    cerr << "Error: could not write to USS file: '" << file << "' rc: '" << rc << "'" << endl;
    cerr << "  Details: " << zusf.diag.e_msg << endl;
    return RTNCD_FAILURE;
  }

  if (result.find_kw_arg_bool("etag-only"))
  {
    cout << "etag: " << zusf.etag << endl
         << "created: " << (zusf.created ? "true" : "false") << endl;
    if (content_len > 0)
      cout << "size: " << content_len << endl;
  }
  else
  {
    cout << "Wrote data to '" << file << "'" << (zusf.created ? " (created new file)" : " (overwrote existing)") << endl;
  }

  return rc;
}

int handle_uss_delete(const ParseResult &result)
{
  string file_path = result.find_pos_arg_string("file-path");
  bool recursive = result.find_kw_arg_bool("recursive");

  ZUSF zusf = {0};
  const auto rc = zusf_delete_uss_item(&zusf, file_path, recursive);

  if (0 != rc)
  {
    cerr << "Failed to delete USS item " << file_path << ":\n " << zusf.diag.e_msg << endl;
    return RTNCD_FAILURE;
  }

  cout << "USS item '" << file_path << "' deleted" << endl;

  return rc;
}

int handle_uss_chmod(const ParseResult &result)
{
  int rc = 0;
  int mode = result.find_pos_arg_int("mode");
  if (mode == 0 && !result.find_pos_arg_string("mode").empty())
  {
    cerr << "Error: invalid mode provided.\nExamples of valid modes: 777, 0644" << endl;
    return RTNCD_FAILURE;
  }

  string file_path = result.find_pos_arg_string("file-path");
  bool recursive = result.find_kw_arg_bool("recursive");

  // Convert mode from decimal to octal
  mode_t chmod_mode = 0;
  int temp_mode = mode;
  int multiplier = 1;

  // Convert decimal representation of octal to actual octal value
  // e.g. user inputs 777 -> converted to correct value for chmod
  while (temp_mode > 0)
  {
    chmod_mode += (temp_mode % 10) * multiplier;
    temp_mode /= 10;
    multiplier *= 8;
  }

  ZUSF zusf = {0};
  rc = zusf_chmod_uss_file_or_dir(&zusf, file_path, chmod_mode, recursive);
  if (0 != rc)
  {
    cerr << "Error: could not chmod USS path: '" << file_path << "' rc: '" << rc << "'" << endl;
    cerr << "  Details:\n"
         << zusf.diag.e_msg << endl;
    return RTNCD_FAILURE;
  }

  cout << "USS path '" << file_path << "' modified: '" << mode << "'" << endl;

  return rc;
}

int handle_uss_chown(const ParseResult &result)
{
  string path = result.find_pos_arg_string("file-path");
  string owner = result.find_pos_arg_string("owner");
  bool recursive = result.find_kw_arg_bool("recursive");

  ZUSF zusf = {0};

  const auto rc = zusf_chown_uss_file_or_dir(&zusf, path, owner, recursive);
  if (0 != rc)
  {
    cerr << "Error: could not chown USS path: '" << path << "' rc: '" << rc << "'" << endl;
    cerr << "  Details:\n"
         << zusf.diag.e_msg << endl;
    return RTNCD_FAILURE;
  }

  cout << "USS path '" << path << "' owner changed to '" << owner << "'" << endl;

  return rc;
}

int handle_uss_chtag(const ParseResult &result)
{
  string path = result.find_pos_arg_string("file-path");
  string tag = result.find_pos_arg_string("tag");
  if (tag.empty())
  {
    tag = zut_int_to_string(result.find_pos_arg_int("tag"));
  }

  if (tag.empty())
  {
    cerr << "Error: no tag provided" << endl;
    return RTNCD_FAILURE;
  }

  bool recursive = result.find_kw_arg_bool("recursive");

  ZUSF zusf = {0};
  const auto rc = zusf_chtag_uss_file_or_dir(&zusf, path, tag, recursive);

  if (0 != rc)
  {
    cerr << "Error: could not chtag USS path: '" << path << "' rc: '" << rc << "'" << endl;
    cerr << "  Details:\n"
         << zusf.diag.e_msg << endl;
    return RTNCD_FAILURE;
  }

  cout << "USS path '" << path << "' tag changed to '" << tag << "'" << endl;

  return rc;
}

int job_submit_common(const ParseResult &result, string jcl, string &jobid, string identifier)
{
  int rc = 0;
  ZJB zjb = {0};
  rc = zjb_submit(&zjb, jcl, jobid);

  if (0 != rc)
  {
    cerr << "Error: could not submit JCL: '" << identifier << "' rc: '" << rc << "'" << endl;
    cerr << "  Details: " << zjb.diag.e_msg << endl;
    return RTNCD_FAILURE;
  }

  bool only_jobid = result.find_kw_arg_bool("only-jobid");
  bool only_correlator = result.find_kw_arg_bool("only-correlator");
  string wait = result.find_kw_arg_string("wait");
  transform(wait.begin(), wait.end(), wait.begin(), ::toupper);

  if (only_jobid)
    cout << jobid << endl;
  else if (only_correlator)
    cout << string(zjb.correlator, sizeof(zjb.correlator)) << endl;
  else
    cout << "Submitted " << identifier << ", " << jobid << endl;

#define JOB_STATUS_OUTPUT "OUTPUT"
#define JOB_STATUS_INPUT "ACTIVE"

  if (JOB_STATUS_OUTPUT == wait || JOB_STATUS_INPUT == wait)
  {
    rc = zjb_wait(&zjb, wait);
    if (0 != rc)
    {
      cerr << "Error: could not wait for job status: '" << wait << "' rc: '" << rc << "'" << endl;
      cerr << "  Details: " << zjb.diag.e_msg << endl;
      return RTNCD_FAILURE;
    }
  }
  else if ("" != wait)
  {
    cerr << "Error: cannot wait for unknown status '" << wait << "'" << endl;
    return RTNCD_FAILURE;
  }

  return rc;
}

int handle_job_list(const ParseResult &result)
{
  int rc = 0;
  ZJB zjb = {0};
  string owner_name = result.find_kw_arg_string("owner");
  string prefix_name = result.find_kw_arg_string("prefix");
  int max_entries = result.find_kw_arg_int("max-entries");
  bool warn = result.find_kw_arg_bool("warn") && !result.find_kw_arg_bool("no-warn");

  if (max_entries > 0)
  {
    zjb.jobs_max = max_entries;
  }

  vector<ZJob> jobs;
  rc = zjb_list_by_owner(&zjb, owner_name, prefix_name, jobs);

  if (RTNCD_SUCCESS == rc || RTNCD_WARNING == rc)
  {
    bool emit_csv = result.find_kw_arg_bool("response-format-csv");
    for (vector<ZJob>::iterator it = jobs.begin(); it != jobs.end(); it++)
    {
      if (emit_csv)
      {
        vector<string> fields;
        fields.push_back(it->jobid);
        fields.push_back(it->retcode);
        fields.push_back(it->jobname);
        fields.push_back(it->status);
        fields.push_back(it->correlator);
        cout << zut_format_as_csv(fields) << endl;
      }
      else
      {
        cout << it->jobid << " " << left << setw(10) << it->retcode << " " << it->jobname << " " << it->status << endl;
      }
    }
  }
  if (RTNCD_WARNING == rc)
  {
    if (warn)
    {
      cerr << "Warning: results truncated" << endl;
    }
  }
  if (RTNCD_SUCCESS != rc && RTNCD_WARNING != rc)
  {
    cerr << "Error: could not list jobs for: '" << owner_name << "' rc: '" << rc << "'" << endl;
    cerr << "  Details: " << zjb.diag.e_msg << endl;
    return RTNCD_FAILURE;
  }

  return (!warn && rc == RTNCD_WARNING) ? RTNCD_SUCCESS : rc;
}

int handle_job_list_files(const ParseResult &result)
{
  int rc = 0;
  ZJB zjb = {0};
  string jobid = result.find_pos_arg_string("jobid");
  int max_entries = result.find_kw_arg_int("max-entries");
  bool warn = result.find_kw_arg_bool("warn");

  if (max_entries > 0)
  {
    zjb.dds_max = max_entries;
  }

  vector<ZJobDD> job_dds;
  rc = zjb_list_dds(&zjb, jobid, job_dds);
  if (RTNCD_SUCCESS == rc || RTNCD_WARNING == rc)
  {
    bool emit_csv = result.find_kw_arg_bool("response-format-csv");
    for (vector<ZJobDD>::iterator it = job_dds.begin(); it != job_dds.end(); ++it)
    {
      std::vector<string> fields;
      fields.push_back(it->ddn);
      fields.push_back(it->dsn);
      fields.push_back(TO_STRING(it->key));
      fields.push_back(it->stepname);
      fields.push_back(it->procstep);
      if (emit_csv)
      {
        cout << zut_format_as_csv(fields) << endl;
      }
      else
      {
        cout << left << setw(9) << it->ddn << " " << it->dsn << " " << setw(4) << it->key << " " << it->stepname << " " << it->procstep << endl;
      }
    }
  }

  if (RTNCD_WARNING == rc)
  {
    if (warn)
    {
      cerr << "Warning: " << zjb.diag.e_msg << endl;
    }
  }

  if (RTNCD_SUCCESS != rc && RTNCD_WARNING != rc)
  {
    cerr << "Error: could not list files for: '" << jobid << "' rc: '" << rc << "'" << endl;
    cerr << "  Details: " << zjb.diag.e_msg << endl;
    return RTNCD_FAILURE;
  }

  return (!warn && rc == RTNCD_WARNING) ? RTNCD_SUCCESS : rc;
}

int handle_job_view_status(const ParseResult &result)
{
  int rc = 0;
  ZJB zjb = {0};
  ZJob job = {0};
  string jobid = result.find_pos_arg_string("jobid");

  bool emit_csv = result.find_kw_arg_bool("response-format-csv");

  rc = zjb_view(&zjb, jobid, job);

  if (0 != rc)
  {
    cerr << "Error: could not view job status for: '" << jobid << "' rc: '" << rc << "'" << endl;
    cerr << "  Details: " << zjb.diag.e_msg << endl;
    return RTNCD_FAILURE;
  }

  if (emit_csv)
  {
    vector<string> fields;
    fields.push_back(job.jobid);
    fields.push_back(job.retcode);
    fields.push_back(job.jobname);
    fields.push_back(job.status);
    fields.push_back(job.correlator);
    fields.push_back(job.full_status);
    cout << zut_format_as_csv(fields) << endl;
  }
  else
  {
    cout << job.jobid << " " << left << setw(10) << job.retcode << " " << job.jobname << " " << job.status << endl;
  }
  return 0;
}

int handle_job_view_file(const ParseResult &result)
{
  int rc = 0;
  ZJB zjb = {0};
  string jobid = result.find_pos_arg_string("jobid");
  int key = result.find_pos_arg_int("key");

  if (result.has_kw_arg("encoding"))
  {
    zut_prepare_encoding(result.find_kw_arg_string("encoding"), &zjb.encoding_opts);
  }

  string resp;
  rc = zjb_read_jobs_output_by_key(&zjb, jobid, key, resp);

  if (0 != rc)
  {
    cerr << "Error: could not view job file for: '" << jobid << "' with key '" << key << "' rc: '" << rc << "'" << endl;
    cerr << "  Details: " << zjb.diag.e_msg << endl;
    return RTNCD_FAILURE;
  }

  bool has_encoding = result.has_kw_arg("encoding");
  bool response_format_bytes = result.find_kw_arg_bool("response-format-bytes");

  if (has_encoding && response_format_bytes)
  {
    zut_print_string_as_bytes(resp);
  }
  else
  {
    cout << resp;
  }

  return RTNCD_SUCCESS;
}

int handle_job_view_jcl(const ParseResult &result)
{
  int rc = 0;
  ZJB zjb = {0};
  string jobid = result.find_pos_arg_string("jobid");

  string resp;
  rc = zjb_read_job_jcl(&zjb, jobid, resp);

  if (0 != rc)
  {
    cerr << "Error: could not view job file for: '" << jobid << "' rc: '" << rc << "'" << endl;
    cerr << "  Details: " << zjb.diag.e_msg << endl;
    return RTNCD_FAILURE;
  }

  cout << resp;

  return 0;
}

int handle_job_submit(const ParseResult &result)
{
  int rc = 0;
  ZJB zjb = {0};
  string dsn = result.find_pos_arg_string("dsn");
  string jobid;

  ZDS zds = {0};
  string contents;
  rc = zds_read_from_dsn(&zds, dsn, contents);
  if (0 != rc)
  {
    cerr << "Error: could not read data set: '" << dsn << "' rc: '" << rc << "'" << endl;
    cerr << "  Details: " << zds.diag.e_msg << endl;
    return RTNCD_FAILURE;
  }

  return job_submit_common(result, contents, jobid, dsn);
}

int handle_job_submit_uss(const ParseResult &result)
{
  int rc = 0;
  ZJB zjb = {0};
  string file = result.find_pos_arg_string("file-path");

  ZUSF zusf = {0};
  string response;
  rc = zusf_read_from_uss_file(&zusf, file, response);
  if (0 != rc)
  {
    cerr << "Error: could not view USS file: '" << file << "' rc: '" << rc << "'" << endl;
    cerr << "  Details:\n"
         << zusf.diag.e_msg << endl
         << response << endl;
    return RTNCD_FAILURE;
  }

  string jobid;

  return job_submit_common(result, response, jobid, file);
}

int handle_job_submit_jcl(const ParseResult &result)
{
  int rc = 0;
  ZJB zjb = {0};

  string data;
  string line;

  std::istreambuf_iterator<char> begin(std::cin);
  std::istreambuf_iterator<char> end;

  std::vector<char> raw_bytes(begin, end);
  data.assign(raw_bytes.begin(), raw_bytes.end());

  if (!isatty(fileno(stdout)))
  {
    const auto bytes = zut_get_contents_as_bytes(data);
    data.assign(bytes.begin(), bytes.end());
  }
  raw_bytes.clear();

  ZEncode encoding_opts = {0};
  bool encoding_prepared = result.has_kw_arg("encoding") && zut_prepare_encoding(result.find_kw_arg_string("encoding"), &encoding_opts);

  if (encoding_prepared && encoding_opts.data_type != eDataTypeBinary)
  {
    data = zut_encode(data, "UTF-8", string(encoding_opts.codepage), zjb.diag);
  }

  string jobid;
  rc = zjb_submit(&zjb, data, jobid);

  return job_submit_common(result, data, jobid, data);
}

int handle_job_delete(const ParseResult &result)
{
  int rc = 0;
  ZJB zjb = {0};
  string jobid = result.find_pos_arg_string("jobid");

  rc = zjb_delete(&zjb, jobid);

  if (0 != rc)
  {
    cerr << "Error: could not delete job: '" << jobid << "' rc: '" << rc << "'" << endl;
    cerr << "  Details: " << zjb.diag.e_msg << endl;
    return RTNCD_FAILURE;
  }

  cout << "Job " << jobid << " deleted " << endl;

  return RTNCD_SUCCESS;
}

int handle_job_cancel(const ParseResult &result)
{
  int rc = 0;
  ZJB zjb = {0};
  string jobid = result.find_pos_arg_string("jobid");

  // Note: Cancel options (dump, force, purge, restart) are currently not used by the backend
  // but are defined for future compatibility
  bool option_dump = result.find_kw_arg_bool("dump");
  bool option_force = result.find_kw_arg_bool("force");
  bool option_purge = result.find_kw_arg_bool("purge");
  bool option_restart = result.find_kw_arg_bool("restart");

  rc = zjb_cancel(&zjb, jobid);

  if (0 != rc)
  {
    cerr << "Error: could not cancel job: '" << jobid << "' rc: '" << rc << "'" << endl;
    cerr << "  Details: " << zjb.diag.e_msg << endl;
    return RTNCD_FAILURE;
  }

  cout << "Job " << jobid << " cancelled " << endl;

  return RTNCD_SUCCESS;
}

int handle_job_hold(const ParseResult &result)
{
  int rc = 0;
  ZJB zjb = {0};
  string jobid = result.find_pos_arg_string("jobid");

  rc = zjb_hold(&zjb, jobid);

  if (0 != rc)
  {
    cerr << "Error: could not hold job: '" << jobid << "' rc: '" << rc << "'" << endl;
    cerr << "  Details: " << zjb.diag.e_msg << endl;
    return RTNCD_FAILURE;
  }

  cout << "Job " << jobid << " held " << endl;

  return RTNCD_SUCCESS;
}

int handle_job_release(const ParseResult &result)
{
  int rc = 0;
  ZJB zjb = {0};
  string jobid = result.find_pos_arg_string("jobid");

  rc = zjb_release(&zjb, jobid);

  if (0 != rc)
  {
    cerr << "Error: could not release job: '" << jobid << "' rc: '" << rc << "'" << endl;
    cerr << "  Details: " << zjb.diag.e_msg << endl;
    return RTNCD_FAILURE;
  }

  cout << "Job " << jobid << " released " << endl;

  return RTNCD_SUCCESS;
}

int loop_dynalloc(vector<string> &list)
{
  int rc = 0;
  unsigned int code = 0;
  string response;

  for (vector<string>::iterator it = list.begin(); it != list.end(); it++)
  {
    rc = zut_bpxwdyn(*it, &code, response);

    if (0 != rc)
    {
      cerr << "Error: bpxwdyn failed with '" << *it << "' rc: '" << rc << "'" << endl;
      cerr << "  Details: " << response << endl;
      return -1;
    }
  }

  return rc;
}

int free_dynalloc_dds(vector<string> &list)
{
  vector<string> free_dds;

  for (vector<string>::iterator it = list.begin(); it != list.end(); it++)
  {
    string alloc_dd = *it;
    size_t start = alloc_dd.find(" ");
    size_t end = alloc_dd.find(")", start);
    if (start == string::npos || end == string::npos)
    {
      cerr << "Error: Invalid format in DD alloc string: " << alloc_dd << endl;
    }
    else
    {
      free_dds.push_back("free " + alloc_dd.substr(start + 1, end - start));
    }
  }

  return loop_dynalloc(free_dds);
}

int handle_version(const ParseResult &result)
{
  cout << "Zowe Native Protocol CLI (zowex)" << endl;
  cout << "Version: " << PACKAGE_VERSION << endl;
  cout << "Build Date: " << BUILD_DATE << " " << BUILD_TIME << endl;
  cout << "Copyright Contributors to the Zowe Project." << endl;
  return 0;
}

int handle_root_command(const ParseResult &result)
{
  const auto is_interactive = result.find_kw_arg_bool("interactive");
  if (result.find_kw_arg_bool("version")) {
    const auto version_rc = handle_version(result);
    if (!is_interactive) {
      return version_rc;
    }
  }

  if (is_interactive)
  {
    return run_interactive_mode();
  }
  
  // If no interactive mode and no subcommands were invoked, show help

  result.m_command->generate_help(std::cout);
  return 0;
}

bool should_quit(const std::string &input)
{
  return (input == "quit" || input == "exit" ||
          input == "QUIT" || input == "EXIT");
}

int run_interactive_mode()
{
  std::cout << "Started, enter command or 'quit' to quit..." << std::endl;

  std::string command;
  int rc = 0;
  int is_tty = isatty(fileno(stdout));

  do
  {
    if (is_tty)
      std::cout << "\r> " << std::flush;

    std::getline(std::cin, command);

    if (should_quit(command))
      break;

    // Parse and execute the command
    ParseResult result = arg_parser->parse(command);
    rc = result.exit_code;

    if (!is_tty)
    {
      std::cout << "[" << rc << "]" << std::endl;
      // EBCDIC \x37 = ASCII \x04 = End of Transmission (Ctrl+D)
      std::cout << '\x37' << std::flush;
      std::cerr << '\x37' << std::flush;
    }

  } while (!should_quit(command));

  std::cout << "...terminated" << std::endl;

  return rc;
}<|MERGE_RESOLUTION|>--- conflicted
+++ resolved
@@ -113,13 +113,13 @@
 {
   arg_parser = std::tr1::shared_ptr<ArgumentParser>(new ArgumentParser(argv[0], "Zowe Native Protocol CLI"));
   arg_parser->get_root_command().add_keyword_arg("interactive",
-                                                make_aliases("--interactive", "--it"),
-                                                "interactive (REPL) mode", ArgType_Flag, false,
-                                                ArgValue(false));
+                                                 make_aliases("--interactive", "--it"),
+                                                 "interactive (REPL) mode", ArgType_Flag, false,
+                                                 ArgValue(false));
   arg_parser->get_root_command().add_keyword_arg("version",
-                                                make_aliases("--version", "-v"),
-                                                "display version information", ArgType_Flag, false,
-                                                ArgValue(false));
+                                                 make_aliases("--version", "-v"),
+                                                 "display version information", ArgType_Flag, false,
+                                                 ArgValue(false));
   arg_parser->get_root_command().set_handler(handle_root_command);
 
   // Console command group
@@ -581,11 +581,7 @@
   string command = result.find_pos_arg_string("command");
   bool wait = result.find_kw_arg_bool("wait");
 
-<<<<<<< HEAD
-  if (timeout > -1)
-=======
   if (timeout > 0)
->>>>>>> a912a24c
   {
     zcn.timeout = timeout;
   }
@@ -2540,9 +2536,11 @@
 int handle_root_command(const ParseResult &result)
 {
   const auto is_interactive = result.find_kw_arg_bool("interactive");
-  if (result.find_kw_arg_bool("version")) {
+  if (result.find_kw_arg_bool("version"))
+  {
     const auto version_rc = handle_version(result);
-    if (!is_interactive) {
+    if (!is_interactive)
+    {
       return version_rc;
     }
   }
@@ -2551,7 +2549,7 @@
   {
     return run_interactive_mode();
   }
-  
+
   // If no interactive mode and no subcommands were invoked, show help
 
   result.m_command->generate_help(std::cout);

/*
  This program and the accompanying materials are
  made available under the terms of the Eclipse Public License v2.0 which accompanies
  this distribution, and is available at https://www.eclipse.org/legal/epl-v20.html

  SPDX-License-Identifier: EPL-2.0

  Copyright Contributors to the Zowe Project.
*/

#include <iostream>
#include <vector>
#include <stdlib.h>
#include <string>
#include <cstdlib>
#include <stdio.h>
#include <algorithm>
#include "zcn.hpp"
#include "zut.hpp"
#include "zcli.hpp"
#include "zjb.hpp"
#include "unistd.h"
#include "zds.hpp"
#include "zusf.hpp"

using namespace std;

int handle_job_list(ZCLIResult);
int handle_job_list_files(ZCLIResult);
int handle_job_view_status(ZCLIResult);
int handle_job_view_file(ZCLIResult);
int handle_job_view_jcl(ZCLIResult);
int handle_job_submit(ZCLIResult);
int handle_job_delete(ZCLIResult);

int handle_console_issue(ZCLIResult);

int handle_data_set_create_dsn(ZCLIResult);
int handle_data_set_create_dsn_vb(ZCLIResult);
int handle_data_set_create_dsn_adata(ZCLIResult);
int handle_data_set_view_dsn(ZCLIResult);
int handle_data_set_list(ZCLIResult);
int handle_data_set_list_members_dsn(ZCLIResult);
int handle_data_set_write_to_dsn(ZCLIResult);
int handle_data_set_delete_dsn(ZCLIResult);

int handle_log_view(ZCLIResult);

int handle_tool_convert_dsect(ZCLIResult);
int handle_tool_dynalloc(ZCLIResult);

int handle_test_command(ZCLIResult);
int handle_test_run(ZCLIResult);

// TODO(Kelosky):
// help w/verbose examples
// add simple examples to help

int handle_uss_create_file(ZCLIResult);
int handle_uss_create_dir(ZCLIResult);
int handle_uss_list(ZCLIResult);
int handle_uss_view(ZCLIResult);
int handle_uss_write(ZCLIResult);
int handle_uss_delete_file(ZCLIResult);
int handle_uss_delete_dir(ZCLIResult);
int handle_uss_chmod(ZCLIResult);
int handle_uss_chown(ZCLIResult);

int main(int argc, char *argv[])
{
  // CLI
  ZCLI zcli(argv[PROCESS_NAME_ARG]);
  zcli.set_interactive_mode(true);

  //
  // test group
  //
  ZCLIGroup test_group("test");
  test_group.set_description("test other operations");

  // test verbs
  ZCLIVerb test_command("command");
  test_command.set_description("test command");
  test_command.set_zcli_verb_handler(handle_test_command);
  test_group.get_verbs().push_back(test_command);

  //
  // data set group
  //
  ZCLIGroup data_set_group("data-set");
  data_set_group.set_description("z/OS data set operations");

  ZCLIPositional data_set_dsn("dsn");
  data_set_dsn.set_description("data set name, optionally with member specified");
  data_set_dsn.set_required(true);

  ZCLIOption data_set_encoding("encoding");
  data_set_encoding.set_description("return data set contents in given encoding");

  // data set verbs
  ZCLIVerb data_set_create("create");
  data_set_create.set_description("create data set using defaults: DSORG=PO, RECFM=FB, LRECL=80");
  data_set_create.set_zcli_verb_handler(handle_data_set_create_dsn);
  data_set_create.get_positionals().push_back(data_set_dsn);
  data_set_group.get_verbs().push_back(data_set_create);

  ZCLIVerb data_set_create_vb("create-vb");
  data_set_create_vb.set_description("create VB data set using defaults: DSORG=PO, RECFM=VB, LRECL=255");
  data_set_create_vb.set_zcli_verb_handler(handle_data_set_create_dsn_vb);
  data_set_create_vb.get_positionals().push_back(data_set_dsn);
  data_set_group.get_verbs().push_back(data_set_create_vb);

  ZCLIVerb data_set_create_adata("create-adata");
  data_set_create_adata.set_description("create VB data set using defaults: DSORG=PO, RECFM=VB, LRECL=32756");
  data_set_create_adata.set_zcli_verb_handler(handle_data_set_create_dsn_adata);
  data_set_create_adata.get_positionals().push_back(data_set_dsn);
  data_set_group.get_verbs().push_back(data_set_create_adata);

  ZCLIVerb data_set_view("view");
  data_set_view.set_description("view data set");
  data_set_view.set_zcli_verb_handler(handle_data_set_view_dsn);
  data_set_view.get_positionals().push_back(data_set_dsn);
  data_set_view.get_options().push_back(data_set_encoding);
  data_set_group.get_verbs().push_back(data_set_view);

  ZCLIVerb data_set_list("list");
  ZCLIOption data_set_max_entries("max-entries");
  data_set_max_entries.set_description("max number of results to return before error generated");
  data_set_list.get_options().push_back(data_set_max_entries);

  ZCLIOption data_set_truncate_warn("warn");
  data_set_truncate_warn.set_description("warn if trucated or not found");
  data_set_truncate_warn.set_default("true");
  data_set_list.get_options().push_back(data_set_truncate_warn);

  data_set_list.set_description("list data sets");
  data_set_list.set_zcli_verb_handler(handle_data_set_list);
  data_set_list.get_positionals().push_back(data_set_dsn);

  ZCLIOption dslist_rfc("response-format-csv");
  dslist_rfc.set_description("returns the response in CSV format");
  dslist_rfc.get_aliases().push_back("--rfc");
  data_set_list.get_options().push_back(dslist_rfc);

  data_set_group.get_verbs().push_back(data_set_list);

  ZCLIVerb data_set_list_members("list-members");
  data_set_list_members.set_description("list data set members");
  data_set_list_members.set_zcli_verb_handler(handle_data_set_list_members_dsn);
  data_set_list_members.get_positionals().push_back(data_set_dsn);
  data_set_group.get_verbs().push_back(data_set_list_members);

  ZCLIVerb data_set_write("write");
  data_set_write.set_description("write to data set");
  data_set_write.set_zcli_verb_handler(handle_data_set_write_to_dsn);
  data_set_write.get_positionals().push_back(data_set_dsn);
  data_set_group.get_verbs().push_back(data_set_write);

  ZCLIVerb data_set_delete("delete");
  data_set_delete.set_description("delete data set");
  data_set_delete.set_zcli_verb_handler(handle_data_set_delete_dsn);
  data_set_delete.get_positionals().push_back(data_set_dsn);
  data_set_group.get_verbs().push_back(data_set_delete);

  //
  // jobs group
  //
  ZCLIGroup job_group("job");
  job_group.set_description("z/OS job operations");

  // jobs verbs
  ZCLIVerb job_list("list");
  job_list.set_description("list jobs");
  job_list.set_zcli_verb_handler(handle_job_list);
  ZCLIOption job_owner("owner");
  job_owner.set_description("filter by owner");
  job_list.get_options().push_back(job_owner);
  ZCLIOption job_list_rfc("response-format-csv");
  job_list_rfc.set_description("returns the response in CSV format");
  job_list_rfc.get_aliases().push_back("--rfc");
  job_list.get_options().push_back(job_list_rfc);
  job_group.get_verbs().push_back(job_list);

  ZCLIVerb job_list_files("list-files");
  job_list_files.set_description("list spool files for jobid");
  job_list_files.set_zcli_verb_handler(handle_job_list_files);
  ZCLIPositional job_jobid("jobid");
  job_jobid.set_required(true);
  job_jobid.set_description("valid jobid");
  job_list_files.get_positionals().push_back(job_jobid);
  job_group.get_verbs().push_back(job_list_files);

  ZCLIVerb job_view_status("view-status");
  job_view_status.set_description("view job status");
  job_view_status.set_zcli_verb_handler(handle_job_view_status);
  job_view_status.get_positionals().push_back(job_jobid);
  job_group.get_verbs().push_back(job_view_status);

  ZCLIVerb job_view_file("view-file");
  job_view_file.set_description("view job file output");
  job_view_file.set_zcli_verb_handler(handle_job_view_file);
  job_view_file.get_positionals().push_back(job_jobid);

  ZCLIPositional job_dsn_key("key");
  job_dsn_key.set_required(true);
  job_dsn_key.set_description("valid job dsn key via 'job list-files'");
  job_view_file.get_positionals().push_back(job_dsn_key);
  job_group.get_verbs().push_back(job_view_file);

  ZCLIVerb job_view_jcl("view-jcl");
  job_view_jcl.set_description("view job jcl from inbput jobid");
  job_view_jcl.set_zcli_verb_handler(handle_job_view_jcl);
  job_view_jcl.get_positionals().push_back(job_jobid);
  job_group.get_verbs().push_back(job_view_jcl);

  ZCLIVerb job_submit("submit");
  job_submit.set_description("submit a job");
  job_submit.set_zcli_verb_handler(handle_job_submit);
  ZCLIOption job_jobid_only("only-jobid");
  job_jobid_only.set_description("show only job id on success");
  job_submit.get_options().push_back(job_jobid_only);
  ZCLIPositional job_dsn("dsn");
  job_dsn.set_required(true);
  job_dsn.set_description("dsn containing JCL");
  job_submit.get_positionals().push_back(job_dsn);
  job_group.get_verbs().push_back(job_submit);

  ZCLIVerb job_delete("delete");
  job_delete.set_description("delete a job");
  job_delete.set_zcli_verb_handler(handle_job_delete);
  job_delete.get_positionals().push_back(job_jobid);
  job_group.get_verbs().push_back(job_delete);

  //
  // console group
  //
  ZCLIGroup console_group("console");
  console_group.set_description("z/OS console operations");

  // console verbs
  ZCLIVerb console_issue("issue");
  console_issue.set_description("issue a console command");
  console_issue.set_zcli_verb_handler(handle_console_issue);
  ZCLIOption console_name("console-name");
  console_name.set_required(true);
  console_name.get_aliases().push_back("--cn");
  console_name.set_description("extended console name");
  console_issue.get_options().push_back(console_name);
  ZCLIPositional console_command("command");
  console_command.set_required(true);
  console_command.set_description("command to run, e.g. 'D IPLINFO'");
  console_issue.get_positionals().push_back(console_command);
  console_group.get_verbs().push_back(console_issue);

  //
<<<<<<< HEAD
  // uss group
  //
  ZCLIGroup uss_group("uss");
  uss_group.set_description("z/OS USS operations");

  // uss common options and positionals
  ZCLIPositional uss_file_path("file-path");
  uss_file_path.set_required(true);
  uss_file_path.set_description("file path");
  ZCLIOption uss_file_mode("mode");
  uss_file_mode.set_required(false);
  uss_file_mode.set_description("permissions");
  ZCLIOption uss_recursive("recursive");
  uss_recursive.set_required(false);
  uss_recursive.set_description("recursive");

  ZCLIVerb uss_create_file("create-file");
  uss_create_file.set_description("create a USS file");
  uss_create_file.set_zcli_verb_handler(handle_uss_create_file);
  uss_create_file.get_positionals().push_back(uss_file_path);
  uss_create_file.get_options().push_back(uss_file_mode);
  uss_group.get_verbs().push_back(uss_create_file);

  ZCLIVerb uss_create_dir("create-dir");
  uss_create_dir.set_description("create a USS directory");
  uss_create_dir.set_zcli_verb_handler(handle_uss_create_dir);
  uss_create_dir.get_positionals().push_back(uss_file_path);
  uss_create_dir.get_options().push_back(uss_file_mode);
  uss_group.get_verbs().push_back(uss_create_dir);

  ZCLIVerb uss_list("list");
  uss_list.set_description("list USS files and directories");
  uss_list.set_zcli_verb_handler(handle_uss_list);
  uss_list.get_positionals().push_back(uss_file_path);
  uss_group.get_verbs().push_back(uss_list);

  ZCLIVerb uss_view("view");
  uss_view.set_description("view a USS file");
  uss_view.get_positionals().push_back(uss_file_path);
  uss_view.set_zcli_verb_handler(handle_uss_view);
  uss_group.get_verbs().push_back(uss_view);

  ZCLIVerb uss_write("write");
  uss_write.set_description("write to a USS file");
  uss_write.set_zcli_verb_handler(handle_uss_write);
  uss_write.get_positionals().push_back(uss_file_path);
  uss_group.get_verbs().push_back(uss_write);

  ZCLIVerb uss_delete_file("delete-file");
  uss_delete_file.set_description("delete a USS file");
  uss_delete_file.set_zcli_verb_handler(handle_uss_delete_file);
  uss_delete_file.get_positionals().push_back(uss_file_path);
  uss_group.get_verbs().push_back(uss_delete_file);

  ZCLIVerb uss_delete_dir("delete-dir");
  uss_delete_dir.set_description("delete a USS directory");
  uss_delete_dir.set_zcli_verb_handler(handle_uss_delete_dir);
  uss_delete_dir.get_positionals().push_back(uss_file_path);
  uss_delete_dir.get_options().push_back(uss_recursive);
  uss_group.get_verbs().push_back(uss_delete_dir);

  ZCLIVerb uss_chmod("chmod");
  uss_chmod.set_description("change permissions on a USS file or directory");
  uss_chmod.set_zcli_verb_handler(handle_uss_chmod);
  uss_chmod.get_positionals().push_back(uss_file_path);
  uss_chmod.get_options().push_back(uss_file_mode);
  uss_chmod.get_options().push_back(uss_recursive);
  uss_group.get_verbs().push_back(uss_chmod);

  ZCLIVerb uss_chown("chown");
  uss_chown.set_description("change owner on a USS file or directory");
  uss_chown.set_zcli_verb_handler(handle_uss_chown);
  uss_chown.get_positionals().push_back(uss_file_path);
  uss_chown.get_options().push_back(uss_recursive);
  uss_group.get_verbs().push_back(uss_chown);
=======
  // log group
  //
  ZCLIGroup log_group("log");
  log_group.set_description("log operations");
  ZCLIVerb log_view("view");
  log_view.set_description("view log");
  log_view.set_zcli_verb_handler(handle_log_view);
  ZCLIOption log_option_lines("lines");
  log_option_lines.set_default("100");
  log_option_lines.set_description("number of lines to print");
  log_view.get_options().push_back(log_option_lines);
  log_group.get_verbs().push_back(log_view);

  //
  // tool group
  //
  ZCLIGroup tool_group("tool");
  tool_group.set_description("tool operations");

  // console verbs
  ZCLIVerb tool_convert_dsect("ccnedsct");
  tool_convert_dsect.set_description("convert dsect to c struct");
  tool_convert_dsect.set_zcli_verb_handler(handle_tool_convert_dsect);
  ZCLIOption adata_dsn("adata-dsn");
  adata_dsn.set_description("input adata dsn");
  adata_dsn.set_required(true);
  adata_dsn.get_aliases().push_back("--ad");
  ZCLIOption chdr_name("chdr-dsn");
  chdr_name.get_aliases().push_back("--cd");
  chdr_name.set_description("output chdr dsn");
  chdr_name.set_required(true);
  ZCLIOption sysprint("sysprint");
  sysprint.get_aliases().push_back("--sp");
  sysprint.set_description("sysprint output");
  ZCLIOption sysout("sysout");
  sysout.set_description("sysout output");
  sysout.get_aliases().push_back("--so");
  tool_convert_dsect.get_options().push_back(adata_dsn);
  tool_convert_dsect.get_options().push_back(chdr_name);
  tool_convert_dsect.get_options().push_back(sysprint);
  tool_convert_dsect.get_options().push_back(sysout);
  tool_group.get_verbs().push_back(tool_convert_dsect);

  ZCLIVerb tool_dynalloc("bpxwdy2");
  tool_dynalloc.set_description("dynalloc command");
  tool_dynalloc.set_zcli_verb_handler(handle_tool_dynalloc);
  ZCLIPositional dynalloc_parm("parm");
  dynalloc_parm.set_description("dynalloc test parm string");
  dynalloc_parm.set_required(true);
  tool_dynalloc.get_positionals().push_back(dynalloc_parm);
  tool_group.get_verbs().push_back(tool_dynalloc);
>>>>>>> 0e90db7c

  // add all groups to the CLI
  zcli.get_groups().push_back(test_group);
  zcli.get_groups().push_back(data_set_group);
  zcli.get_groups().push_back(console_group);
  zcli.get_groups().push_back(job_group);
<<<<<<< HEAD
  zcli.get_groups().push_back(uss_group);
=======
  zcli.get_groups().push_back(log_group);
  zcli.get_groups().push_back(tool_group);
>>>>>>> 0e90db7c

  // parse
  return zcli.parse(argc, argv);
}

int handle_job_list(ZCLIResult result)
{
  int rc = 0;
  ZJB zjb = {0};
  string owner_name(result.get_option("--owner").get_value());

  vector<ZJob> jobs;
  rc = zjb_list_by_owner(&zjb, owner_name, jobs);

  if (0 != rc)
  {
    cout << "Error: could not list jobs for: '" << owner_name << "' rc: '" << rc << "'" << endl;
    cout << "  Details: " << zjb.diag.e_msg << endl;
    return RTNCD_FAILURE;
  }

  const bool emit_csv = result.get_option("--response-format-csv").is_found();
  for (vector<ZJob>::iterator it = jobs.begin(); it != jobs.end(); it++)
  {
    if (emit_csv)
    {
      vector<string> fields;
      fields.push_back(it->jobid);
      fields.push_back(it->retcode);
      fields.push_back(it->jobname);
      fields.push_back(it->status);
      cout << zut_format_as_csv(fields) << endl;
    }
    else
    {
      cout << it->jobid << " " << left << setw(10) << it->retcode << " " << it->jobname << " " << it->status << endl;
    }
  }

  return RTNCD_SUCCESS;
}

int handle_job_list_files(ZCLIResult result)
{
  int rc = 0;
  ZJB zjb = {0};
  string jobid(result.get_positional("jobid").get_value());

  vector<ZJobDD> job_dds;
  rc = zjb_list_dds_by_jobid(&zjb, jobid, job_dds);

  if (0 != rc)
  {
    cout << "Error: could not list jobs for: '" << jobid << "' rc: '" << rc << "'" << endl;
    cout << "  Details: " << zjb.diag.e_msg << endl;
    return RTNCD_FAILURE;
  }

  for (vector<ZJobDD>::iterator it = job_dds.begin(); it != job_dds.end(); ++it)
  {
    cout << left << setw(9) << it->ddn << " " << it->dsn << " " << setw(4) << it->key << " " << it->stepname << " " << it->procstep << endl;
  }

  return RTNCD_SUCCESS;
}

int handle_job_view_status(ZCLIResult result)
{
  int rc = 0;
  ZJB zjb = {0};
  ZJob job = {0};
  string jobid(result.get_positional("jobid").get_value());

  rc = zjb_view_by_jobid(&zjb, jobid, job);

  if (0 != rc)
  {
    cout << "Error: could not view job status for: '" << jobid << "' rc: '" << rc << "'" << endl;
    cout << "  Details: " << zjb.diag.e_msg << endl;
    return -1;
  }

  // cout << setw(10) << "jobid: " << job.jobid << endl;
  // cout << setw(10) << "retcode: " << job.retcode << endl;
  // cout << setw(10) << "jobname: " << job.jobname << endl;
  // cout << setw(10) << "status: " << job.status << endl;
  cout << job.jobid << " " << left << setw(10) << job.retcode << " " << job.jobname << " " << job.status << endl;

  return 0;
}

int handle_job_view_file(ZCLIResult result)
{
  int rc = 0;
  ZJB zjb = {0};
  string jobid(result.get_positional("jobid").get_value());
  string key(result.get_positional("key").get_value());

  string resp;
  rc = zjb_read_jobs_output_by_jobid_and_key(&zjb, jobid, atoi(key.c_str()), resp);

  if (0 != rc)
  {
    cout << "Error: could not view job file for: '" << jobid << "' with key '" << key << "' rc: '" << rc << "'" << endl;
    cout << "  Details: " << zjb.diag.e_msg << endl;
    return RTNCD_FAILURE;
  }

  cout << resp;

  return RTNCD_SUCCESS;
}

int handle_job_view_jcl(ZCLIResult result)
{
  int rc = 0;
  ZJB zjb = {0};
  string jobid(result.get_positional("jobid").get_value());

  string resp;
  rc = zjb_read_job_jcl_by_jobid(&zjb, jobid, resp);

  if (0 != rc)
  {
    cout << "Error: could not view job file for: '" << jobid << "' rc: '" << rc << "'" << endl;
    cout << "  Details: " << zjb.diag.e_msg << endl;
    return -1;
  }

  cout << resp;

  return 0;
}

int handle_job_submit(ZCLIResult result)
{
  int rc = 0;
  ZJB zjb = {0};
  string dsn(result.get_positional("dsn").get_value());

  vector<ZJob> jobs;
  string jobid;
  rc = zjb_submit(&zjb, dsn, jobid);

  if (0 != rc)
  {
    cout << "Error: could not submit JCL: '" << dsn << "' rc: '" << rc << "'" << endl;
    cout << "  Details: " << zjb.diag.e_msg << endl;
    return RTNCD_FAILURE;
  }

  string only_jobid(result.get_option("--only-jobid").get_value());
  if ("true" == only_jobid)
    cout << jobid << endl;
  else
    cout << "Submitted " << dsn << ", " << jobid << endl;

  return RTNCD_SUCCESS;
}

int handle_job_delete(ZCLIResult result)
{
  int rc = 0;
  ZJB zjb = {0};
  string jobid(result.get_positional("jobid").get_value());

  rc = zjb_delete_by_jobid(&zjb, jobid);

  if (0 != rc)
  {
    cout << "Error: could not delete job: '" << jobid << "' rc: '" << rc << "'" << endl;
    cout << "  Details: " << zjb.diag.e_msg << endl;
    return RTNCD_FAILURE;
  }

  cout << "Job " << jobid << " deleted " << endl;

  return RTNCD_SUCCESS;
}

int handle_console_issue(ZCLIResult result)
{
  int rc = 0;
  ZCN zcn = {0};

  string console_name(result.get_option("--console-name").get_value());
  string command(result.get_positional("command").get_value());

  rc = zcn_activate(&zcn, string(console_name));
  if (0 != rc)
  {
    cout << "Error: could not activate console: '" << console_name << "' rc: '" << rc << "'" << endl;
    cout << "  Details: " << zcn.diag.e_msg << endl;
    return RTNCD_FAILURE;
  }

  printf("%.8s", zcn.console_name);

  rc = zcn_put(&zcn, command);
  if (0 != rc)
  {
    cout << "Error: could not write to console: '" << console_name << "' rc: '" << rc << "'" << endl;
    cout << "  Details: " << zcn.diag.e_msg << endl;
    return RTNCD_FAILURE;
  }

  string response = "";
  rc = zcn_get(&zcn, response);
  if (0 != rc)
  {
    cout << "Error: could not get from console: '" << console_name << "' rc: '" << rc << "'" << endl;
    cout << "  Details: " << zcn.diag.e_msg << endl;
    return RTNCD_FAILURE;
  }

  cout << response << endl;

  // example issuing command which requires a reply
  // e.g. zowexx console issue --console-name DKELOSKX "SL SET,ID=DK00"
  // rc = zcn_get(&zcn, response);
  // cout << response << endl;
  // char reply[24] = {0};
  // sprintf(reply, "R %.*s,CANCEL", zcn.reply_id_len, zcn.reply_id);
  // rc = zcn_put(&zcn, reply.c_str());
  // rc = zcn_get(&zcn, response);
  // cout << response << endl;

  rc = zcn_deactivate(&zcn);
  if (0 != rc)
  {
    cout << "Error: could not deactivate console: '" << console_name << "' rc: '" << rc << "'" << endl;
    cout << "  Details: " << zcn.diag.e_msg << endl;
    return RTNCD_FAILURE;
  }
  return rc;
}

int handle_data_set_create_dsn(ZCLIResult result)
{
  int rc = 0;
  string dsn = result.get_positional("dsn").get_value();
  ZDS zds = {0};
  string response;
  rc = zds_create_dsn(&zds, dsn, response);
  if (0 != rc)
  {
    cout << "Error: could not create data set: '" << dsn << "' rc: '" << rc << "'" << endl;
    cout << "  Details:\n"
         << response << endl;
    return RTNCD_FAILURE;
  }

  cout << "Data set '" << dsn << "' created" << endl;

  return rc;
}

int handle_data_set_create_dsn_vb(ZCLIResult result)
{
  int rc = 0;
  string dsn = result.get_positional("dsn").get_value();
  ZDS zds = {0};
  string response;
  rc = zds_create_dsn_vb(&zds, dsn, response);
  if (0 != rc)
  {
    cout << "Error: could not create data set: '" << dsn << "' rc: '" << rc << "'" << endl;
    cout << "  Details:\n"
         << response << endl;
    return -1;
  }

  cout << "Data set '" << dsn << "' created" << endl;

  return rc;
}

int handle_data_set_create_dsn_adata(ZCLIResult result)
{
  int rc = 0;
  string dsn = result.get_positional("dsn").get_value();
  ZDS zds = {0};
  string response;
  rc = zds_create_dsn_adata(&zds, dsn, response);
  if (0 != rc)
  {
    cout << "Error: could not create data set: '" << dsn << "' rc: '" << rc << "'" << endl;
    cout << "  Details:\n"
         << response << endl;
    return -1;
  }

  cout << "Data set '" << dsn << "' created" << endl;

  return rc;
}

int handle_data_set_view_dsn(ZCLIResult result)
{
  int rc = 0;
  string dsn = result.get_positional("dsn").get_value();
  ZCLIOption &encoding = result.get_option("--encoding");
  ZDS zds = {0};
  string response;
  string encodingValue = encoding.get_value();
  const bool hasEncoding = !encodingValue.empty();
  if (hasEncoding)
  {
    memcpy(zds.encoding, encodingValue.c_str(), (std::min)(16ul, encodingValue.size()));
  }
  rc = zds_read_from_dsn(&zds, dsn, response);
  if (0 != rc)
  {
    cout << "Error: could not read data set: '" << dsn << "' rc: '" << rc << "'" << endl;
    cout << "  Details: " << zds.diag.e_msg << endl;
    return RTNCD_FAILURE;
  }
  if (hasEncoding)
  {
    for (char *p = (char *)response.data(); p < (response.data() + response.length()); p++)
    {
      printf("%02x ", (unsigned char)*p);
    }
    printf("\n");
  }
  else
  {
    cout << response;
  }

  return rc;
}

int handle_data_set_list(ZCLIResult result)
{
  int rc = 0;
  string dsn = result.get_positional("dsn").get_value();
  string max_entries = result.get_option("--max-entries").get_value();
  string warn = result.get_option("--warn").get_value();

  ZDS zds = {0};
  if (max_entries.size() > 0)
  {
    zds.max_entries = atoi(max_entries.c_str());
  }
  vector<ZDSEntry> entries;

  const bool emit_csv = result.get_option("--response-format-csv").is_found();
  rc = zds_list_data_sets(&zds, dsn, entries);
  if (RTNCD_SUCCESS == rc)
  {
<<<<<<< HEAD
    cout << "Error: could not read data set: '" << dsn << "' rc: '" << rc << "'" << endl;
    cout << "  Details: " << zds.diag.e_msg << endl;
    return RTNCD_FAILURE;
=======
    vector<string> fields;
    for (vector<ZDSEntry>::iterator it = entries.begin(); it != entries.end(); ++it)
    {
      if (emit_csv)
      {
        fields.push_back(it->name);
        fields.push_back(it->dsorg);
        fields.push_back(it->volser);
        std::cout << zut_format_as_csv(fields) << std::endl;
        fields.clear();
      }
      else
      {
        std::cout << left << setw(44) << it->name << " " << it->volser << " " << it->dsorg << endl;
      }
    }
>>>>>>> 0e90db7c
  }
  else if (RTNCD_WARNING == rc)
  {
    if ("true" == warn)
    {
      if (ZDS_RSNCD_MAXED_ENTRIES_REACHED == zds.diag.detail_rc)
      {
        cerr << "Warning: results truncated" << endl;
      }
      else if (ZDS_RSNCD_NOT_FOUND == zds.diag.detail_rc)
      {
        cerr << "Warning: no matching results found" << endl;
      }
    }
    vector<string> fields;
    for (vector<ZDSEntry>::iterator it = entries.begin(); it != entries.end(); ++it)
    {
      if (emit_csv)
      {
        fields.push_back(it->name);
        fields.push_back(it->dsorg);
        fields.push_back(it->volser);
        std::cout << zut_format_as_csv(fields) << std::endl;
        fields.clear();
      }
      else
      {
        std::cout << left << setw(44) << it->name << " " << it->volser << " " << it->dsorg << endl;
      }
    }
  }
  else
  {
    cout << "Error: could not list data set: '" << dsn << "' rc: '" << rc << "'" << endl;
    cout << "  Details: " << zds.diag.e_msg << endl;
    return -1;
  }

  return rc;
}

int handle_data_set_list_members_dsn(ZCLIResult result)
{
  int rc = 0;
  string dsn = result.get_positional("dsn").get_value();
  ZDS zds = {0};
  vector<ZDSMem> members;
  rc = zds_list_members(&zds, dsn, members);
  if (0 != rc)
  {
    cout << "Error: could not read data set: '" << dsn << "' rc: '" << rc << "'" << endl;
    cout << "  Details: " << zds.diag.e_msg << endl;
    return RTNCD_FAILURE;
  }
  for (vector<ZDSMem>::iterator it = members.begin(); it != members.end(); ++it)
  {
    std::cout << left << setw(12) << it->name << endl;
  }

  return rc;
}

int handle_data_set_write_to_dsn(ZCLIResult result)
{
  int rc = 0;
  string dsn = result.get_positional("dsn").get_value();
  ZDS zds = {0};

  string data;
  string line;

  while (getline(cin, line))
  {
    data += line;
    data.push_back('\n');
  }

  rc = zds_write_to_dsn(&zds, dsn, data);

  if (0 != rc)
  {
    cout << "Error: could not write to data set: '" << dsn << "' rc: '" << rc << "'" << endl;
    cout << "  Details: " << zds.diag.e_msg << endl;
    return RTNCD_FAILURE;
  }
  cout << "Wrote data to '" << dsn << "'" << endl;

  return rc;
}

int handle_data_set_delete_dsn(ZCLIResult result)
{
  int rc = 0;
  string dsn = result.get_positional("dsn").get_value();
  ZDS zds = {0};
  rc = zds_delete_dsn(&zds, dsn);

  if (0 != rc)
  {
    cout << "Error: could not delete data set: '" << dsn << "' rc: '" << rc << "'" << endl;
    cout << "  Details: " << zds.diag.e_msg << endl;
    return RTNCD_FAILURE;
  }
  cout << "Data set '" << dsn << "' deleted" << endl;

  return rc;
}

int handle_test_command(ZCLIResult result)
{
  int rc = 0;
  rc = zut_test();

  cout << "test code called " << rc << endl;

  return RTNCD_SUCCESS;
}

int handle_log_view(ZCLIResult result)
{
  int rc = 0;
  unsigned int code = 0;
  string resp;

  string lines = result.get_option("--lines").get_value();

  cout << "lines are " << lines << endl;
}

int handle_tool_dynalloc(ZCLIResult result)
{
  int rc = 0;
  unsigned int code = 0;
  string resp;

  string parm(result.get_positional("parm").get_value());

  // alloc da('DKELOSKY.TEMP.ADATA') DSORG(PO) SPACE(5,5) CYL LRECL(80) RECFM(F,b) NEW DIR(5) vol(USER01)
  // zowex test bpxwdyn "alloc da('ibmuser.temp') space(5,5) dsorg(po) dir(5) cyl lrecl(80) recfm(f,b) new"
  rc = zut_bpxwdyn(parm, &code, resp);
  if (0 != rc)
  {
    cout << "Error: bpxwdyn with parm '" << parm << "' rc: '" << rc << "'" << endl;
    cout << "  Details: " << resp << endl;
    return RTNCD_FAILURE;
  }

  cout << resp << endl;

  return rc;
}

<<<<<<< HEAD
int handle_uss_create_file(ZCLIResult result)
{
  int rc = 0;
  string file_path = result.get_positional("file-path").get_value();
  string mode(result.get_option("--mode").get_value());
  if (mode == "")
    mode = "644";

  ZUSF zusf = {0};
  rc = zusf_create_uss_file_or_dir(&zusf, file_path, mode, false);
  if (0 != rc)
  {
    cout << "Error: could not create USS file: '" << file_path << "' rc: '" << rc << "'" << endl;
    cout << "  Details:\n"
         << zusf.diag.e_msg << endl;
    return RTNCD_FAILURE;
  }

  cout << "USS file '" << file_path << "' created" << endl;

  return rc;
}

int handle_uss_create_dir(ZCLIResult result)
{
  int rc = 0;
  string file_path = result.get_positional("file-path").get_value();
  string mode(result.get_option("--mode").get_value());
  if (mode == "")
    mode = "755";

  ZUSF zusf = {0};
  rc = zusf_create_uss_file_or_dir(&zusf, file_path, mode, true);
  if (0 != rc)
  {
    cout << "Error: could not create USS directory: '" << file_path << "' rc: '" << rc << "'" << endl;
    cout << "  Details:\n"
         << zusf.diag.e_msg << endl;
    return RTNCD_FAILURE;
  }

  cout << "USS directory '" << file_path << "' created" << endl;

  return rc;
}

int handle_uss_list(ZCLIResult result)
{
  int rc = 0;
  string uss_file = result.get_positional("file-path").get_value();

  ZUSF zusf = {0};
  string response;
  rc = zusf_list_uss_file_path(&zusf, uss_file, response);
  if (0 != rc)
  {
    cout << "Error: could not list USS files: '" << uss_file << "' rc: '" << rc << "'" << endl;
    cout << "  Details:\n"
         << zusf.diag.e_msg << endl
         << response << endl;
    return RTNCD_FAILURE;
  }

  cout << response;

  return rc;
}

int handle_uss_view(ZCLIResult result)
{
  int rc = 0;
  string uss_file = result.get_positional("file-path").get_value();

  ZUSF zusf = {0};
  string response;
  rc = zusf_read_from_uss_file(&zusf, uss_file, response);
  if (0 != rc)
  {
    cout << "Error: could not view USS file: '" << uss_file << "' rc: '" << rc << "'" << endl;
    cout << "  Details:\n"
         << zusf.diag.e_msg << endl
         << response << endl;
    return RTNCD_FAILURE;
  }

  cout << response;

  return rc;
}

int handle_uss_write(ZCLIResult result)
{
  int rc = 0;
  string file = result.get_positional("file-path").get_value();
  // TODO(zFernand0): Avoid overriting existing files
  ZUSF zusf = {0};

  string data;
  string line;

  // Use Ctrl/Cmd + D to stop writing data manually
  while (getline(cin, line))
  {
    data += line;
    data.push_back('\n');
  }

  rc = zds_write_to_uss_file(&zusf, file, data);
  if (0 != rc)
  {
    cout << "Error: could not write to USS file: '" << file << "' rc: '" << rc << "'" << endl;
    cout << "  Details: " << zusf.diag.e_msg << endl;
    return RTNCD_FAILURE;
  }
  cout << "Wrote data to '" << file << "'" << endl;

  return rc;
}

int handle_uss_delete_file(ZCLIResult result)
{
  printf("method not implemented\n");
  return 1;
}

int handle_uss_delete_dir(ZCLIResult result)
{
  printf("method not implemented\n");
  return 1;
}

int handle_uss_chmod(ZCLIResult result)
{
  printf("method not implemented\n");
  return 1;
}

int handle_uss_chown(ZCLIResult result)
{
  printf("method not implemented\n");
  return 1;
=======
int handle_tool_convert_dsect(ZCLIResult result)
{
  int rc = 0;
  ZCN zcn = {0};
  unsigned int code = 0;
  string resp;

  // create a lrecl 255, vb for chdr output
  // create a lrecl 32756, vb for adata output
  // z/os unix .s file
  // as -madata --gadata="//'DKELOSKY.TEMP.ADATA(IHAECB)'" ihaecb.s
  // convert --adata (dsn) --out-chdr (dsn) --sysout /tmp/user/sysout.txt --sysprint /tmp/user/sysprint.txt

  string adata_dsn(result.get_option("--adata-dsn").get_value());
  string chdr_dsn(result.get_option("--chdr-dsn").get_value());
  string sysprint(result.get_option("--sysprint").get_value());
  string sysout(result.get_option("--sysout").get_value());

  const char *user = getlogin();
  string struser(user);
  transform(struser.begin(), struser.end(), struser.begin(), ::tolower); // upper case

  if (!result.get_option("--sysprint").is_found())
    sysprint = "/tmp/" + struser + "_sysprint.txt";
  if (!result.get_option("--sysout").is_found())
    sysout = "/tmp/" + struser + "_sysout.txt";

  cout << adata_dsn << " " << chdr_dsn << " " << sysprint << " " << sysout << endl;

  vector<string> dds;
  char buffer[256] = {0};
  // https://www.ibm.com/docs/en/zos/3.1.0?topic=definition-status-group
  // https://www.ibm.com/docs/en/zos/3.1.0?topic=pp-syntax-2
  dds.push_back("alloc fi(sysprint) path('" + sysprint + "') pathopts(owronly,ocreat,otrunc) pathmode(sirusr,siwusr,sirgrp) filedata(text) msg(2)");
  dds.push_back("alloc fi(sysout) path('" + sysout + "') pathopts(owronly,ocreat,otrunc) pathmode(sirusr,siwusr,sirgrp) filedata(text) msg(2)");
  dds.push_back("alloc fi(sysadata) da('" + adata_dsn + "') shr msg(2)");
  dds.push_back("alloc fi(edcdsect) da('" + chdr_dsn + "') shr msg(2)");

  for (vector<string>::iterator it = dds.begin(); it != dds.end(); it++)
  {
    rc = zut_bpxwdyn(*it, &code, resp);

    if (0 != rc)
    {
      cout << "Error: bpxwdyn failed with '" << *it << "' rc: '" << rc << "'" << endl;
      cout << "  Details: " << resp << endl;
      return -1;
    }
  }

  rc = zut_convert_dsect();
  if (0 != rc)
  {
    cout << "Error: convert failed with rc: '" << rc << "'" << endl;
    cout << "  See '" << sysprint << "' and '" << sysout << "' for more details" << endl;
    return -1;
  }

  cout << "DSECT converted to '" << chdr_dsn << "'" << endl;
  cout << "Copy it via `cp \"//'" + chdr_dsn + "'\" <member>.h`" << endl;

  return rc;
>>>>>>> 0e90db7c
}<|MERGE_RESOLUTION|>--- conflicted
+++ resolved
@@ -253,7 +253,6 @@
   console_group.get_verbs().push_back(console_issue);
 
   //
-<<<<<<< HEAD
   // uss group
   //
   ZCLIGroup uss_group("uss");
@@ -329,7 +328,6 @@
   uss_chown.get_positionals().push_back(uss_file_path);
   uss_chown.get_options().push_back(uss_recursive);
   uss_group.get_verbs().push_back(uss_chown);
-=======
   // log group
   //
   ZCLIGroup log_group("log");
@@ -381,19 +379,15 @@
   dynalloc_parm.set_required(true);
   tool_dynalloc.get_positionals().push_back(dynalloc_parm);
   tool_group.get_verbs().push_back(tool_dynalloc);
->>>>>>> 0e90db7c
 
   // add all groups to the CLI
   zcli.get_groups().push_back(test_group);
   zcli.get_groups().push_back(data_set_group);
   zcli.get_groups().push_back(console_group);
   zcli.get_groups().push_back(job_group);
-<<<<<<< HEAD
   zcli.get_groups().push_back(uss_group);
-=======
   zcli.get_groups().push_back(log_group);
   zcli.get_groups().push_back(tool_group);
->>>>>>> 0e90db7c
 
   // parse
   return zcli.parse(argc, argv);
@@ -745,11 +739,6 @@
   rc = zds_list_data_sets(&zds, dsn, entries);
   if (RTNCD_SUCCESS == rc)
   {
-<<<<<<< HEAD
-    cout << "Error: could not read data set: '" << dsn << "' rc: '" << rc << "'" << endl;
-    cout << "  Details: " << zds.diag.e_msg << endl;
-    return RTNCD_FAILURE;
-=======
     vector<string> fields;
     for (vector<ZDSEntry>::iterator it = entries.begin(); it != entries.end(); ++it)
     {
@@ -766,7 +755,6 @@
         std::cout << left << setw(44) << it->name << " " << it->volser << " " << it->dsorg << endl;
       }
     }
->>>>>>> 0e90db7c
   }
   else if (RTNCD_WARNING == rc)
   {
@@ -802,7 +790,7 @@
   {
     cout << "Error: could not list data set: '" << dsn << "' rc: '" << rc << "'" << endl;
     cout << "  Details: " << zds.diag.e_msg << endl;
-    return -1;
+    return RTNCD_FAILURE;
   }
 
   return rc;
@@ -919,7 +907,6 @@
   return rc;
 }
 
-<<<<<<< HEAD
 int handle_uss_create_file(ZCLIResult result)
 {
   int rc = 0;
@@ -1014,7 +1001,6 @@
 {
   int rc = 0;
   string file = result.get_positional("file-path").get_value();
-  // TODO(zFernand0): Avoid overriting existing files
   ZUSF zusf = {0};
 
   string data;
@@ -1061,7 +1047,8 @@
 {
   printf("method not implemented\n");
   return 1;
-=======
+}
+
 int handle_tool_convert_dsect(ZCLIResult result)
 {
   int rc = 0;
@@ -1124,5 +1111,4 @@
   cout << "Copy it via `cp \"//'" + chdr_dsn + "'\" <member>.h`" << endl;
 
   return rc;
->>>>>>> 0e90db7c
 }
<<<<<<< HEAD
/**
 * This program and the accompanying materials are made available under the terms of the
 * Eclipse Public License v2.0 which accompanies this distribution, and is available at
 * https://www.eclipse.org/legal/epl-v20.html
 *
 * SPDX-License-Identifier: EPL-2.0
 *
 * Copyright Contributors to the Zowe Project.
 *
 */

#ifndef ZUT_HPP
#define ZUT_HPP

#include <iconv.h>
#include <iostream>
#include <vector>
#include <string>
#include "zcntype.h"

/**
 * @struct ZConvData
 * @brief Structure holding data for character set conversion
 */
typedef struct ZConvData
{
    char *input;            /**< Pointer to input buffer. */
    size_t input_size;      /**< Size of input buffer. */
    size_t max_output_size; /**< Maximum size of output buffer. */
    char *output_buffer;    /**< Pointer to output buffer. */
    char *output_iter;      /**< Pointer to current position in output buffer. */
} ZConvData;

/**
 * @brief Search for a specific string
 * @param input The string to search for
 * @return Return code (0 for success, non-zero for error)
 */
int zut_search(std::string input);

/**
 * @brief Run a specified command or operation
 * @param input The command string to execute
 * @return Return code (0 for success, non-zero for error)
 */
int zut_run(std::string input);

/**
 * @brief Substitute a symbol in a string
 * @param symbol The symbol to substitute
 * @param result Reference to a string where the result will be stored
 * @return Return code (0 for success, non-zero for error)
 */
int zut_substitute_sybmol(std::string symbol, std::string &result);

/**
 * @brief Invoke BPXWDYN service with the given parameters
 * @param command The command string
 * @param rc Pointer to return code (output)
 * @param result Reference to a string where the result will be stored
 * @return Return code (0 for success, non-zero for error)
 */
int zut_bpxwdyn(std::string command, unsigned int *rc, std::string &result);

/**
 * @brief Dump a memory region to output for debugging
 * @param label Label for the dump
 * @param addr Pointer to the memory region
 * @param size Size of the memory region in bytes
 */
void zut_dump_storage(std::string label, const void *addr, size_t size);

/**
 * @brief Print a hello message
 * @param input Input string for the hello message
 * @return Return code (0 for success, non-zero for error)
 */
int zut_hello(std::string input);

/**
 * @brief Convert an integer to its hexadecimal character representation
 * @param value Integer value
 * @return Corresponding hexadecimal character
 */
char zut_get_hex_char(int value);

/**
 * @brief Get the current user name
 * @param user Reference to a string where the user name will be stored
 * @return Return code (0 for success, non-zero for error)
 */
int zut_get_current_user(std::string &user);

/**
 * @brief Convert a string to uppercase, pad or truncate as needed
 * @param dest Destination buffer
 * @param src Source string
 * @param length Desired length of the output
 */
void zut_uppercase_pad_truncate(char *dest, std::string src, int length);

/**
 * @brief Convert a DSECT
 * @return Return code (0 for success, non-zero for error)
 */
int zut_convert_dsect();

/**
 * @brief Prepare encoding options
 * @param encoding_value The encoding to use
 * @param opts Pointer to encoding options structure
 * @return True if preparation is successful, false otherwise
 */
bool zut_prepare_encoding(const std::string &encoding_value, ZEncode *opts);

/**
 * @brief Print a string as a sequence of bytes
 * @param input The string to print
 */
void zut_print_string_as_bytes(std::string &input);

/**
 * @brief Convert a hexadecimal string to a vector of bytes
 * @param hex_string The hexadecimal string
 * @return Vector containing the bytes
 */
std::vector<uint8_t> zut_get_contents_as_bytes(const std::string &hex_string);

/**
 * @brief Calculate the Adler-32 checksum of a string
 * @param input The input string
 * @return The Adler-32 checksum
 */
uint32_t zut_calc_adler32_checksum(const std::string &input);

/**
 * @brief Perform character set conversion using iconv
 * @param cd iconv conversion descriptor
 * @param data Reference to ZConvData containing buffers and sizes
 * @param diag Reference to diagnostic information structure
 * @return Number of bytes converted or error code
 */
size_t zut_iconv(iconv_t cd, ZConvData &data, ZDIAG &diag);

/**
 * @brief Build an ETag string from file modification time and size
 * @param mtime Modification time
 * @param byte_size File size in bytes
 * @return Generated ETag string
 */
std::string zut_build_etag(const size_t mtime, const size_t byte_size);

/**
 * @brief Encode a string from one character set to another
 * @param input_str The input string
 * @param from_encoding Source encoding name
 * @param to_encoding Target encoding name
 * @param diag Reference to diagnostic information structure
 * @return The encoded string
 */
std::string zut_encode(const std::string &input_str, const std::string &from_encoding, const std::string &to_encoding, ZDIAG &diag);

std::vector<char> zut_encode(const char *input_str, size_t input_size, const std::string &from_encoding, const std::string &to_encoding, ZDIAG &diag);

/**
 * @brief Format a vector of strings as a CSV line
 * @param fields Vector of fields
 * @return CSV-formatted string
 */
std::string zut_format_as_csv(std::vector<std::string> &fields);

/**
 * @brief Trim whitespace from the right end of a string
 * @param s String to trim
 * @param t Characters to trim (default is space)
 * @return Reference to the trimmed string
 */
std::string &zut_rtrim(std::string &s, const char *t = " ");

/**
 * @brief Trim whitespace from the left end of a string
 * @param s String to trim
 * @param t Characters to trim (default is space)
 * @return Reference to the trimmed string
 */
std::string &zut_ltrim(std::string &s, const char *t = " ");

/**
 * @brief Trim whitespace from both ends of a string
 * @param s String to trim
 * @param t Characters to trim (default is space)
 * @return Reference to the trimmed string
 */
std::string &zut_trim(std::string &s, const char *t = " ");

#endif // ZUT_HPP
=======
/**
 * This program and the accompanying materials are made available under the terms of the
 * Eclipse Public License v2.0 which accompanies this distribution, and is available at
 * https://www.eclipse.org/legal/epl-v20.html
 *
 * SPDX-License-Identifier: EPL-2.0
 *
 * Copyright Contributors to the Zowe Project.
 *
 */

#ifndef ZUT_HPP
#define ZUT_HPP

#include <iconv.h>
#include <iostream>
#include <vector>
#include <string>
#include "zcntype.h"

/**
 * @struct ZConvData
 * @brief Structure holding data for character set conversion
 */
typedef struct ZConvData
{
    char *input;            /**< Pointer to input buffer. */
    size_t input_size;      /**< Size of input buffer. */
    size_t max_output_size; /**< Maximum size of output buffer. */
    char *output_buffer;    /**< Pointer to output buffer. */
    char *output_iter;      /**< Pointer to current position in output buffer. */
} ZConvData;

/**
 * @brief Search for a specific string
 * @param input The string to search for
 * @return Return code (0 for success, non-zero for error)
 */
int zut_search(std::string input);

/**
 * @brief Run a specified command or operation
 * @param input The command string to execute
 * @return Return code (0 for success, non-zero for error)
 */
int zut_run(std::string input);

/**
 * @brief Substitute a symbol in a string
 * @param symbol The symbol to substitute
 * @param result Reference to a string where the result will be stored
 * @return Return code (0 for success, non-zero for error)
 */
int zut_substitute_sybmol(std::string symbol, std::string &result);

/**
 * @brief Invoke BPXWDYN service with the given parameters
 * @param command The command string
 * @param rc Pointer to return code (output)
 * @param result Reference to a string where the result will be stored
 * @return Return code (0 for success, non-zero for error)
 */
int zut_bpxwdyn(std::string command, unsigned int *rc, std::string &result);

/**
 * @brief Print a hello message
 * @param input Input string for the hello message
 * @return Return code (0 for success, non-zero for error)
 */
int zut_hello(std::string input);

/**
 * @brief Convert an integer to its hexadecimal character representation
 * @param value Integer value
 * @return Corresponding hexadecimal character
 */
char zut_get_hex_char(int value);

/**
 * @brief Get the current user name
 * @param user Reference to a string where the user name will be stored
 * @return Return code (0 for success, non-zero for error)
 */
int zut_get_current_user(std::string &user);

/**
 * @brief Convert a string to uppercase, pad or truncate as needed
 * @param dest Destination buffer
 * @param src Source string
 * @param length Desired length of the output
 */
void zut_uppercase_pad_truncate(char *dest, std::string src, int length);

/**
 * @brief Convert a DSECT
 * @return Return code (0 for success, non-zero for error)
 */
int zut_convert_dsect();

/**
 * @brief Prepare encoding options
 * @param encoding_value The encoding to use
 * @param opts Pointer to encoding options structure
 * @return True if preparation is successful, false otherwise
 */
bool zut_prepare_encoding(const std::string &encoding_value, ZEncode *opts);

/**
 * @brief Print a string as a sequence of bytes
 * @param input The string to print
 */
void zut_print_string_as_bytes(std::string &input);

/**
 * @brief Convert a hexadecimal string to a vector of bytes
 * @param hex_string The hexadecimal string
 * @return Vector containing the bytes
 */
std::vector<uint8_t> zut_get_contents_as_bytes(const std::string &hex_string);

/**
 * @brief Calculate the Adler-32 checksum of a string
 * @param input The input string
 * @return The Adler-32 checksum
 */
uint32_t zut_calc_adler32_checksum(const std::string &input);

/**
 * @brief Perform character set conversion using iconv
 * @param cd iconv conversion descriptor
 * @param data Reference to ZConvData containing buffers and sizes
 * @param diag Reference to diagnostic information structure
 * @return Number of bytes converted or error code
 */
size_t zut_iconv(iconv_t cd, ZConvData &data, ZDIAG &diag);

/**
 * @brief Build an ETag string from file modification time and size
 * @param mtime Modification time
 * @param byte_size File size in bytes
 * @return Generated ETag string
 */
std::string zut_build_etag(const size_t mtime, const size_t byte_size);

/**
 * @brief Encode a string from one character set to another
 * @param input_str The input string
 * @param from_encoding Source encoding name
 * @param to_encoding Target encoding name
 * @param diag Reference to diagnostic information structure
 * @return The encoded string
 */
std::string zut_encode(const std::string &input_str, const std::string &from_encoding, const std::string &to_encoding, ZDIAG &diag);

std::vector<char> zut_encode(const char *input_str, size_t input_size, const std::string &from_encoding, const std::string &to_encoding, ZDIAG &diag);

/**
 * @brief Format a vector of strings as a CSV line
 * @param fields Vector of fields
 * @return CSV-formatted string
 */
std::string zut_format_as_csv(std::vector<std::string> &fields);

/**
 * @brief Trim whitespace from the right end of a string
 * @param s String to trim
 * @param t Characters to trim (default is space)
 * @return Reference to the trimmed string
 */
std::string &zut_rtrim(std::string &s, const char *t = " ");

/**
 * @brief Trim whitespace from the left end of a string
 * @param s String to trim
 * @param t Characters to trim (default is space)
 * @return Reference to the trimmed string
 */
std::string &zut_ltrim(std::string &s, const char *t = " ");

/**
 * @brief Trim whitespace from both ends of a string
 * @param s String to trim
 * @param t Characters to trim (default is space)
 * @return Reference to the trimmed string
 */
std::string &zut_trim(std::string &s, const char *t = " ");

/**
 * @brief Function to dynamically allocate output debug DD
 *
 * @return int rc Return code (0 for success, non-zero for error)
 */
int zut_alloc_debug();

/**
 * @brief Default debug message function for zut_dump_storage
 *
 * @param message Message to be printed
 * @return int rc Return code (0 for success, non-zero for error)
 */
int zut_debug_message(const char *message);

#endif // ZUT_HPP
>>>>>>> 0a43b9fe
<|MERGE_RESOLUTION|>--- conflicted
+++ resolved
@@ -1,4 +1,3 @@
-<<<<<<< HEAD
 /**
  * This program and the accompanying materials are made available under the terms of the
  * Eclipse Public License v2.0 which accompanies this distribution, and is available at
@@ -64,14 +63,6 @@
 int zut_bpxwdyn(std::string command, unsigned int *rc, std::string &result);
 
 /**
- * @brief Dump a memory region to output for debugging
- * @param label Label for the dump
- * @param addr Pointer to the memory region
- * @param size Size of the memory region in bytes
- */
-void zut_dump_storage(std::string label, const void *addr, size_t size);
-
-/**
  * @brief Print a hello message
  * @param input Input string for the hello message
  * @return Return code (0 for success, non-zero for error)
@@ -194,195 +185,6 @@
  */
 std::string &zut_trim(std::string &s, const char *t = " ");
 
-#endif // ZUT_HPP
-=======
-/**
- * This program and the accompanying materials are made available under the terms of the
- * Eclipse Public License v2.0 which accompanies this distribution, and is available at
- * https://www.eclipse.org/legal/epl-v20.html
- *
- * SPDX-License-Identifier: EPL-2.0
- *
- * Copyright Contributors to the Zowe Project.
- *
- */
-
-#ifndef ZUT_HPP
-#define ZUT_HPP
-
-#include <iconv.h>
-#include <iostream>
-#include <vector>
-#include <string>
-#include "zcntype.h"
-
-/**
- * @struct ZConvData
- * @brief Structure holding data for character set conversion
- */
-typedef struct ZConvData
-{
-    char *input;            /**< Pointer to input buffer. */
-    size_t input_size;      /**< Size of input buffer. */
-    size_t max_output_size; /**< Maximum size of output buffer. */
-    char *output_buffer;    /**< Pointer to output buffer. */
-    char *output_iter;      /**< Pointer to current position in output buffer. */
-} ZConvData;
-
-/**
- * @brief Search for a specific string
- * @param input The string to search for
- * @return Return code (0 for success, non-zero for error)
- */
-int zut_search(std::string input);
-
-/**
- * @brief Run a specified command or operation
- * @param input The command string to execute
- * @return Return code (0 for success, non-zero for error)
- */
-int zut_run(std::string input);
-
-/**
- * @brief Substitute a symbol in a string
- * @param symbol The symbol to substitute
- * @param result Reference to a string where the result will be stored
- * @return Return code (0 for success, non-zero for error)
- */
-int zut_substitute_sybmol(std::string symbol, std::string &result);
-
-/**
- * @brief Invoke BPXWDYN service with the given parameters
- * @param command The command string
- * @param rc Pointer to return code (output)
- * @param result Reference to a string where the result will be stored
- * @return Return code (0 for success, non-zero for error)
- */
-int zut_bpxwdyn(std::string command, unsigned int *rc, std::string &result);
-
-/**
- * @brief Print a hello message
- * @param input Input string for the hello message
- * @return Return code (0 for success, non-zero for error)
- */
-int zut_hello(std::string input);
-
-/**
- * @brief Convert an integer to its hexadecimal character representation
- * @param value Integer value
- * @return Corresponding hexadecimal character
- */
-char zut_get_hex_char(int value);
-
-/**
- * @brief Get the current user name
- * @param user Reference to a string where the user name will be stored
- * @return Return code (0 for success, non-zero for error)
- */
-int zut_get_current_user(std::string &user);
-
-/**
- * @brief Convert a string to uppercase, pad or truncate as needed
- * @param dest Destination buffer
- * @param src Source string
- * @param length Desired length of the output
- */
-void zut_uppercase_pad_truncate(char *dest, std::string src, int length);
-
-/**
- * @brief Convert a DSECT
- * @return Return code (0 for success, non-zero for error)
- */
-int zut_convert_dsect();
-
-/**
- * @brief Prepare encoding options
- * @param encoding_value The encoding to use
- * @param opts Pointer to encoding options structure
- * @return True if preparation is successful, false otherwise
- */
-bool zut_prepare_encoding(const std::string &encoding_value, ZEncode *opts);
-
-/**
- * @brief Print a string as a sequence of bytes
- * @param input The string to print
- */
-void zut_print_string_as_bytes(std::string &input);
-
-/**
- * @brief Convert a hexadecimal string to a vector of bytes
- * @param hex_string The hexadecimal string
- * @return Vector containing the bytes
- */
-std::vector<uint8_t> zut_get_contents_as_bytes(const std::string &hex_string);
-
-/**
- * @brief Calculate the Adler-32 checksum of a string
- * @param input The input string
- * @return The Adler-32 checksum
- */
-uint32_t zut_calc_adler32_checksum(const std::string &input);
-
-/**
- * @brief Perform character set conversion using iconv
- * @param cd iconv conversion descriptor
- * @param data Reference to ZConvData containing buffers and sizes
- * @param diag Reference to diagnostic information structure
- * @return Number of bytes converted or error code
- */
-size_t zut_iconv(iconv_t cd, ZConvData &data, ZDIAG &diag);
-
-/**
- * @brief Build an ETag string from file modification time and size
- * @param mtime Modification time
- * @param byte_size File size in bytes
- * @return Generated ETag string
- */
-std::string zut_build_etag(const size_t mtime, const size_t byte_size);
-
-/**
- * @brief Encode a string from one character set to another
- * @param input_str The input string
- * @param from_encoding Source encoding name
- * @param to_encoding Target encoding name
- * @param diag Reference to diagnostic information structure
- * @return The encoded string
- */
-std::string zut_encode(const std::string &input_str, const std::string &from_encoding, const std::string &to_encoding, ZDIAG &diag);
-
-std::vector<char> zut_encode(const char *input_str, size_t input_size, const std::string &from_encoding, const std::string &to_encoding, ZDIAG &diag);
-
-/**
- * @brief Format a vector of strings as a CSV line
- * @param fields Vector of fields
- * @return CSV-formatted string
- */
-std::string zut_format_as_csv(std::vector<std::string> &fields);
-
-/**
- * @brief Trim whitespace from the right end of a string
- * @param s String to trim
- * @param t Characters to trim (default is space)
- * @return Reference to the trimmed string
- */
-std::string &zut_rtrim(std::string &s, const char *t = " ");
-
-/**
- * @brief Trim whitespace from the left end of a string
- * @param s String to trim
- * @param t Characters to trim (default is space)
- * @return Reference to the trimmed string
- */
-std::string &zut_ltrim(std::string &s, const char *t = " ");
-
-/**
- * @brief Trim whitespace from both ends of a string
- * @param s String to trim
- * @param t Characters to trim (default is space)
- * @return Reference to the trimmed string
- */
-std::string &zut_trim(std::string &s, const char *t = " ");
-
 /**
  * @brief Function to dynamically allocate output debug DD
  *
@@ -398,5 +200,4 @@
  */
 int zut_debug_message(const char *message);
 
-#endif // ZUT_HPP
->>>>>>> 0a43b9fe
+#endif // ZUT_HPP
/**
 * This program and the accompanying materials are made available under the terms of the
 * Eclipse Public License v2.0 which accompanies this distribution, and is available at
 * https://www.eclipse.org/legal/epl-v20.html
 *
 * SPDX-License-Identifier: EPL-2.0
 *
 * Copyright Contributors to the Zowe Project.
 *
 */

#ifndef ZUT_HPP
#define ZUT_HPP

#include <iconv.h>
#include <vector>
#include <string>
#include "ztype.h"

/**
 * @struct ZConvData
 * @brief Structure holding data for character set conversion
 */
typedef struct ZConvData
{
  char *input;            /**< Pointer to input buffer. */
  size_t input_size;      /**< Size of input buffer. */
  size_t max_output_size; /**< Maximum size of output buffer. */
  char *output_buffer;    /**< Pointer to output buffer. */
  char *output_iter;      /**< Pointer to current position in output buffer. */
} ZConvData;

/**
 * @brief Search for a specific string
 * @param input The string to search for
 * @return Return code (0 for success, non-zero for error)
 */
int zut_search(std::string input);

/**
 * @brief Run a specified command or operation
 * @param input The command string to execute
 * @return Return code (0 for success, non-zero for error)
 */
int zut_run(std::string input);

/**
 * @brief Substitute a symbol in a string
 * @param symbol The symbol to substitute
 * @param result Reference to a string where the result will be stored
 * @return Return code (0 for success, non-zero for error)
 */
int zut_substitute_symbol(std::string symbol, std::string &result);

/**
 * @brief Invoke BPXWDYN service with the given parameters
 * @param command The command string
 * @param rc Pointer to return code (output)
 * @param result Reference to a string where the result will be stored
 * @return Return code (0 for success, non-zero for error)
 */
int zut_bpxwdyn(std::string command, unsigned int *rc, std::string &result);

/**
 * @brief Print a hello message
 * @param input Input string for the hello message
 * @return Return code (0 for success, non-zero for error)
 */
int zut_hello(std::string input);

/**
 * @brief Convert an integer to its hexadecimal character representation
 * @param value Integer value
 * @return Corresponding hexadecimal character
 */
char zut_get_hex_char(int value);

/**
 * @brief Get the current user name
 * @param user Reference to a string where the user name will be stored
 * @return Return code (0 for success, non-zero for error)
 */
int zut_get_current_user(std::string &user);

/**
 * @brief Convert a string to uppercase, pad or truncate as needed
 * @param dest Destination buffer
 * @param src Source string
 * @param length Desired length of the output
 */
void zut_uppercase_pad_truncate(char *dest, std::string src, int length);

/**
 * @brief Convert a DSECT
 * @return Return code (0 for success, non-zero for error)
 */
int zut_convert_dsect();

/**
 * @brief Prepare encoding options
 * @param encoding_value The encoding to use
 * @param opts Pointer to encoding options structure
 * @return True if preparation is successful, false otherwise
 */
bool zut_prepare_encoding(const std::string &encoding_value, ZEncode *opts);

/**
 * @brief Print a string as a sequence of bytes
 * @param input The string to print
 */
void zut_print_string_as_bytes(std::string &input);

/**
 * @brief Convert a hexadecimal string to a vector of bytes
 * @param hex_string The hexadecimal string
 * @return Vector containing the bytes
 */
std::vector<uint8_t> zut_get_contents_as_bytes(const std::string &hex_string);

/**
 * @brief Calculate the Adler-32 checksum of a string
 * @param input The input string
 * @return The Adler-32 checksum
 */
uint32_t zut_calc_adler32_checksum(const std::string &input);

/**
 * @brief Perform character set conversion using iconv
 * @param cd iconv conversion descriptor
 * @param data Reference to ZConvData containing buffers and sizes
 * @param diag Reference to diagnostic information structure
 * @return Number of bytes converted or error code
 */
size_t zut_iconv(iconv_t cd, ZConvData &data, ZDIAG &diag);

/**
 * @brief Build an ETag string from file modification time and size
 * @param mtime Modification time
 * @param byte_size File size in bytes
 * @return Generated ETag string
 */
std::string zut_build_etag(const size_t mtime, const size_t byte_size);

/**
 * @brief Encode a string from one character set to another
 * @param input_str The input string
 * @param from_encoding Source encoding name
 * @param to_encoding Target encoding name
 * @param diag Reference to diagnostic information structure
 * @return The encoded string
 */
std::string zut_encode(const std::string &input_str, const std::string &from_encoding, const std::string &to_encoding, ZDIAG &diag);

std::vector<char> zut_encode(const char *input_str, size_t input_size, const std::string &from_encoding, const std::string &to_encoding, ZDIAG &diag);

/**
 * @brief Format a vector of strings as a CSV line
 * @param fields Vector of fields
 * @return CSV-formatted string
 */
std::string zut_format_as_csv(std::vector<std::string> &fields);

/**
 * @brief Convert an integer to a string using sprintf
 * @param value The integer value to convert
 * @return The string representation of the integer
 */
std::string zut_int_to_string(int value);

/**
 * @brief Trim whitespace from the right end of a string
 * @param s String to trim
 * @param t Characters to trim (default is space)
 * @return Reference to the trimmed string
 */
std::string &zut_rtrim(std::string &s, const char *t = " ");

/**
 * @brief Trim whitespace from the left end of a string
 * @param s String to trim
 * @param t Characters to trim (default is space)
 * @return Reference to the trimmed string
 */
std::string &zut_ltrim(std::string &s, const char *t = " ");

/**
 * @brief Trim whitespace from both ends of a string
 * @param s String to trim
 * @param t Characters to trim (default is space)
 * @return Reference to the trimmed string
 */
std::string &zut_trim(std::string &s, const char *t = " ");

/**
 * @brief Function to dynamically allocate output debug DD
 *
 * @return int rc Return code (0 for success, non-zero for error)
 */
int zut_alloc_debug();

/**
 * @brief Get current PSW key
 *
 * @return unsigned char The current PSW key
 */
unsigned char zut_get_key();

/**
 * @brief Default debug message function for zut_dump_storage
 *
 * @param message Message to be printed
 */
void zut_debug_message(const char *message);

/**
 * @brief String comparison function using C strcmp for sorting
 * @param a First string to compare
 * @param b Second string to compare
 * @return True if a should come before b in sorted order, false otherwise
 */
bool zut_string_compare_c(const std::string &a, const std::string &b);

/**
<<<<<<< HEAD
 * @brief Loop through a list of dynamic allocation commands and call BPXWDYN for each one
 * @param list List of dynamic allocation commands
 * @return Return code (0 for success, non-zero for error)
 */
int zut_loop_dynalloc(std::vector<std::string> &list);

/**
 * @brief Free a list of dynamic allocation commands
 * @param list List of dynamic allocation commands
 * @return Return code (0 for success, non-zero for error)
 */
int zut_free_dynalloc_dds(std::vector<std::string> &list);

/**
=======
>>>>>>> 1bf08f91
 * @brief List a parmlib
 * @return Return code (0 for success, non-zero for error)
 */
int zut_list_parmlib(ZDIAG &diag, std::vector<std::string> &parmlibs);

#endif // ZUT_HPP<|MERGE_RESOLUTION|>--- conflicted
+++ resolved
@@ -221,7 +221,6 @@
 bool zut_string_compare_c(const std::string &a, const std::string &b);
 
 /**
-<<<<<<< HEAD
  * @brief Loop through a list of dynamic allocation commands and call BPXWDYN for each one
  * @param list List of dynamic allocation commands
  * @return Return code (0 for success, non-zero for error)
@@ -236,8 +235,6 @@
 int zut_free_dynalloc_dds(std::vector<std::string> &list);
 
 /**
-=======
->>>>>>> 1bf08f91
  * @brief List a parmlib
  * @return Return code (0 for success, non-zero for error)
  */

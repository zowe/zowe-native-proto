<<<<<<< HEAD
#pragma pack(1)
=======
#if defined(SWIG)
#pragma pack(1)
#else
#pragma pack(packed)
#endif
>>>>>>> 23fd8e02

#ifndef __stat__
#define __stat__

struct stat
{
  unsigned short statlen;   /* I.Length of status extension         */
  unsigned char stateye[4]; /* I.Eye catcher                        */
  struct
  {
    unsigned char _statverl; /* I.SSOB version level    */
    unsigned char _statverm; /* I.SSOB version modifier */
  } statver;
  short int statvero;          /* O.Subsystem version/modifier         */
  char statreas;               /* O.Reason code associated with        */
  char statrea2;               /* Secondary reason code.  This field   */
  unsigned char stattype;      /* I.Type of call                       */
  unsigned int _filler1 : 24;  /* Reserved for future use and must     */
  void *__ptr32 statstrp;      /* Storage management anchor   @Z21L64B */
  void *__ptr32 stattrkp;      /* Diagnostic response area anchor      */
  unsigned char statsel1;      /* IS.Job selection flags               */
  unsigned char statsel2;      /* IS.More Job selection flags          */
  unsigned char statsel3;      /* IS.More job selection flags          */
  unsigned char statsel4;      /* IS.More job selection flags          */
  unsigned char statssl1;      /* IS.SYSOUT selection flag    @R05LOPI */
  unsigned char statssl2;      /* IS.More SYSOUT selection    @Z07LXST */
  unsigned char statjobn[8];   /* IS*.Jobname used for selection (if   */
  unsigned char statjbil[8];   /* IS*.Low jobid used for      @Z11LTJN */
  unsigned char statjbih[8];   /* IS.High jobid used for selection     */
  unsigned char statojbi[8];   /* IS.Original job id for selection     */
  unsigned char statownr[8];   /* IS*.Owning userid used for           */
  unsigned char statsecl[8];   /* IS*.SECLABEL used for selection      */
  unsigned char statdest[18];  /* IS*.Default print or punch           */
  unsigned char statorgn[8];   /* IS.Origin node name for selection    */
  unsigned char statxeqn[8];   /* IS.Execution node name for           */
  unsigned char statclsl[8];   /* IS.Job class used for selection.     */
  unsigned char statvol[4][6]; /* IS.List of SPOOL volume serial       */
  unsigned char statsys[8];    /* IS*.MVS system name where job is     */
  unsigned char statmemb[8];   /* IS*.JES member name where job is     */
  unsigned char statprio;      /* IS.Job Priority used for selection   */
  unsigned char statphaz;      /* IS.Job phase.  Additional phases     */
  unsigned char statsrvc[8];   /* IS.WLM service class for    @R04LSDS */
  unsigned char statsenv[16];  /* IS*.WLM Scheduling environ  @R04LSDS */
  unsigned char statopt1;      /* I.Option byte               @Z09LAPF */
  unsigned char statssl3;      /* IS.More SYSOUT selection    @Z09LSTP */
  void *__ptr32 statrtn;       /* I.Data processing routine   @R04LSDS */
  int statrprm;                /* I.Routine parameter area    @R04LSDS */
  void *__ptr32 stattrsa;      /* I.STATJQ, STATSE for which  @Z07LXST */
  unsigned char statssl4;      /* IS.More SYSOUT selection    @Z11LTJN */
  unsigned char stat1chr;      /* I.Wild card matching          @Z23BA */
  unsigned char statzomo;      /* I.Wild card matching 0 or     @Z23BA */
  unsigned char statsel5;      /* IS.More job selection flags @Z21LCOR */
  int statjqlm;                /* I.Limit on how many STATJQs @Z13LSSF */
  unsigned char statopt2;      /* I.More options              @Z22LDEP */
  unsigned char statsel6;      /* IS.More job selection flags @Z23LEC2 */
  unsigned char _filler2[2];   /* Reserved for future use     @Z23LEC2 */
  void *__ptr32 statjobf;      /* O.Address of first Job Queue         */
  int statnrjq;                /* O.Number of jobs found               */
  int statnrse;                /* O.Number of SYSOUT elements   @Z23BF */
  double statperf;             /* O.Performance index for last         */
  unsigned char statofg1;      /* O.Output flags              @Z13LSSF */
  unsigned char _filler3[3];   /* Reserved for future use and must be  */
  void *__ptr32 statohld;      /* O.IAZOHLD table for         @Z23D124 */
  void *__ptr32 statohix;      /* O.IAZOHLD index table for   @Z23D124 */
  int _filler4;                /* Reserved for future use and must be  */
  void *statjobf___64;         /* O.Address of first Job Queue         */
  void *__ptr32 statphtp;      /* O.Ptr to table for          @Z21LJMO */
  void *__ptr32 statjdtp;      /* O.Ptr to table for          @Z21LJMO */
  int _filler5[2];             /* Reserved for future use and must be  */
  void *statstrp___64;         /* Storage management anchor for        */
  void *__ptr32 statctkn;      /* IS. Address of client token @R05LOPI */
  unsigned char statscre[8];   /* IS*.SYSOUT owner (creator)  @R05LOPI */
  unsigned char statsdes[18];  /* IS*.SYSOUT destination      @R05LOPI */
  unsigned char statscla[8];   /* IS. SYSOUT class for        @R05LOPI */
  unsigned char statswtr[8];   /* IS*.SYSOUT writer name for  @R05LOPI */
  unsigned char statsfor[8];   /* IS*.SYSOUT forms name for   @Z07LXST */
  unsigned char statsprm[8];   /* IS*.SYSOUT PRMODE for       @Z07LXST */
  unsigned char _filler6[2];   /* Reserved for future use              */
  unsigned char statsubr[8];   /* IS*.Submitting userid used  @Z23D021 */
  int statclsn;                /* IS.Additional job class     @Z09LSTP */
  void *__ptr32 statclsp;      /* count and pointer to    @Z09LSTP     */
  int statjbnn;                /* IS*.Additional job name     @Z13LSSF */
  void *__ptr32 statjbnp;      /* count and pointer or    @Z09LSTP     */
  int statdstn;                /* IS*.Additional job dest     @Z09LSTP */
  void *__ptr32 statdstp;      /* count and pointer to    @Z09LSTP     */
  int statphzn;                /* IS.Additional job phase     @Z09LSTP */
  void *__ptr32 statphzp;      /* count and pointer to    @Z09LSTP     */
  int statscln;                /* IS.Additional SYSOUT class  @Z09LSTP */
  void *__ptr32 statsclp;      /* count and pointer to    @Z09LSTP     */
  int statsdsn;                /* IS*.Additional SYSOUT dest  @Z09LSTP */
  void *__ptr32 statsdsp;      /* count and pointer to    @Z09LSTP     */
  void *__ptr32 statjcrp;      /* IS*.Address of job          @Z21LCOR */
  int _filler7;                /* Reserved for future use     @Z21L64B */
  void *stattrsa___64;         /* I.STATJQ, STATSE for which  @Z21L64B */
  unsigned char statgrpn[8];   /* IS*.Job group name used for @Z22LDEP */
  int statgrnn;                /* IS*.Additional Job Group    @Z22LDEP */
  void *__ptr32 statgrnp;      /* name count and pointer  @Z22LDEP     */
  unsigned char statrgpn[8];   /* IS*.Resource group name     @Z31LJRL */
  int statrgnn;                /* IS*.Additional resource     @Z31LJRL */
  void *__ptr32 statrgnp;      /* group names count and   @Z31LJRL     */
  int _filler8[2];             /* Reserved for future use     @Z31LJRL */
  unsigned char statbefn[8];   /* IS*.SCHEDULE BEFORE= job    @Z23LEC2 */
  int statbenn;                /* IS*.Additional SCHEDULE     @Z23LEC2 */
  void *__ptr32 statbefp;      /* BEFORE= job name count  @Z23LEC2     */
  unsigned char stataftn[8];   /* IS*.SCHEDULE AFTER= job     @Z23LEC2 */
  int statafnn;                /* IS*.Additional SCHEDULE     @Z23LEC2 */
  void *__ptr32 stataftp;      /* AFTER= job name count   @Z23LEC2     */
  short int stathcfv;          /* IS.JES2 NET (DJC) hold      @Z23LEC2 */
  unsigned char _filler9[2];   /* Reserved for future use     @Z23LEC2 */
  int _filler10[12];           /* and must be zero          @Z23LEC2   */
};

#define statverl statver._statverl
#define statverm statver._statverm

/* Values for field "statverm" */
#define statv010 0x100 /* Initial version of macro             */
#define statv020 0x200 /* WLM support               @R04LSDS   */
#define statv030 0x300 /* Client print support      @R05LOPI   */
#define statv040 0x400 /* VERBOSE/SLOW support      @Z07LXST   */
#define statv050 0x500 /* Added fields for SDSF     @Z09LSTA   */
#define statv060 0x600 /* Data set list support     @Z10LSDS   */
#define statv070 0x700 /* Transaction selection     @Z11LTJN   */
#define statv071 0x701 /* Transaction sel active  @Z11LTJN     */
#define statv080 0x800 /* Job correlator support,   @Z21LCOR   */
#define statv090 0x900 /* Dependent job support     @Z22LDEP   */
#define statv0a0 0xA00 /* SCHEDULE BEFORE/AFTER/    @Z23LEC2   */
#define statv0b0 0xB00 /* Limited resource support  @Z31LJRL   */
#define statcvrl 11    /* Current version level     @Z31LJRL   */
#define statcvrm 0     /* Current version modifier  @Z22LDEP   */

/* Values for field "statreas" */
#define statrlmt 4   /* Processing ended due to     @Z13LSSF */
#define statrdst 4   /* One of STATDEST or STATDSTP @Z09LSTP */
#define statrjbl 8   /* STATJBIL is not valid                */
#define statrjbh 12  /* STATJBIH is not valid                */
#define statrjlm 16  /* STATJBIH is less than STATJBIL       */
#define statrcls 20  /* One of STATCLSL or STATCLSP @Z09LSTP */
#define statrvol 24  /* STATSVOL is set but STATVOL is null  */
#define statrphz 28  /* One of STATPHAZ or STATPHZP          */
#define statrque 32  /* Unable to access job queues          */
#define statreye 36  /* STATEYE is not set to C'STAT'        */
#define statrlen 40  /* STATLEN is too short                 */
#define statrjbn 44  /* One of STATJOBN or STATJBNP @Z09LSTP */
#define statrown 48  /* STATOWNR is not a valid userid       */
#define statrsys 52  /* STATSYS is not a valid system name   */
#define statrmem 56  /* STATMEMB is not a valid member name  */
#define statrcst 60  /* STATSEL2 specifies to select only    */
#define statrojb 64  /* STATOJBI is not valid                */
#define statrsec 68  /* STATSECL is not valid                */
#define statrorg 72  /* STATORGN is not valid                */
#define statrxeq 76  /* STATXEQN is not valid                */
#define statrpri 80  /* STATPRIO is not valid                */
#define statrsvc 84  /* STATSRVC is not valid       @R04LSDS */
#define statrsen 88  /* STATSENV is not valid       @R04LSDS */
#define statrsct 92  /* STATCTKN is not valid       @R05LOPI */
#define statrscr 96  /* STATSCRE is not valid       @R05LOPI */
#define statrssd 100 /* One of STATSDES or STATSDSP @Z09LSTP */
#define statrssc 104 /* One of STATSCLA or STATSCLP @Z09LSTP */
#define statrsxw 108 /* STATSWTR is not valid       @R05LOPI */
#define statrecj 112 /* STATSCTK & STATSJBI are     @R05LOPI */
#define statrvbm 116 /* STATVRBO or STATOUTV        @Z07LXST */
#define statrbea 120 /* STATTRSA does not point to  @Z07LXST */
#define statrsfr 124 /* STATSFOR is not valid       @Z07LXST */
#define statrspr 128 /* STATSPRM is not valid       @Z07LXST */
#define statrsup 132 /* Function or filter not      @Z23D021 */
#define statrsub 136 /* STATSUBR is not valid       @Z23D021 */
#define statrnex 140 /* STATTRSA points to a        @Z23D117 */
#define statrids 144 /* STATSSDS is set with either @Z09LSTP */
#define statrtrs 148 /* STATTERS or STATOUTT        @Z11LTJN */
#define statrwil 152 /* STAT1CHR = STATZOMO and not   @Z23BA */
#define statrjil 156 /* STATSJIL is set with either @Z13LSSF */
#define statrjip 160 /* At least one of the JOBIDs  @Z21LCOR */
#define statrjiz 164 /* STATSJIL is set and either  @Z13LSSF */
#define statrjcr 168 /* STATJCRP not valid          @Z21LCOR */
#define statrjco 172 /* STATSCOR is set with        @Z21LCOR */
#define statrjst 176 /* User specified an           @Z21L64B */
#define statrgrn 180 /* One of STATGRPN or STATGRNP @Z22LDEP */
#define statrbef 184 /* One of STATBEFN or STATBEFP @Z23LEC2 */
#define statraft 188 /* One of STATAFTN or STATAFTP @Z23LEC2 */
#define statrrgn 192 /* One of STATRGPN or STATRGNP @Z31LJRL */

/* Values for field "stattype" */
#define statters 1 /* Request type of Terse/Quick @R05LOPI */
#define statvrbo 2 /* Request type Verbose/Slow   @Z07LXST */
#define statmem 3  /* Request type of memory management    */
#define statoutt 4 /* Request type of Terse/quick @R05LOPI */
#define statoutv 5 /* Request type Verbose/Slow   @Z07LXST */
#define statdlst 6 /* Request data set list for   @Z10LSDS */

/* Values for field "statsel1" */
#define statscls 0x80 /* Use STATCLSL and STATCLSP @Z09LSTP   */
#define statsdst 0x40 /* Use STATDEST and STATDSTP @Z09LSTP   */
#define statsjbn 0x20 /* Use STATJOBN and STATJBNP @Z09LSTP   */
#define statsjbi 0x10 /* Use STATJBIL and STATJBIH as         */
#define statsoji 0x08 /* Use STATOJBI as a filter             */
#define statsown 0x04 /* Use STATOWNR as a filter             */
#define statssec 0x02 /* Use STATSECL as a filter             */
#define statssub 0x01 /* Use STATSUBR as a filter  @Z23D021   */

/* Values for field "statsel2" */
#define statsstc 0x80 /* Select Started Tasks (STCs)          */
#define statstsu 0x40 /* Select Time Sharing Users (TSUs)     */
#define statsjob 0x20 /* Select batch jobs (JOBs)             */
#define statsapc 0x10 /* Select APPC Initiator                */
#define statszdn 0x08 /* Select Zone Dependency    @Z22LDEP   */
#define statstyp 0xFF /* If none of these bits is on, then    */

/* Values for field "statsel3" */
#define statspri 0x80 /* Use STATPRIO as a filter             */
#define statsvol 0x40 /* Select Jobs based on the volume      */
#define statsphz 0x20 /* Use STATPHAZ and STATPHZP @Z09LSTP   */
#define statshld 0x10 /* Select jobs which are held           */
#define statsnhl 0x08 /* Select jobs which are not held       */
#define statssys 0x04 /* Select jobs which are     @R03P067   */
#define statsmem 0x02 /* Select jobs which are     @R03P067   */
#define statspos 0x01 /* Obsolete.  WLM Service      @Z23BA   */

/* Values for field "statsel4" */
#define statsorg 0x80 /* Use STATORGN as a filter             */
#define statsxeq 0x40 /* Use STATXEQN as a filter             */
#define statssrv 0x20 /* Use STATSRVC as a filter  @R04LSDS   */
#define statssen 0x10 /* Use STATSENV as a filter  @R04LSDS   */
#define statsclx 0x08 /* STATCLSL and STATCLSP     @Z09LSTP   */
#define statsojd 0x04 /* STATJOBN, STATJBNP,       @Z09LSTP   */
#define statsqps 0x02 /* Always return current job @Z09LSTP   */
#define statsjil 0x01 /* STATJBNP is a list of     @Z13LSSF   */

/* Values for field "statssl1" */
#define statsctk 0x80 /* Use STATCTKN as a filter. @R05LOPI   */
#define statssow 0x40 /* Use STATSCRE as a filter  @R05LOPI   */
#define statssds 0x20 /* Use STATSDES and STATSDSP @Z09LSTP   */
#define statsscl 0x10 /* Use STATSCLA and STATSCLP @Z09LSTP   */
#define statsswr 0x08 /* Use STATSWTR as a filter  @R05LOPI   */
#define statsshl 0x04 /* Select held SYSOUT        @R05LOPI   */
#define statssnh 0x02 /* Select non-held SYSOUT    @R05LOPI   */

/* Values for field "statssl2" */
#define statssfr 0x80 /* Use STATSFOR as a filter  @Z07LXST   */
#define statsspr 0x40 /* Use STATSPRM as a filter  @Z07LXST   */
#define statsssp 0x20 /* Select SPIN output        @Z07LXST   */
#define statssns 0x10 /* Sel non-SPIN output       @Z07LXST   */
#define statssip 0x08 /* Select IP routed SYSOUT   @Z09LSTA   */
#define statssni 0x04 /* Select non-IP routed SYSO @Z09LSTA   */
#define statssod 0x02 /* If on with STATSSOW, also @Z09LSTP   */
#define statssjd 0x01 /* If on with STATSJBN, also @Z09LSTP   */

/* Values for field "statphaz" */
#define stat___nosub 1    /* No subchain exists                   */
#define stat___fssci 2    /* Active in CI in an FSS               */
#define stat___pscbat 3   /* Awaiting postscan (batch)            */
#define stat___pscdsl 4   /* Awaiting postscan (demsel)           */
#define stat___fetch 5    /* Awaiting volume fetch                */
#define stat___volwt 6    /* Awaiting start setup                 */
#define stat___syssel 7   /* Awaiting/active in MDS               */
#define stat___alloc 8    /* Awaiting resource allocation         */
#define stat___voluav 9   /* Awaiting unavailable VOL(s)          */
#define stat___verify 10  /* Awaiting volume mounts               */
#define stat___sysver 11  /* Awaiting/active in MDS               */
#define stat___error 12   /* Error during MDS processing          */
#define stat___select 13  /* Awaiting selection on main           */
#define stat___onmain 14  /* Scheduled on main                    */
#define stat___brkdwn 17  /* Awaiting breakdown                   */
#define stat___restrt 18  /* Awaiting MDS restart proc.           */
#define stat___done 19    /* Main and MDS proc. complete          */
#define stat___outpt 20   /* Awaiting output service              */
#define stat___outque 21  /* Awaiting output service WTR          */
#define stat___oswait 22  /* Awaiting rsvd services               */
#define stat___cmplt 23   /* Output service complete              */
#define stat___demsel 24  /* Awaiting selection on main           */
#define stat___efwait 25  /* Ending function rq waiting           */
#define stat___efbad 26   /* Ending function rq not Processed     */
#define stat___maxndx 27  /* Maximum rq index value               */
#define stat___input 128  /* Active in input processing           */
#define stat___wtconv 129 /* Awaiting conversion                  */
#define stat___conv 130   /* Active in conversion                 */
#define stat___setup 131  /* Active in SETUP                      */
#define stat___spin 132   /* Active in spin                       */
#define stat___wtbkdn 133 /* Awaiting output                      */
#define stat___wtpurg 134 /* Awaiting purge                       */
#define stat___purg 135   /* Active in purge                      */
#define stat___recv 136   /* Active on NJE sysout receiver        */
#define stat___wtxmit 137 /* Awaiting NJE transmission            */
#define stat___xmit 138   /* Active on NJE Job transmitter        */
#define stat___exec 253   /* Job has not completed     @R04LSDS   */
#define stat___postex 254 /* Job has completed         @R04LSDS   */

/* Values for field "statopt1" */
#define stat1rac 0x80 /* Do seclabel dominance check @Z09LAPF */
#define stat1lcl 0x40 /* Destinations that resolve     @Z23AP */
#define stat1wsi 0x20 /* Return one STATSE for each  @Z13LSSF */
#define stat1lmt 0x10 /* Limit the number of STATJQ  @Z13LSSF */
#define stat1ndp 0x08 /* Suppress duplicate data     @Z21LSDS */
#define stat1b64 0x04 /* Returned areas may be       @Z21L64B */
#define stat1wms 0x02 /* Wait for latest MAS level   @Z21LVER */
#define stat1wmb 0x01 /* Wait for latest member      @Z21LVER */

/* Values for field "statssl3" */
#define statsslc 0x80 /* Select SYSOUT that is     @Z09LSTP   */
#define statssnt 0x40 /* Select SYSOUT that is not @Z09LSTP   */
#define statssnj 0x10 /* NJE output as WRITE       @Z09LSTP   */
#define statswrt 0x08 /* Select OUTDISP=WRITE      @Z09LSTP   */
#define statshol 0x04 /* Select OUTDISP=HOLD       @Z09LSTP   */
#define statskep 0x02 /* Select OUTDISP=KEEP       @Z09LSTP   */
#define statslve 0x01 /* Select OUTDISP=LEAVE      @Z09LSTP   */

/* Values for field "statssl4" */
#define statstpn 0x80 /* Match STATJOBN and        @Z11LTJN   */
#define statstpi 0x40 /* Match STATJBIL and        @Z11LTJN   */
#define statstpu 0x20 /* Match STATOWNR to         @Z11LTJN   */
#define statssj1 0x10 /* See explanation above       @Z23BA   */

/* Values for field "statsel5" */
#define statscor 0x80 /* Use STATJCRP as a pointer  @Z22LDEP  */
#define statsgrp 0x40 /* Use STATGRPN and STATGRNP  @Z22LDEP  */
#define statsrgp 0x20 /* Use STATRGPN as a filter   @Z31LJRL  */

/* Values for field "statopt2" */
#define stat2dep 0x80 /* Return a list of job       @Z22LDEP  */
#define stat2zdn 0x40 /* If a job representing a    @Z22LDEP  */

/* Values for field "statsel6" */
#define statsbef 0x80 /* Use STATBEFN and STATBEFP  @Z23LEC2  */
#define statsaft 0x40 /* Use STATAFTN and STATAFTP  @Z23LEC2  */
#define statsdly 0x20 /* Select jobs that are       @Z23LEC2  */
#define statshce 0x10 /* Select jobs where current  @Z23LEC2  */
#define statshcl 0x08 /* Select jobs where current  @Z23LEC2  */
#define statshcg 0x04 /* Select jobs where current  @Z23LEC2  */

/* Values for field "statofg1" */
#define stato1cp 0x80 /* Information was obtained    @Z13LSSF */
#define stato164 0x40 /* The request to use 64-bit   @Z21L64B */

/* Values for field "_filler8" */
#define statsiz3 0x1C8 /* Version 3 size of SSOB      @R05LOPI */
#define statsiz4 0x1C8 /* Version 4 size of SSOB      @Z07LXST */
#define statsiz5 0x1C8 /* Version 5 size of SSOB      @Z09LSTA */
#define statsiz6 0x1C8 /* Version 6 size of SSOB      @Z10LSDS */
#define statsiz7 0x1C8 /* Version 7 size of SSOB      @Z11LTJN */
#define statsiz8 0x1C8 /* Version 8 size of SSOB      @Z21LCOR */
#define statsiz9 0x1C8 /* Version 9 size of SSOB      @Z21L64B */

/* Values for field "_filler10" */
#define statsiza 0x21C /* Version 10 size of SSOB     @Z23LEC2 */
#define statsizb 0x21C /* Version 11 size of SSOB     @Z23LEC2 */
#define statsize 0x21C /* Length of enhanced status SSOB ext   */
#define ssstlen8 0x23C /* Total length of SSOB                 */

#endif

#ifndef __statstor__
#define __statstor__

struct statstor
{
  unsigned char statstid[8];  /* Full eyecatcher                      */
  unsigned short statsthl;    /* Length of header area                */
  unsigned short _filler1;    /* Reserved for future use              */
  unsigned char statstsp;     /* Subpool of area                      */
  unsigned int statsttl : 24; /* Total length of area (this           */
  void *__ptr32 statstnx;     /* Pointer to next area                 */
  void *__ptr32 statstcp;     /* Pointer to 1st available             */
  void *statstnx___64;        /* Pointer to next area        @Z21L64B */
  void *statstcp___64;        /* Pointer to 1st available    @Z21L64B */
  void *__ptr32 statstb2;     /* Start of data area          @Z21L64B */
};

/* Values for field "statstsp" */
#define statstpl 230 /* Recommended subpool to use */

#endif

#ifndef __stattrak__
#define __stattrak__

struct stattrak
{
  unsigned char stattkid[8]; /* Full eyecatcher                      */
  unsigned short stattkhl;   /* Length of header area                */
  unsigned char stattkvr[2]; /* Copy of STATVERO                     */
  void *__ptr32 stattknx;    /* Address of next area                 */
  unsigned char stattksn[4]; /* Subsystem name                       */
  char stattkrs;             /* Copy of STATREAS                     */
  char stattkr2;             /* Copy of STATREA2                     */
  unsigned char _filler1[2]; /* Reserved for future use              */
  unsigned char stattktk[8]; /* Token for use by subsystem           */
  double stattkpr;           /* Copy of STATPERF                     */
  int _filler2;              /* Reserved                      @Z24BK */
  int _filler3;              /* Reserved                      @Z24BK */
};

/* Values for field "stattkrs" */
#define stattksk 0xFF /* Reason code if member skipped */

#endif

#ifndef __statparm__
#define __statparm__

struct statparm
{
  short int statpsiz;        /* Size of parameter list      @R04LSDS */
  unsigned char statpver[2]; /* Copy of STATVERO            @R04LSDS */
  int statpprm;              /* Parm passed in STATRPRM     @R04LSDS */
  int statpwrk;              /* Work area                   @R04LSDS */
  void *__ptr32 statpelm;    /* Addr of Job Queue Element   @Z21L64B */
  void *statpelm___64;       /* Addr of Job Queue Element   @Z21L64B */
};

/* Values for field "statpelm___64" */
#define statplen 0x18 /* Length of area              @R04LSDS */

#endif

#ifndef __statjq__
#define __statjq__

struct statjq
{
  unsigned char stjqeye[4];  /* Eye catcher                          */
  unsigned short stjqohdr;   /* Offset to first section              */
  unsigned char _filler1[2]; /* Reserved for future use              */
  void *__ptr32 stjqnext;    /* Address of next Job Queue Element    */
  void *__ptr32 stjqse;      /* Address of first SYSOUT     @R05LOPI */
  unsigned char stjqoss[4];  /* Name of Subsystem which created      */
  void *__ptr32 stjqvrbo;    /* Address of JOB level        @Z07LXST */
  void *__ptr32 stjqsvrb;    /* Address of 1st SYSOUT       @Z07LXST */
  int _filler2;              /* Reserved for future use     @Z21L64B */
  void *stjqnext___64;       /* Address of next Job Queue Element    */
  void *stjqse___64;         /* Address of first SYSOUT     @Z21L64B */
  void *stjqvrbo___64;       /* Address of JOB level        @Z21L64B */
  void *stjqsvrb___64;       /* Address of 1st SYSOUT       @Z21L64B */
  void *stjqdep8;            /* Pointer to associated chain @Z22LDEP */
};

/* Values for field "stjqsvrb" */
#define stjqsiz1 0x1C /* Size of prologue            @Z21L64B */

/* Values for field "stjqsvrb___64" */
#define stjqsiz2 0x40 /* Size of prologue            @Z21L64B */

#endif

#ifndef __statjqhd__
#define __statjqhd__

struct statjqhd
{
  unsigned short sthdlen; /* Length of entire job header */
  unsigned char sthdtype; /* Type of this header         */
  unsigned char sthdmod;  /* Modifier                    */
};

/* Values for field "sthdmod" */
#define sthd1mod 0    /* First Header Section modifier */
#define sthdsize 0x04 /* Size of First Header Section  */

#endif

#ifndef __statjqtr__
#define __statjqtr__

struct statjqtr
{
  unsigned short sttrlen;     /* Length of terse section              */
  unsigned char sttrtype;     /* Type of this header                  */
  unsigned char sttrmod;      /* Modifier                             */
  unsigned char sttrname[8];  /* Job Name                             */
  unsigned char sttrjid[8];   /* Job Identifier                       */
  unsigned char sttrojid[8];  /* Original Job Identifier              */
  unsigned char sttrclas[8];  /* Job Class                            */
  unsigned char sttronod[8];  /* Origin Node (node of submittal)      */
  unsigned char sttrxnod[8];  /* Execution Node                       */
  unsigned char sttrprnd[8];  /* Default Print Node                   */
  unsigned char sttrprre[8];  /* Default Print Remote Name            */
  unsigned char sttrpund[8];  /* Default Punch Node                   */
  unsigned char sttrpure[8];  /* Default Punch Remote Name            */
  unsigned char sttrouid[8];  /* Owner userid                         */
  unsigned char sttrsecl[8];  /* SECLABEL for job                     */
  unsigned char sttrsys[8];   /* MVS system on which the job is       */
  unsigned char sttrmem[8];   /* JES2 member on which the job is      */
  unsigned char sttrdevn[18]; /* Name of device job is active on      */
  unsigned char sttrphaz;     /* Phase job is in (see STAT_ equates   */
  unsigned char sttrhold;     /* Job hold indicator                   */
  unsigned char sttrjtyp;     /* Job type                             */
  unsigned char sttrprio;     /* Job priority                         */
  unsigned char sttrarms;     /* Jobs ARM status                      */
  unsigned char sttrmisc;     /* Miscellaneous indicators    @Z02LLRJ */
  struct
  {
    unsigned char _sttrxind;    /* Job completion indicator    @R04LSDS */
    unsigned char _sttrmxcc[3]; /* Completion code (set for    @R04LSDS */
  } sttrmxrc;
  int sttrqpos;               /* Position of job on class    @Z09LSTA */
  int sttrjnum;               /* Binary job number           @Z09LSTP */
  unsigned char sttrspus[8];  /* Percent SPOOL utilization   @Z09LSTP */
  unsigned char sttrslog[8];  /* If this is a SYSLOG job     @Z10LSDS */
  unsigned char sttrjcor[64]; /* Job correlator              @Z21LCOR */
  int sttrspac;               /* Number of track groups of   @Z21LSSI */
};

#define sttrxind sttrmxrc._sttrxind
#define sttrmxcc sttrmxrc._sttrmxcc

/* Values for field "sttrmod" */
#define sttrtmod 0 /* Terse section modifier               */

/* Values for field "sttrhold" */
#define sttrjnhl 1 /* Job is not held                      */
#define sttrjhld 2 /* Job is held                          */
#define sttrjdup 3 /* Job held for duplicate job name      */

/* Values for field "sttrjtyp" */
#define sttrstc 1  /* Started Task (STC)                   */
#define sttrtsu 2  /* Time Sharing User (TSU)              */
#define sttrjob 3  /* Batch job (JOB)                      */
#define sttrappc 4 /* APPC Initiator                       */
#define sttrjobg 5 /* JOBGROUP                  @Z22LDEP   */

/* Values for field "sttrarms" */
#define sttrarmr 0x80 /* Job is ARM registered                */
#define sttrarmw 0x40 /* Job is awaiting ARM restart          */

/* Values for field "sttrmisc" */
#define sttrmspn 0x80 /* JESLOG is spinable        @Z02LLRJ   */
#define sttrpeom 0x40 /* JOB is being processed    @Z09LSTA   */
#define sttrjcld 0x20 /* JESJCLIN dataset avail    @Z10LSDS   */
#define sttrsysl 0x10 /* MVS SYSLOG job            @Z10LSDS   */
#define sttrnjed 0x08 /* NJE job flagged dubious     @Z23ED   */
#define sttrnjca 0x04 /* JES cancel command        @Z31D001   */
#define sttrrlim 0x02 /* Impacted by rsrc limit    @OA65053   */
#define sttrrlmt 0x01 /* Target of RAISE_LIMITS    @OA65053   */

/* Values for field "sttrxind" */
#define sttrxab 0x80  /* ABEND code exists                    */
#define sttrxcde 0x40 /* Completion code exists               */
#define sttrxreq 0x20 /* JOBRC completion code set   @Z13LJBR */
#define sttrxinm 0x0F /* Mask to extract completion    @Z23BH */
#define sttrxunk 0    /* No completion info        @R04LSDS   */
#define sttrxnrm 1    /* Job ended normally  +     @R04LSDS   */
#define sttrxcc 2     /* Job ended by CC     +     @R04LSDS   */
#define sttrxjcl 3    /* Job had a JCL error       @R04LSDS   */
#define sttrxcan 4    /* Job was canceled          @R04LSDS   */
#define sttrxabn 5    /* Job ABENDed         +     @R04LSDS   */
#define sttrxcab 6    /* Converter ABENDed         @R04LSDS   */
#define sttrxsec 7    /* Security error            @R04LSDS   */
#define sttrxeom 8    /* Job failed in EOM   +     @R04LSDS   */
#define sttrxcnv 9    /* Converter error           @R04LSDS   */
#define sttrxsys 10   /* System failure            @R04LSDS   */
#define sttrxflu 11   /* Job has been flushed      @Z22LDEP   */

/* Values for field "sttrspac" */
#define sttrsize 0xEC /* Size of Terse Information            */

#endif

#ifndef __statj2tr__
#define __statj2tr__

struct statj2tr
{
  unsigned short stj2len;    /* Length of JES2 terse section         */
  unsigned char stj2type;    /* Type of this header                  */
  unsigned char stj2mod;     /* Modifier                             */
  unsigned char stj2flg1;    /* General flag byte                    */
  unsigned char stj2brts;    /* Number of BERTs used by     @Z23LRES */
  short int stj2imbr;        /* Member id where job went    @Z22LDEP */
  unsigned char stj2jkey[4]; /* Job key                              */
  unsigned char stj2spol[8]; /* Spool data token                     */
  int stj2spac;              /* Number of track groups of spool      */
  short int stj2dpno;        /* Print default node (binary) @Z09LSTA */
  short int stj2dprm;        /* Print default rmt (binary)  @Z09LSTA */
  unsigned char stj2dpus[8]; /* Print default userid        @Z09LSTA */
  short int stj2inpn;        /* Origin node (binary)        @Z09LSTA */
  short int stj2xeqn;        /* Execution node (binary)     @Z09LSTA */
  int stj2jqei;              /* JQE index                   @Z09LSTA */
  unsigned char stj2ofsl;    /* SPOOL offload select mask   @Z09LSTA */
  unsigned char stj2busy;    /* JQE busy byte               @Z09LSTA */
  unsigned char _filler1[2]; /* Reserved for future use     @Z23LRES */
  unsigned char stj2joes[4]; /* Number of JOEs for this job @Z23LRES */
  unsigned char stj2jbrt[4]; /* Number of BERTs used for    @Z23LRES */
  unsigned char stj2crtm[4]; /* Create time of this job     @Z24D114 */
  struct
  {
    int _stj2rtst;              /* Input start time.  This   @Z24D114 */
    unsigned char _stj2rtsd[4]; /* Input start date.  This   @Z24D114 */
  } stj2rts;
  unsigned char stj2rgrp[8]; /* Resource group name if      @Z31LJRL */
};

#define stj2rtst stj2rts._stj2rtst
#define stj2rtsd stj2rts._stj2rtsd

/* Values for field "stj2mod" */
#define stj2tmod 0 /* JES2 Terse section modifier        */

/* Values for field "stj2flg1" */
#define stj21pro 0x80 /* Job is protected                   */
#define stj21ind 0x40 /* Job is set to independent mode     */
#define stj21sys 0x20 /* Job represents a system data set   */
#define stj21cnw 0x10 /* Job can be converted only   @R03AB */
#define stj21rbl 0x08 /* Job on the rebuild queue  @Z09LSTA */
#define stj21pri 0x04 /* Job is privileged         @Z23LRES */
#define stj21rgp 0x02 /* Job is associated with a  @Z31LJRL */

/* Values for field "stj2rgrp" */
#define stj2size 0x4C /* Length of section                  */

#endif

#ifndef __statdynd__
#define __statdynd__

struct statdynd
{
  unsigned short stdylen;    /* JES2 Dynamic Dependency     @Z23LEC2 */
  unsigned char stdytype;    /* Type of this header         @Z23LEC2 */
  unsigned char stdymod;     /* Modifier                    @Z23LEC2 */
  unsigned char stdybejb[8]; /* BEFORE= Job Name -          @Z23LEC2 */
  unsigned char stdybeji[8]; /* BEFORE= Job Identifier -    @Z23LEC2 */
  unsigned char stdybejk[4]; /* BEFORE= Job Key -           @Z23LEC2 */
  unsigned char stdyafjb[8]; /* AFTER= Job Name -           @Z23LEC2 */
  unsigned char stdyafji[8]; /* AFTER= Job Identifier -     @Z23LEC2 */
  unsigned char stdyafjk[4]; /* AFTER= Job Key -            @Z23LEC2 */
  unsigned char stdyflg1;    /* General flag byte           @Z23LEC2 */
  unsigned char _filler1[3]; /* Reserved for future use.    @Z23LEC2 */
  int _filler2[4];           /* Reserved for future use.    @Z23LEC2 */
};

/* Values for field "stdymod" */
#define stdytmod 0 /* JES2 Dynamic Dependency     @Z23LEC2 */

/* Values for field "stdyflg1" */
#define stdy1dly 0x80 /* ON = Job currently DELAYed  @Z23LEC2 */

/* Values for field "_filler2" */
#define stdysize 0x40 /* Length of section           @Z23LEC2 */

#endif

#ifndef __statneti__
#define __statneti__

struct statneti
{
  unsigned short stnelen;    /* Length of JES2 NET (DJC)    @Z23LEC2 */
  unsigned char stnetype;    /* Type of this header         @Z23LEC2 */
  unsigned char stnemod;     /* Modifier                    @Z23LEC2 */
  short int stneohld;        /* Original NHOLD=XXXXX value  @Z23LEC2 */
  unsigned char stnenrid[8]; /* NETREL= NETID NAME -        @Z23LEC2 */
  unsigned char stnenrjb[8]; /* NETREL= JOB NAME -          @Z23LEC2 */
  unsigned char stnenorm;    /* NORMAL  =(D,F, or R)        @Z23LEC2 */
  unsigned char stneabnr;    /* ABNORMAL=(D,F, or R)        @Z23LEC2 */
  unsigned char stneabcm;    /* ABCMP =(KEEP or NOKP)       @Z23LEC2 */
  unsigned char stnenrcm;    /* NRCMP =(HOLD,NOHO or FLSH)  @Z23LEC2 */
  unsigned char stnephld;    /* OPHOLD=(NO or YES)          @Z23LEC2 */
  unsigned char _filler1;    /* Reserved for future use.    @Z23LEC2 */
  int _filler2[4];           /* Reserved for future use.    @Z23LEC2 */
};

/* Values for field "stnemod" */
#define stnetmod 0 /* JES2 NET (DJC) information  @Z23LEC2 */

/* Values for field "stnenorm" */
#define stnendec 0x00 /* - NORMAL=D - Decrease this @Z23LEC2  */
#define stnenflu 0x01 /* - NORMAL=F - Flush this    @Z23LEC2  */
#define stnenret 0x02 /* - NORMAL=R - Retain this   @Z23LEC2  */

/* Values for field "stneabnr" */
#define stneadec 0x00 /* - ABNORMAL=D - Decrease    @Z23LEC2  */
#define stneaflu 0x01 /* - ABNORMAL=F - Flush this  @Z23LEC2  */
#define stnearet 0x02 /* - ABNORMAL=R - Retain this @Z23LEC2  */

/* Values for field "stneabcm" */
#define stnenokp 0x00 /* - ABCMP=NOKP - Purge the   @Z23LEC2  */
#define stnekeep 0x01 /* - ABCMP=KEEP - Indicates   @Z23LEC2  */

/* Values for field "stnenrcm" */
#define stnehold 0x00 /* - NRCMP=HOLD               @Z23LEC2  */
#define stnenoho 0x01 /* - NRCMP=NOHO               @Z23LEC2  */
#define stneflsh 0x02 /* - NRCMP=FLSH               @Z23LEC2  */

/* Values for field "stnephld" */
#define stneopno 0x00 /* - OPHOLD=NO                @Z23LEC2  */
#define stneopye 0x01 /* - OPHOLD=YES               @Z23LEC2  */

/* Values for field "_filler2" */
#define stnesize 0x2C /* Length of section                    */

#endif

#ifndef __stataffs__
#define __stataffs__

struct stataffs
{
  unsigned short staflen;    /* Length of affinity section */
  unsigned char staftype;    /* Type of this header        */
  unsigned char stafmod;     /* Modifier                   */
  unsigned short stafnum;    /* Number of member names     */
  unsigned char _filler1[2]; /* Reserved                   */
  unsigned char stafmemb[8]; /* First member name          */
};

/* Values for field "stafmod" */
#define staftmod 0 /* Affinity section modifier */

/* Values for field "stafmemb" */
#define stafsize 0x08 /* Length of basic section   */

#endif

#ifndef __statschd__
#define __statschd__

struct statschd
{
  unsigned short stsclen;     /* Length of scheduling data   @R04LSDS */
  unsigned char stsctype;     /* Type of this header         @R04LSDS */
  unsigned char stscmod;      /* Modifier                    @R04LSDS */
  unsigned char stscahld;     /* Reasons why job won't run   @Z21LENQ */
  unsigned char stscflg1;     /* Flag byte                   @R04LSDS */
  unsigned char stscasid[2];  /* ASID where job is executing @Z10LSDS */
  unsigned char stscsrvc[8];  /* WLM service class           @R04LSDS */
  int stscestt;               /* Estimated time to           @R04LWLM */
  unsigned char stscsenv[16]; /* WLM Scheduling environment  @R04LSDS */
  int stscqpos;               /* Position of this job on     @R04LSDS */
  int stscqnum;               /* Number of jobs on WLM       @R04LSDS */
  int stscqact;               /* Number of active jobs in    @R04LSDS */
  int stscavgq;               /* Average queue time for      @R04P651 */
  int stscqtim;               /* Queue time for this job     @R07P243 */
  int stscpseq;               /* Minimum z/OS level that job @Z21LENQ */
  unsigned char stscahl2;     /* Reasons why job won't run   @Z21LENQ */
  unsigned char stscahl3;     /* Reasons why job won't run   @Z22LDEP */
  unsigned char stscahl4;     /* Reasons why job won't run   @Z22LDEP */
  unsigned char _filler1;     /* Reserved                    @Z22LDEP */
  int stscrcls;               /* Reporting class index       @Z22D071 */
  struct
  {
    int _stscuntt;              /* HOLDUNTL time.  This       @Z22LDEP */
    unsigned char _stscuntd[4]; /* HOLDUNTL date.  This       @Z22LDEP */
  } stscuntl;
  struct
  {
    int _stscstbt;              /* STARTBY  time.  This       @Z22LDEP */
    unsigned char _stscstbd[4]; /* STARTBY  date.  This       @Z22LDEP */
  } stscstby;
  unsigned char stscwith[8]; /* WITH= job name -            @Z22LDEP */
};

#define stscuntt stscuntl._stscuntt
#define stscuntd stscuntl._stscuntd
#define stscstbt stscstby._stscstbt
#define stscstbd stscstby._stscstbd

/* Values for field "stscmod" */
#define stsctmod 0 /* Scheduling data modifier    @R04LSDS */

/* Values for field "stscahld" */
#define stscjcls 0x80 /* Job class held            @R04LSDS   */
#define stscjclm 0x40 /* Job class limit reached   @R04LSDS   */
#define stscjsch 0x20 /* Scheduling environment    @R04LSDS   */
#define stscjaff 0x10 /* System affinity           @R04LWLM   */
#define stscjspl 0x08 /* SPOOLs not available      @R04LWLM   */
#define stscjbsy 0x04 /* Job busy on device        @R04LWLM   */
#define stscjscf 0x02 /* SECLABEL affinity         @Z05LMLS   */
#define stscnosy 0x01 /* No system with the right  @R04LWLM   */

/* Values for field "stscflg1" */
#define stsc1jcm 0x80 /* Jobclass mode of JQE      @R04LSDS   */
#define stsc1unt 0x40 /* HOLDUNTL was specified    @Z22LDEP   */
#define stsc1sby 0x20 /* STARTBY  was specified    @Z22LDEP   */
#define stsc1unu 0x10 /* HOLDUNTL time is UTC      @Z22LDEP   */
#define stsc1sbu 0x08 /* STARTBY  time is UTC      @Z22LDEP   */

/* Values for field "stscahl2" */
#define stscmlev 0x80 /* z/OS minimum system level @Z21LENQ   */
#define stschunt 0x40 /* Job held for HOLDUNTL     @Z22LDEP   */
#define stscghld 0x20 /* Job group is held         @Z22LDEP   */
#define stscshld 0x10 /* Some jobs are held        @Z22LDEP   */
#define stscgaff 0x08 /* System affinity           @Z22LDEP   */
#define stscsaff 0x04 /* System affinity           @Z22LDEP   */
#define stscgsch 0x02 /* Scheduling environment    @Z22LDEP   */
#define stscssch 0x01 /* Scheduling environment    @Z22LDEP   */

/* Values for field "stscahl3" */
#define stscgslb 0x80 /* SECLABEL affinity         @Z22LDEP   */
#define stscsslb 0x40 /* SECLABEL affinity         @Z22LDEP   */
#define stscsmlv 0x20 /* z/OS minimum system level @Z22LDEP   */
#define stscslim 0x10 /* Job class limit reached   @Z22LDEP   */
#define stscsspl 0x08 /* SPOOLs not available      @Z22LDEP   */
#define stscsbus 0x04 /* Some jobs busy on device  @Z22LDEP   */
#define stscgnsy 0x02 /* No system with the right  @Z22LDEP   */
#define stscsnsy 0x01 /* No system with the right  @Z22LDEP   */

/* Values for field "stscwith" */
#define stscsize 0x5C /* Length of basic section     @R04LSDS */

#endif

#ifndef __statschs__
#define __statschs__

struct statschs
{
  unsigned short stsslen;    /* Length of sched sys section @R04LSDS */
  unsigned char stsstype;    /* Type of this header         @R04LSDS */
  unsigned char stssmod;     /* Modifier                    @R04LSDS */
  unsigned short stssnum;    /* Number of system names      @R04LSDS */
  unsigned char _filler1[2]; /* Reserved                    @R04LSDS */
  unsigned char stsssys[8];  /* First system name           @R04LSDS */
};

/* Values for field "stssmod" */
#define stsstmod 1 /* Schedulable system section  @R04LSDS */

/* Values for field "stsssys" */
#define stsssize 0x08 /* Length of sched systems sec @Z21LJMO */

#endif

#ifndef __statjzxc__
#define __statjzxc__

struct statjzxc
{
  unsigned short stjzlen;    /* Length of scheduling data   @Z22LDEP */
  unsigned char stjztype;    /* Type of this header         @Z22LDEP */
  unsigned char stjzmod;     /* Modifier                    @Z22LDEP */
  unsigned char stjzjzna[8]; /* Associated Job Zone         @Z22LDEP */
  unsigned char stjzjzid[8]; /* Associated Job Zone         @Z22LDEP */
  unsigned char stjzjzjs[8]; /* Associated JOBSET name -    @Z22LDEP */
  unsigned char stjzjzst;    /* Status of job within the    @Z22LDEP */
  unsigned char stjzjzfl;    /* Flush Type Indicator :      @Z22LDEP */
  unsigned char stjzjzel;    /* Job Eligibility Indicator:  @Z22LDEP */
  unsigned char stjzflg1;    /* Flag byte :                          */
  short int stjzchld;        /* Current (active) NHOLD=     @Z23LEC2 */
  unsigned char stjznrid[8]; /* NETREL= NETID NAME -        @Z23LEC2 */
  unsigned char stjznrjb[8]; /* NETREL= JOB NAME -          @Z23LEC2 */
  unsigned char _filler1[2]; /* Reserved                    @Z23LEC2 */
};

/* Values for field "stjzmod" */
#define stjztmod 2 /* Job zone data modifier      @Z22LDEP */

/* Values for field "stjzjzst" */
#define stjznost 0x00 /* - Job status = NOT SET    @Z22D108   */
#define stjzpend 0x01 /* - Job status = PENDING    @Z22D108   */
#define stjzacti 0x02 /* - Job status = ACTIVE     @Z22D108   */
#define stjzcomp 0x03 /* - Job status = COMPLETE   @Z22D108   */
#define stjzflsh 0x04 /* - Job status = FLUSHED    @Z22D108   */
#define stjziner 0x05 /* - Job Status = IN ERROR   @Z22D108   */

/* Values for field "stjzjzfl" */
#define stjznofl 0x00 /* - Flush Type = NOT SET    @Z22D108   */
#define stjzallf 0x01 /* - Flush Type = ALLFLUSH   @Z22D108   */
#define stjzanyf 0x02 /* - Flush Type = ANYFLUSH   @Z22D108   */

/* Values for field "stjzjzel" */
#define stjznsel 0x00 /* - Job is not eligible for @Z22LDEP   */
#define stjzesel 0x01 /* - Job is eligible for     @Z22LDEP   */

/* Values for field "stjzflg1" */
#define stjz1noi 0x80 /* Network Origin Indicator: @Z23LEC2   */

/* Values for field "_filler1" */
#define stjzsize 0x34 /* Length of basic section     @Z22LDEP */

#endif

#ifndef __statsclf__
#define __statsclf__

struct statsclf
{
  unsigned short stsllen;    /* Length of SECLABEL aff sect @Z05LMLS */
  unsigned char stsltype;    /* Type of this header         @Z05LMLS */
  unsigned char stslmod;     /* Modifier                    @Z05LMLS */
  unsigned short stslnum;    /* Number of system names      @Z05LMLS */
  unsigned char _filler1[2]; /* Reserved                    @Z05LMLS */
  unsigned char stslsys[8];  /* First system name           @Z05LMLS */
};

/* Values for field "stslmod" */
#define stsltmod 0 /* SECLABEL affinity section   @Z05LMLS */

/* Values for field "stslsys" */
#define stslsize 0x08 /* Length of SECLABEL aff sec  @Z21LJMO */

#endif

#ifndef __statjzdn__
#define __statjzdn__

struct statjzdn
{
  unsigned short stznlen;     /* Size of Job Zone Dependency @Z22LDEP */
  unsigned char stzntype;     /* Type of this header         @Z22LDEP */
  unsigned char stznmod;      /* Modifier                    @Z22LDEP */
  unsigned char stdterfl;     /* Section Flag Byte :         @Z23LEC2 */
  unsigned char _filler1[3];  /* Reserved for future use     @Z22LDEP */
  void *stznjob8;             /* Ptr to chain of STATJQs.    @Z22LDEP */
  void *stzndep8;             /* Ptr to chain of STATDBs.    @Z22LDEP */
  unsigned char stznname[8];  /* Dependency Network name.    @Z22LDEP */
  unsigned char stznstat;     /* Dependency Network status - @Z22LDEP */
  unsigned char stznerre[64]; /* ERROR= expression value.    @Z22LDEP */
  unsigned char stznoner;     /* ONERROR= value :            @Z22LDEP */
  unsigned char stznerrs;     /* Current error status        @Z22LDEP */
  unsigned char _filler2;     /* Reserved for future use     @Z22LDEP */
};

/* Values for field "stznmod" */
#define stzntmod 0 /* JES2 Job Zone Dependency    @Z22LDEP */

/* Values for field "stdterfl" */
#define stdteptr 0x80 /* STZNERRE was not large      @Z22LDEP */
#define stdtorig 0x40 /* Network origin indicator:   @Z23LEC2 */

/* Values for field "stznstat" */
#define stznpend 0x00 /* - Status = PENDING        @Z22LDEP   */
#define stznacti 0x01 /* - Status = ACTIVE,INIT    @Z22LDEP   */
#define stznact 0x02  /* - Status = ACTIVE         @Z22LDEP   */
#define stznsusi 0x03 /* - Status = SUSPENDING     @Z22LDEP   */
#define stznsusd 0x04 /* - Status = SUSPENDED      @Z22LDEP   */
#define stznheld 0x05 /* - Status = HELD           @Z22LDEP   */
#define stznflsh 0x06 /* - Status = FLUSHING       @Z22LDEP   */
#define stzncani 0x07 /* - Status = CANCELLING     @Z22LDEP   */
#define stzncomp 0x08 /* - Status = COMPLETE       @Z22LDEP   */

/* Values for field "stznoner" */
#define stznoest 0x01 /* - On Error = STOP         @Z22LDEP   */
#define stznoesu 0x02 /* - On Error = SUSPEND      @Z22LDEP   */
#define stznoefl 0x03 /* - On Error = FLUSH        @Z22LDEP   */

/* Values for field "stznerrs" */
#define stznerne 0x00 /* - Err stat = NOT_IN_ERROR @Z22LDEP   */
#define stznerst 0x01 /* - Err stat = STOPPED      @Z22LDEP   */
#define stznersu 0x02 /* - Err stat = SUSPENDED    @Z22LDEP   */
#define stznerfl 0x03 /* - Err stat = FLUSHED      @Z22LDEP   */

/* Values for field "_filler2" */
#define stznsize 0x64 /* Length of section           @Z22LDEP */

#endif

#ifndef __statj3tr__
#define __statj3tr__

struct statj3tr
{
  unsigned short stj3len;        /* Length of JES3 terse sect.    @Z23AA */
  unsigned char stj3type;        /* Type of this header           @Z23AA */
  unsigned char stj3mod;         /* Modifier                      @Z23AA */
  unsigned char stj3spol[8];     /* Spool data token or zero      @Z23AA */
  unsigned char stj3jstt[32];    /* List of reasons, by system, @Z07LXST */
  unsigned char stj3jstm[32][8]; /* List of system names        @Z07LXST */
};

/* Values for field "stj3mod" */
#define stj3tmod 0 /* JES3 Terse section modifier   @Z23AA */

/* Values for field "stj3jstm" */
#define stj3size 0x12C /* Length of section             @Z23AA */

#endif

#ifndef __statve__
#define __statve__

struct statve
{
  unsigned char stveeye[4];  /* Eye catcher                 @Z07LXST */
  unsigned short stveohdr;   /* Offset to first section     @Z07LXST */
  unsigned char _filler1[2]; /* Reserved for future use     @Z07LXST */
  void *__ptr32 stvejob;     /* Address of associated job   @Z07LXST */
  int _filler2;              /* Reserved for future use     @Z21L64B */
  void *stvejob___64;        /* Address of associated job   @Z21L64B */
};

/* Values for field "stvejob" */
#define stvesiz1 0x0C /* Size of prologue            @Z21L64B */

/* Values for field "stvejob___64" */
#define stvesiz2 0x18 /* Size of prologue            @Z21L64B */
#define stvesize 0x18 /* Current size of prologue    @Z21L64B */

#endif

#ifndef __statjvhd__
#define __statjvhd__

struct statjvhd
{
  unsigned short stjvlen; /* Len of entire Job verbose   @Z07LXST */
  unsigned char stjvtype; /* Type of this header         @Z07LXST */
  unsigned char stjvmod;  /* Modifier                    @Z07LXST */
};

/* Values for field "stjvmod" */
#define stjv1mod 0    /* 1st Header Section modifier @Z07LXST */
#define stjvsize 0x04 /* Size of 1st Header Section  @Z07LXST */

#endif

#ifndef __statjqvb__
#define __statjqvb__

struct statjqvb
{
  unsigned short stvblen;     /* Length of verbose section   @Z07LXST */
  unsigned char stvbtype;     /* Type of this header         @Z07LXST */
  unsigned char stvbmod;      /* Modifier                    @Z07LXST */
  unsigned char stvbflg1;     /* Section flag byte           @Z07LXST */
  unsigned char _filler1;     /* Reserved for future use     @Z07LXST */
  short int stvbjcpy;         /* Job Copy count              @Z07LXST */
  short int stvblnct;         /* Job line count (lines per            */
  unsigned char stvbidev[18]; /* Input device name           @Z07LXST */
  unsigned char stvbisid[8];  /* Input system/member         @Z07LXST */
  int stvbjcin;               /* Job input count             @Z07LXST */
  int stvbjlin;               /* Job line count              @Z07LXST */
  int stvbjpag;               /* Job page count              @Z07LXST */
  int stvbjpun;               /* Job card (output) count     @Z07LXST */
  struct
  {
    int _stvbrtst;              /* Input start time.  This   @Z07LXST */
    unsigned char _stvbrtsd[4]; /* Input start date.  This   @Z07LXST */
  } stvbrts;
  struct
  {
    int _stvbrtet;              /* Input end time.  This is  @Z07LXST */
    unsigned char _stvbrted[4]; /* Input end date.  This is  @Z07LXST */
  } stvbrte;
  unsigned char stvbsys[8]; /* Execution MVS system name   @Z07LXST */
  unsigned char stvbmbr[8]; /* Execution JES2 member name  @Z07LXST */
  struct
  {
    int _stvbxtst;              /* Execution start time.     @Z07LXST */
    unsigned char _stvbxtsd[4]; /* Execution start date.     @Z07LXST */
  } stvbxts;
  struct
  {
    int _stvbxtet;              /* Execution end time.  This @Z07LXST */
    unsigned char _stvbxted[4]; /* Execution end date.  This @Z07LXST */
  } stvbxte;
  unsigned char stvbjusr[8];  /* JMRUSEID field              @Z07LXST */
  unsigned char stvbmcls[8];  /* Message class (Job card)    @Z07LXST */
  unsigned char stvbnotn[8];  /* Notify Node                 @Z07LXST */
  unsigned char stvbnotu[8];  /* Notify Userid               @Z07LXST */
  unsigned char stvbpnam[20]; /* Programmer's name (from Job @Z07LXST */
  unsigned char stvbacct[8];  /* Account number (from Job    @Z07LXST */
  unsigned char stvbdept[8];  /* NJE department              @Z07LXST */
  unsigned char stvbbldg[8];  /* NJE building                @Z07LXST */
  unsigned char stvbroom[8];  /* Job card room number        @Z07LXST */
  unsigned char stvbjdvt[8];  /* JDVT name for job           @Z07LXST */
  unsigned char stvbsubu[8];  /* Submitting userid           @Z07LXST */
  unsigned char stvbsubg[8];  /* Submitting group            @Z09LSTA */
  unsigned char stvbmlrc[2];  /* Max LRECL of JCLIN stream   @Z10D034 */
  struct
  {
    unsigned char _stvbevsf; /* EVENTLOG data set flags   @Z22LEVT   */
    unsigned char _stvbfeas; /* Feature suppression flags   @Z22LEVT */
  } stvbsupf;
  struct
  {
    unsigned char _stvbxind;    /* Job completion indicator    @Z13LJBR */
    unsigned char _stvbmxcc[3]; /* Completion code (set for    @Z13LJBR */
  } stvbmxrc;
  unsigned char stvbnact[8]; /* Net account (from NETACCT   @Z24D145 */
};

#define stvbrtst stvbrts._stvbrtst
#define stvbrtsd stvbrts._stvbrtsd
#define stvbrtet stvbrte._stvbrtet
#define stvbrted stvbrte._stvbrted
#define stvbxtst stvbxts._stvbxtst
#define stvbxtsd stvbxts._stvbxtsd
#define stvbxtet stvbxte._stvbxtet
#define stvbxted stvbxte._stvbxted
#define stvbevsf stvbsupf._stvbevsf
#define stvbfeas stvbsupf._stvbfeas
#define stvbxind stvbmxrc._stvbxind
#define stvbmxcc stvbmxrc._stvbmxcc

/* Values for field "stvbmod" */
#define stvbvmod 0 /* Verbose section modifier    @Z07LXST */

/* Values for field "stvbflg1" */
#define stvb1err 0x80 /* Error obtaining verbose   @Z07LXST   */

/* Values for field "stvbevsf" */
#define stvbesmf 0x80 /* Suppress EVENTLOG SMF rec @Z22LEVT   */

/* Values for field "stvbfeas" */
#define stvbevtw 0x80 /* Suppress EVENTLOG writes  @Z22LEVT   */
#define stvbnnje 0x40 /* Suppress non-printable    @Z22LEVT   */

/* Values for field "stvbxind" */
#define stvbxab 0x80  /* ABEND code exists           @Z13LJBR */
#define stvbxcde 0x40 /* Completion code exists      @Z13LJBR */
#define stvbxreq 0x20 /* JOBRC completion code set   @Z13LJBR */
#define stvbxinm 0x0F /* Mask to extract completion    @Z23BH */
#define stvbxunk 0    /* No completion info        @Z13LJBR   */
#define stvbxnrm 1    /* Job ended normally  +     @Z13LJBR   */
#define stvbxcc 2     /* Job ended by CC     +     @Z13LJBR   */
#define stvbxjcl 3    /* Job had a JCL error       @Z13LJBR   */
#define stvbxcan 4    /* Job was canceled          @Z13LJBR   */
#define stvbxabn 5    /* Job ABENDed         +     @Z13LJBR   */
#define stvbxcab 6    /* Converter ABENDed         @Z13LJBR   */
#define stvbxsec 7    /* Security error            @Z13LJBR   */
#define stvbxeom 8    /* Job failed in EOM   +     @Z13LJBR   */
#define stvbxcnv 9    /* Converter error           @Z13LJBR   */
#define stvbxsys 10   /* System failure            @Z13LJBR   */
#define stvbxflu 11   /* Job has been flushed      @Z22LDEP   */

/* Values for field "stvbnact" */
#define stvbsize 0xE0 /* Size of verbose Information @Z07LXST */

#endif

#ifndef __statrlhd__
#define __statrlhd__

struct statrlhd
{
  unsigned short strllen; /* Length of resource limits   @Z31LJRL */
  struct
  {
    unsigned char _filler1; /* Type of this header (verbose) */
  } strltype;
  unsigned char strlmod;     /* Modifier                    @Z31LJRL */
  short int strlecnt;        /* Number of resource limits   @Z31LJRL */
  short int strleofs;        /* Offset to first resource    @Z31LJRL */
  short int strlelen;        /* Length of each resource     @Z31LJRL */
  unsigned char _filler2[2]; /* Reserved for future use     @Z31LJRL */
  int strlfent;              /* First resource limits entry @Z31LJRL */
};

/* Values for field "strlmod" */
#define strl1mod 0 /* Header section modifier     @Z31LJRL */

/* Values for field "strlfent" */
#define strlsize 0x0C /* Size of resource limits     @Z31LJRL */

#endif

#ifndef __statrent__
#define __statrent__

struct statrent
{
  unsigned char streresn[8]; /* Resource name               @Z31LJRL */
  unsigned char stretype[2]; /* Resource type               @Z31LJRL */
  unsigned char streact;     /* Limit enforcement type      @Z31LJRL */
  unsigned char streflg1;    /* Flag byte:                  @OA65053 */
  short int streplim;        /* Percent (% * 100) of total  @Z31LJRL */
  unsigned char _filler1[2]; /* Reserved for future use     @Z31LJRL */
  long int strecnt;          /* Number of resources used by @Z31LJRL */
  long int stremax;          /* Maximum number of resources @Z31LJRL */
  int strenext;              /* Next entry (internal use    @Z31LJRL */
};

/* Values for field "stretype" */
#define strettg 1  /* TG (SPOOL) usage          @Z31LJRL   */
#define stretjqe 2 /* JQE usage                 @Z31LJRL   */
#define stretjoe 3 /* JOE usage                 @Z31LJRL   */
#define stretbrt 4 /* BERT usage                @Z31LJRL   */

/* Values for field "streact" */
#define streatrk 1 /* Tracking only             @Z31LJRL   */
#define streawai 2 /* Wait when limit exceeded  @Z31LJRL   */
#define streafai 3 /* Fail when limit exceeded  @Z31LJRL   */

/* Values for field "streflg1" */
#define stre1dfa 0x80 /* Action is system default  @OA65053   */
#define stre1dfl 0x40 /* Limit is system default   @OA65053   */
#define stre1rli 0x20 /* Resource limit impact     @OA65053   */
#define stre1rlw 0x10 /* Resource limit wait       @OA65053   */

/* Values for field "strenext" */
#define stresize 0x20 /* Size of resource limits     @Z31LJRL */

#endif

#ifndef __statdb__
#define __statdb__

struct statdb
{
  unsigned char stdbeye[4];  /* Eye catcher                 @Z22LDEP */
  unsigned short stdbohdr;   /* Offset to first section     @Z22LDEP */
  unsigned char _filler1[2]; /* Reserved for future use     @Z22LDEP */
  void *stdbnxt8;            /* Pointer to next Job         @Z22LDEP */
};

#endif

#ifndef __statdbhd__
#define __statdbhd__

struct statdbhd
{
  unsigned short stdhlen; /* Length of entire Job        @Z22LDEP */
  unsigned char stdhtype; /* Type of this section        @Z22LDEP */
  unsigned char stdhmod;  /* Modifier                    @Z22LDEP */
};

/* Values for field "stdhmod" */
#define stdh1mod 0    /* Job Dependency Block -      @Z22LDEP */
#define stdhdsiz 0x04 /* Size of Job Dependency      @Z22LDEP */

#endif

#ifndef __statdbte__
#define __statdbte__

struct statdbte
{
  unsigned short stdtlen;     /* Length of Job Dependency    @Z22LDEP */
  unsigned char stdttype;     /* Type of this section        @Z22LDEP */
  unsigned char stdtmod;      /* Modifier                    @Z22LDEP */
  unsigned char stdtdtyp;     /* Dependency type -           @Z22LDEP */
  unsigned char stdtstat;     /* Job Dependency Status -     @Z22LDEP */
  unsigned char stdtcsta;     /* Dependency Complete Status: @Z22LDEP */
  unsigned char stdtwhfl;     /* WHEN= print text flag       @Z22LDEP */
  unsigned char stdtwhen[64]; /* WHEN= expression value.     @Z22LDEP */
  unsigned char stdtactn;     /* ACTION= value :             @Z22LDEP */
  unsigned char stdtothr;     /* OTHERWISE= value :          @Z22LDEP */
  unsigned char stdtpjbn[8];  /* Parent Job name/ID or       @Z22LDEP */
  unsigned char stdtpjid[8];  /* concurent job 1 name/ID.  @Z22LDEP   */
  unsigned char stdtdjbn[8];  /* Dependent Job name/ID or    @Z22LDEP */
  unsigned char stdtdjid[8];  /* concurent job 2 name/ID.  @Z22LDEP   */
};

/* Values for field "stdtmod" */
#define stdttmod 0 /* Job Dependency Block -      @Z22LDEP */

/* Values for field "stdtdtyp" */
#define stdtdep 0x01 /* - PARENT/DEPENDENT        @Z22LDEP   */
#define stdtcon 0x02 /* - CONCURRENT              @Z22LDEP   */

/* Values for field "stdtstat" */
#define stdtpend 0x00 /* - Status = PENDING        @Z22LDEP   */
#define stdtcomp 0x01 /* - Status = COMPLETE       @Z22LDEP   */
#define stdtudef 0x02 /* - Status = UNDEFINED (can @Z24D040   */

/* Values for field "stdtcsta" */
#define stdtcsat 0x00 /* - Compl Status = SATISFY  @Z22LDEP   */
#define stdtcflu 0x01 /* - Compl Status = FLUSH    @Z22LDEP   */
#define stdtcfai 0x02 /* - Compl Status = FAIL     @Z22LDEP   */
#define stdtcdef 0x03 /* - Action = DEFER (maps    @Z24D040   */

/* Values for field "stdtwhfl" */
#define stdtwptr 0x80 /* STDTWHEN was not large      @Z22LDEP */

/* Values for field "stdtactn" */
#define stdtasat 0x00 /* - Action = SATISFY        @Z22LDEP   */
#define stdtaflu 0x01 /* - Action = FLUSH          @Z22LDEP   */
#define stdtafai 0x02 /* - Action = FAIL           @Z22LDEP   */
#define stdtadef 0x03 /* - Action = DEFER (maps    @Z24D040   */

/* Values for field "stdtothr" */
#define stdtosat 0x00 /* - Otherwise = SATISFY     @Z22LDEP   */
#define stdtoflu 0x01 /* - Otherwise = FLUSH       @Z22LDEP   */
#define stdtofai 0x02 /* - Otherwise = FAIL        @Z22LDEP   */
#define stdtodef 0x03 /* - Otherwise = DEFER (maps @Z24D040   */

/* Values for field "stdtdjid" */
#define stdtsize 0x6A /* Size of Job Dependency      @Z22LDEP */

#endif

#ifndef __statjqse__
#define __statjqse__

struct statjqse
{
  unsigned short stselen;  /* Length of security section  @Z07LXST */
  unsigned char stsetype;  /* Type of this header         @Z07LXST */
  unsigned char stsemod;   /* Modifier                    @Z07LXST */
  unsigned char stseflg1;  /* Security section flags      @Z07LXST */
  unsigned char _filler1;  /* Reserved for future use     @Z07LXST */
  unsigned short stseoffs; /* Offset to SAF token     @Z07LXST     */
  unsigned char stsetokn;  /* Mapped SAF token            @Z07LXST */
};

/* Values for field "stsemod" */
#define stsesmod 0 /* Security section modifier   @Z07LXST */

/* Values for field "stseflg1" */
#define stse1err 0x80 /* Error obtaining verbose   @Z07LXST   */
#define stse1jb 0x40  /* Token represents a job    @Z07LXST   */

#endif

#ifndef __statjqac__
#define __statjqac__

struct statjqac
{
  unsigned short staclen; /* Len of accounting section   @Z07LXST */
  unsigned char stactype; /* Type of this header         @Z07LXST */
  unsigned char stacmod;  /* Modifier                    @Z07LXST */
  unsigned char stacflg1; /* Flags                       @Z07LXST */
  unsigned char _filler1; /* Reserved for future use     @Z07LXST */
  short int stacoffs;     /* Offset to beginning of      @Z07LXST */
};

/* Values for field "stacmod" */
#define stacamod 0 /* Accounting section modifier @Z07LXST */

/* Values for field "stacflg1" */
#define stac1err 0x80 /* Error obtaining verbose   @Z07LXST   */
#define stac1ov 0x40  /* Accounting string can be  @Z07LXST   */

/* Values for field "stacoffs" */
#define stacflen 0x08 /* Length of fixed portion     @Z07LXST */

#endif

#ifndef __stacntry__
#define __stacntry__

struct stacntry
{
  short int stacjlen;     /* Length of job accounting    @Z07LXST */
  char stacjnr;           /* Number of sub-strings       @Z07LXST */
  unsigned char stacjac1; /* First sub-string            @Z07LXST */
};

#endif

#ifndef __statjqem__
#define __statjqem__

struct statjqem
{
  unsigned short stemlen;      /* Length of the section       @Z23LNFY */
  unsigned char stemtype;      /* Section type                @Z23LNFY */
  unsigned char stemmod;       /* Section modifier            @Z23LNFY */
  unsigned short stemelen;     /* Length of email address   @Z23LNFY   */
  unsigned short stemoffs;     /* Offset to start of email  @Z23LNFY   */
  unsigned char _filler1[4];   /* Reserved                    @Z23LNFY */
  unsigned char stememid[256]; /* Email address               @Z23LNFY */
};

/* Values for field "stemmod" */
#define stemamod 1 /* Alternative identifier      @Z23LNFY */

/* Values for field "stememid" */
#define stemsize 0x0C /* Size of email section       @Z23LNFY */

#endif

#ifndef __statse__
#define __statse__

struct statse
{
  unsigned char stseeye[4];  /* Eye catcher                 @R05LOPI */
  unsigned short stseohdr;   /* Offset to first section     @R05LOPI */
  unsigned char _filler1[2]; /* Reserved for future use     @R05LOPI */
  void *__ptr32 stsejnxt;    /* Address of next SYSOUT data @R05LOPI */
  void *__ptr32 stsejob;     /* Address of associated job   @R05LOPI */
  void *__ptr32 stsevrbo;    /* Address of 1st SYSOUT       @Z07LXST */
  int _filler2;              /* Reserved for future use     @Z21L64B */
  void *stsejnxt___64;       /* Address of next SYSOUT data @Z21L64B */
  void *stsejob___64;        /* Address of associated job   @Z21L64B */
  void *stsevrbo___64;       /* Address of 1st SYSOUT       @Z21L64B */
};

/* Values for field "stsevrbo" */
#define stsesiz1 0x14 /* Size of prologue            @Z21L64B */

/* Values for field "stsevrbo___64" */
#define stsesiz2 0x30 /* Size of prologue            @Z21L64B */
#define stsesize 0x30 /* Current size of prologue    @Z21L64B */

#endif

#ifndef __statsehd__
#define __statsehd__

struct statsehd
{
  unsigned short stshlen; /* Length of entire SYSOUT     @R05LOPI */
  unsigned char stshtype; /* Type of this header         @R05LOPI */
  unsigned char stshmod;  /* Modifier                    @R05LOPI */
};

/* Values for field "stshmod" */
#define stsh1mod 0    /* 1st Header Section modifier @R05LOPI */
#define stshsize 0x04 /* Size of 1st Header Section  @R05LOPI */

#endif

#ifndef __statsetr__
#define __statsetr__

struct statsetr
{
  unsigned short ststlen;       /* Length of terse section     @R05LOPI */
  unsigned char ststtype;       /* Type of this header         @R05LOPI */
  unsigned char ststmod;        /* Modifier                    @R05LOPI */
  unsigned char ststouid[8];    /* SYSOUT owner (creator)      @R05LOPI */
  unsigned char ststsecl[8];    /* SECLABEL for SYSOUT         @R05LOPI */
  unsigned char ststdest[18];   /* SYSOUT destination          @R05LOPI */
  unsigned char ststclas[8];    /* SYSOUT class                @R05LOPI */
  int ststnrec;                 /* Record count                @R05LOPI */
  int ststpage;                 /* Page count                  @R05LOPI */
  int ststlnct;                 /* Line count                  @R05P404 */
  int ststbyct[2];              /* Byte count of consumed      @Z13LSSI */
  unsigned char ststform[8];    /* Forms                       @R05LOPI */
  unsigned char ststfcb[8];     /* FCB                         @R05LOPI */
  unsigned char ststucs[8];     /* UCS                         @R05LOPI */
  unsigned char ststxwtr[8];    /* External writer name        @R05LOPI */
  unsigned char ststpmde[8];    /* Processing mode             @R05LOPI */
  unsigned char ststflsh[8];    /* Flash                       @R05LOPI */
  unsigned char ststchar[4][4]; /* Printer translate table     @R05P404 */
  unsigned char ststmodf[4];    /* MODIFY=(modname)            @R05P404 */
  unsigned char ststmodc;       /* MODIFY=(,trc)               @R05P404 */
  unsigned char ststflg2;       /* General flag byte             @Z23AZ */
  unsigned char _filler1[2];    /* Reserved for future use       @Z23AZ */
  unsigned char ststsys[8];     /* MVS system on which the     @R05LOPI */
  unsigned char ststmem[8];     /* JES member on which the     @R05LOPI */
  unsigned char ststdevn[18];   /* Name of device on which the @R05LOPI */
  unsigned char ststhsta;       /* SYSOUT hold state           @R05LOPI */
  unsigned char ststhrsn;       /* Reason for system hold (see @R05LOPI */
  unsigned char ststdisp;       /* Output disposition          @R05P404 */
  unsigned char ststflg1;       /* General flag byte           @R05LOPI */
  unsigned char ststprio;       /* SYSOUT priority             @R05LOPI */
  unsigned char ststsoid[44];   /* EBCDIC SYSOUT identifier    @R05LOPI */
  unsigned char ststctkn[80];   /* SYSOUT client token         @R05LOPI */
  unsigned char ststlncu[4];    /* Current line active on      @Z22LSSF */
  unsigned char ststpgcu[4];    /* Current page active on      @Z22LSSF */
  unsigned char _filler2[3];    /* Reserved for future use     @Z31LJRL */
};

/* Values for field "ststmod" */
#define ststtmod 0 /* Terse section modifier      @R05LOPI */

/* Values for field "ststflg2" */
#define stst2civ 0x80 /* STSTCTKN is not usable      @Z23AZ   */
#define stst2dmn 0x40 /* Data sets represented by    @Z23BJ   */

/* Values for field "ststhsta" */
#define ststhopr 0x80 /* SYSOUT is held due to     @R05LOPI   */
#define ststhusr 0x40 /* SYSOUT is currently held  @R05LOPI   */
#define ststhsys 0x20 /* SYSOUT is in a system     @R05LOPI   */
#define ststhtso 0x10 /* SYSOUT is held for TSO,   @R05P404   */
#define ststhxwt 0x08 /* SYSOUT is held for        @R05P404   */
#define ststhbdt 0x04 /* SYSOUT is held on the     @Z10LSDS   */
#define ststhtcp 0x02 /* SYSOUT is held on the     @Z10LSDS   */

/* Values for field "ststdisp" */
#define ststdhld 0x80 /* OUTDISP=HOLD              @R05P404   */
#define ststdlve 0x40 /* OUTDISP=LEAVE             @R05P404   */
#define ststdwrt 0x20 /* OUTDISP=WRITE             @R05P404   */
#define ststdkep 0x10 /* OUTDISP=KEEP              @R05P404   */

/* Values for field "ststflg1" */
#define stst1brt 0x80 /* BURST=YES                 @R05LOPI   */
#define stst1dsi 0x40 /* 3540 held data set        @R05LOPI   */
#define stst1ipa 0x20 /* Destination has an IPADDR @R05LOPI   */
#define stst1cpd 0x10 /* Schedulable element has   @R05LOPI   */
#define stst1spn 0x08 /* SPIN data set             @R05P404   */
#define stst1nsl 0x04 /* Not selectable            @Z23D021   */
#define stst1apc 0x02 /* SYSOUT has job level      @Z09LSTP   */
#define stst1ctk 0x01 /* When SYSOUT was allocated @Z09LSTP   */

/* Values for field "_filler2" */
#define ststsize 0x138 /* Size of Terse Information   @R05LOPI */

#endif

#ifndef __statsj2t__
#define __statsj2t__

struct statsj2t
{
  unsigned short sts2len;     /* Len of JES2 terse section   @R05LOPI */
  unsigned char sts2type;     /* Type of this header         @R05LOPI */
  unsigned char sts2mod;      /* Modifier                    @R05LOPI */
  unsigned char sts2flg1;     /* General flags               @R05LOPI */
  unsigned char sts2ognm[26]; /* SYSOUT group name           @R05LOPI */
  unsigned char sts2crtm[4];  /* JOE creation time (STCK     @R05LOPI */
  unsigned char sts2spol[8];  /* Spool data token (IOT addr) @Z07LXST */
  unsigned char sts2gnam[8];  /* Group name                  @Z07LXST */
  unsigned char sts2jid1[2];  /* JOE ID 1                    @Z07LXST */
  unsigned char sts2rnod[2];  /* Dest node number (binary)   @Z09LSTA */
  unsigned char sts2rrmt[2];  /* Dest remote number (binary) @Z09LSTA */
  unsigned char sts2rusr[8];  /* Dest user field             @Z09LSTA */
  unsigned char sts2tswb[8];  /* JOE level SWB MTTR          @Z09LSTA */
  unsigned char sts2chkt[8];  /* JOE CHK MTTR if CHK         @Z09LSTA */
  unsigned char sts2joei[4];  /* Work JOE index              @Z09LSTA */
  unsigned char sts2ofsl;     /* SPOOL offload select mask   @Z09LSTA */
  unsigned char sts2busy;     /* JOE busy byte               @Z09LSTA */
  unsigned char sts2brts;     /* Number of BERTs used by     @Z23LRES */
};

/* Values for field "sts2mod" */
#define sts2tmod 0 /* JES2 Terse section modifier @R05LOPI */

/* Values for field "sts2flg1" */
#define sts21dsh 0x80 /* JOE has been cloned (all  @R05P404   */
#define sts21tso 0x40 /* JOE is available for TSO  @R05P404   */
#define sts21usr 0x20 /* JOE is on userid queue    @Z09LSTA   */

/* Values for field "sts2brts" */
#define sts2size 0x58 /* Length of section           @R05LOPI */

#endif

#ifndef __statsj3t__
#define __statsj3t__

struct statsj3t
{
  unsigned short sts3len;    /* Len of JES3 terse section   @R05LOPI */
  unsigned char sts3type;    /* Type of this header         @R05LOPI */
  unsigned char sts3mod;     /* Modifier                    @R05LOPI */
  unsigned char sts3flg1;    /* General flags               @R05P404 */
  unsigned char _filler1[3]; /* Reserved                    @Z13LSSF */
  unsigned char sts3wsi[4];  /* Work Selection Identifier   @Z13LSSF */
};

/* Values for field "sts3mod" */
#define sts3tmod 0 /* JES3 Terse section modifier @R05LOPI */

/* Values for field "sts3flg1" */
#define sts31xsy 0x80 /* Extended keywords used    @R05P404   */
#define sts31wsi 0x40 /* One STATSE returned for   @Z13LSSF   */
#define sts31fmt 0x20 /* FORMAT JECL statements      @Z13LSSF */

/* Values for field "sts3wsi" */
#define sts3size 0x0C /* Length of section           @R05LOPI */

#endif

#ifndef __statsatr__
#define __statsatr__

struct statsatr
{
  unsigned short stsalen;    /* Length of transaction sect  @Z11LTJN */
  unsigned char stsatype;    /* Type of this header         @Z11LTJN */
  unsigned char stsamod;     /* Modifier                    @Z11LTJN */
  unsigned char stsajobn[8]; /* Transaction (APPC) Program  @Z11LTJN */
  unsigned char stsajid[8];  /* Transaction (APPC) Program  @Z11LTJN */
};

/* Values for field "stsamod" */
#define stsatmod 0 /* Transaction sect modifier   @Z11LTJN */

/* Values for field "stsajid" */
#define stsasize 0x14 /* Length of section           @Z11LTJN */

#endif

#ifndef __statvo__
#define __statvo__

struct statvo
{
  unsigned char stvoeye[4];  /* Eye catcher                 @Z07LXST */
  unsigned short stvoohdr;   /* Offset to first section     @Z07LXST */
  unsigned char _filler1[2]; /* Reserved for future use     @Z07LXST */
  void *__ptr32 stvojob;     /* Address of associated job   @Z07LXST */
  void *__ptr32 stvojnxt;    /* Address of next verbose     @Z07LXST */
  void *__ptr32 stvosout;    /* Address of associated       @Z07LXST */
  void *__ptr32 stvosnxt;    /* Address of next verbose     @Z07LXST */
  void *stvojob___64;        /* Address of associated job   @Z21L64B */
  void *stvojnxt___64;       /* Address of next verbose     @Z21L64B */
  void *stvosout___64;       /* Address of associated       @Z21L64B */
  void *stvosnxt___64;       /* Address of next verbose     @Z21L64B */
};

/* Values for field "stvosnxt" */
#define stvosiz1 0x18 /* Size of prologue            @Z21L64B */

/* Values for field "stvosnxt___64" */
#define stvosiz2 0x38 /* Size of prologue            @Z21L64B */
#define stvosize 0x38 /* Current size of prologue    @Z21L64B */

#endif

#ifndef __statsvhd__
#define __statsvhd__

struct statsvhd
{
  unsigned short stsvlen; /* Length of entire SYSOUT     @Z07LXST */
  unsigned char stsvtype; /* Type of this header         @Z07LXST */
  unsigned char stsvmod;  /* Modifier                    @Z07LXST */
};

/* Values for field "stsvmod" */
#define stsv1mod 0    /* 1st Header Section modifier @Z07LXST */
#define stsvsize 0x04 /* Size of 1st Header Section  @Z07LXST */

#endif

#ifndef __statsevb__
#define __statsevb__

struct statsevb
{
  unsigned short stvslen;       /* Length of verbose section   @Z07LXST */
  unsigned char stvstype;       /* Type of this header         @Z07LXST */
  unsigned char stvsmod;        /* Modifier                    @Z07LXST */
  unsigned char stvsflg1;       /* Section flag byte           @Z07LXST */
  unsigned char stvsrecf;       /* Record format               @Z23D117 */
  unsigned char stvsprcd[8];    /* Procname for the step       @Z07LXST */
  unsigned char stvsstpd[8];    /* Stepname for the step       @Z07LXST */
  unsigned char stvsddnd[8];    /* DDNAME for the data set     @Z07LXST */
  unsigned char stvstjn[8];     /* TP (APPC) jobname(depricated)        */
  unsigned char stvstjid[8];    /* TP (APPC) jobid (depricated)         */
  unsigned char stvstod[4];     /* Date and time of data set   @Z07LXST */
  int stvssegm;                 /* Segment id (zero if data    @Z07LXST */
  int stvsdsky;                 /* Data set number (key)       @Z23D021 */
  short int stvsmlrl;           /* Maximum logical record      @Z07LXST */
  int stvslnct;                 /* Line count                  @Z07LXST */
  int stvspgct;                 /* Page count                  @Z07LXST */
  int stvsbyct[2];              /* Byte count after blank      @Z07LXST */
  int stvsrcct;                 /* Record count (JES3 only)    @Z07LXST */
  unsigned char stvsdsn[44];    /* SYSOUT data set name        @Z07LXST */
  char stvscopy;                /* Data set copy count         @Z23D121 */
  char stvsflsc;                /* Number of flash copies      @Z10LSDS */
  unsigned char stvsflg2;       /* Section flag byte             @Z23BA */
  char stvsstpn;                /* Step number for the step    @Z22LEVT */
  unsigned char stvscpyg[8];    /* Data set copy groups        @Z23LSDS */
  unsigned char _filler1[4];    /* Reserved for future use     @Z23LSDS */
  unsigned char stvsctkn[80];   /* SYSOUT data set token       @Z07LXST */
  unsigned char stvschar[4][4]; /* Printer translate table     @Z10LSDS */
  unsigned char stvsmodf[4];    /* MODIFY=(modname)            @Z10LSDS */
  unsigned char stvsmodc;       /* MODIFY=(,trc)               @Z10LSDS */
};

/* Values for field "stvsmod" */
#define stvsvmod 0 /* Verbose section modifier    @Z07LXST */

/* Values for field "stvsflg1" */
#define stvs1err 0x80 /* Error obtaining verbose   @Z07LXST   */
#define stvsdscl 0x40 /* Line count, page count,   @Z07LXST   */
#define stvs1spn 0x20 /* SPIN data set                        */
#define stvs1jsl 0x10 /* Spin-any/JESLOG spin D S  @Z13LSPN   */
#define stvs1sys 0x08 /* System data set           @Z10LSDS   */
#define stvs1sin 0x04 /* Instream data set (SYSIN) @Z10LSDS   */
#define stvs1dum 0x02 /* Dummy data set (SYSOUT    @Z10LSDS   */
#define stvs1enf 0x01 /* All ENF58 signals are     @Z12LENF   */

/* Values for field "stvsflg2" */
#define stvs2civ 0x80 /* STVSCTKN is not usable      @Z23BA   */
#define stvs2spn 0x40 /* Spinnable file            @Z23D123   */
#define stvs2opj 0x20 /* OPTCD=J specified         @Z24D145   */

/* Values for field "stvsmodc" */
#define stvssize 0xF1 /* Length of section           @Z07LXST */

#endif

#ifndef __statseo2__
#define __statseo2__

struct statseo2
{
  unsigned short sto2len;    /* Len of JES2 verbose section @Z07LXST */
  unsigned char sto2type;    /* Type of this header         @Z07LXST */
  unsigned char sto2mod;     /* Modifier                    @Z07LXST */
  unsigned char sto2flg1;    /* General flags               @Z07LXST */
  unsigned char _filler1[3]; /* Reserved                    @Z07LXST */
  unsigned char sto2spst[8]; /* Data set SPOOL data token   @Z07LXST */
  unsigned char sto2form[8]; /* Forms                         @Z23BJ */
  unsigned char sto2fcb[4];  /* FCB                           @Z23BJ */
  unsigned char sto2ucs[4];  /* UCS                           @Z23BJ */
  unsigned char sto2flsh[4]; /* Flash                         @Z23BJ */
  unsigned char sto2flg2;    /* General flag byte             @Z23BJ */
};

/* Values for field "sto2mod" */
#define sto2tmod 0 /* JES2 Verbose section mod    @Z07LXST */

/* Values for field "sto2flg1" */
#define sto21err 0x80 /* Error obtaining verbose   @Z07LXST   */
#define sto21ori 0x40 /* Demand select overrides     @Z23BJ   */

/* Values for field "sto2flg2" */
#define sto21brt 0x80 /* BURST=YES                   @Z23BJ   */
#define sto2size 0x25 /* Length of section           @Z07LXST */

#endif

#ifndef __statseo3__
#define __statseo3__

struct statseo3
{
  unsigned short sto3len;     /* Len of JES3 verbose section @Z10LSDS */
  unsigned char sto3type;     /* Type of this header         @Z10LSDS */
  unsigned char sto3mod;      /* Modifier                    @Z10LSDS */
  unsigned char sto3flg1;     /* General flags               @Z10LSDS */
  unsigned char _filler1[3];  /* Reserved                    @Z10LSDS */
  unsigned char sto3cmtk[80]; /* *MODIFY,U command token     @Z10LSDS */
};

/* Values for field "sto3mod" */
#define sto3tmod 0 /* JES3 Verbose section mod    @Z10LSDS */

/* Values for field "sto3flg1" */
#define sto31err 0x80 /* Error obtaining verbose   @Z10LSDS   */

/* Values for field "sto3cmtk" */
#define sto3size 0x58 /* Length of section           @Z10LSDS */

#endif

#ifndef __statseso__
#define __statseso__

struct statseso
{
  unsigned short stsolen;  /* Length of security section  @Z07LXST */
  unsigned char stsotype;  /* Type of this header         @Z07LXST */
  unsigned char stsomod;   /* Modifier                    @Z07LXST */
  unsigned char stsoflg1;  /* Security section flags      @Z07LXST */
  unsigned char _filler1;  /* Reserved for future use     @Z07LXST */
  unsigned short stsooffs; /* Offset to SAF token     @Z09LSTA     */
  unsigned char stsotokn;  /* Mapped SAF token            @Z07LXST */
};

/* Values for field "stsomod" */
#define stsosmod 0 /* Security section modifier   @Z07LXST */

/* Values for field "stsoflg1" */
#define stso1err 0x80 /* Error obtaining verbose   @Z07LXST   */

#endif

#ifndef __statsees__
#define __statsees__

struct statsees
{
  unsigned short steslen;    /* Length of security section  @Z24LENZ */
  unsigned char stestype;    /* Type of this header         @Z24LENZ */
  unsigned char stesmod;     /* Modifier                    @Z24LENZ */
  unsigned char stesflg1;    /* Security section flags      @Z24LENZ */
  unsigned char _filler1[9]; /* Reserved for future use     @Z24LENZ */
  unsigned short steslabo;   /* Data set key label off  @Z24LENZ     */
  short int steslabl;        /* Data set key label length   @Z24LENZ */
  unsigned char stesbyte[8]; /* Byte size of data set pre   @Z25LENZ */
  unsigned char stesbcmp[8]; /* Byte size of data set post  @Z25LENZ */
  unsigned char steslab1;    /* Data set key label          @Z25LENZ */
};

/* Values for field "stesmod" */
#define stessmod 1 /* Security section modifier   @Z24LENZ */

/* Values for field "stesflg1" */
#define stes1enc 0x80 /* Data set is encrypted     @Z24LENZ   */
#define stes1cmp 0x40 /* Data set is compressed    @Z24LENZ   */

#endif

#ifndef __statseot__
#define __statseot__

struct statseot
{
  unsigned short stotlen;    /* Length of transaction sect  @Z11LTJN */
  unsigned char stottype;    /* Type of this header         @Z09LSTA */
  unsigned char stotmod;     /* Modifier                    @Z09LSTA */
  unsigned char stotjobn[8]; /* Transaction (APPC) Program  @Z11LTJN */
  unsigned char stotjid[8];  /* Transaction (APPC) Program  @Z11LTJN */
  unsigned char stotstrt[4]; /* Trans entry start time      @Z11LTJN */
  unsigned char stotstrd[4]; /* Trans entry start date      @Z11LTJN */
  unsigned char stotexst[8]; /* Trans execution start time  @Z11LTJN */
  unsigned char stotacto[4]; /* Trans account number        @Z11LTJN */
};

/* Values for field "stotmod" */
#define stotsmod 0 /* Transaction sect modifier   @Z11LTJN */

/* Values for field "stotacto" */
#define stotsize 0x28 /* Length of section           @Z09LSTA */

#endif

#ifndef __ssob__
#define __ssob__

struct ssob
{
  unsigned char ssobid[4];   /* CONTROL BLOCK IDENTIFIER              */
  unsigned short ssoblen;    /* LENGTH OF SSOB HEADER                 */
  short int ssobfunc;        /* FUNCTION ID                           */
  void *__ptr32 ssobssib;    /* ADDRESS OF SSIB OR ZERO               */
  int ssobretn;              /* RETURN CODE FROM SUBSYSTEM            */
  int ssobindv;              /* FUNCTION DEPENDENT AREA POINTER       */
  void *__ptr32 ssobreta;    /* USED BY SSI TO SAVE RETURN ADDRESS    */
  unsigned char ssobflg1;    /* Flag Byte                        @01A */
  unsigned char ssobrsv1[3]; /* RESERVED                         @01C */
};

/* Values for field "ssobretn" */
#define ssrtok 0    /* SUCCESSFUL COMPLETION - REQUEST WENT  */
#define ssrtnsup 4  /* SUBSYSTEM DOES NOT SUPPORT THIS       */
#define ssrtntup 8  /* SUBSYSTEM EXISTS, BUT IS NOT UP       */
#define ssrtnoss 12 /* SUBSYSTEM DOES NOT EXIST              */
#define ssrtdist 16 /* FUNCTION NOT COMPLETED-DISASTROUS     */
#define ssrtlerr 20 /* LOGICAL ERROR (BAD SSOB FORMAT,       */
#define ssrtnssi 24 /* SSI not initialized              @L1A */

/* Values for field "ssobflg1" */
#define ssobrtry 0x80 /* Retry Requested                  @01A */

/* Values for field "ssobrsv1" */
#define ssobhsiz 0x1C /* SSOB HEADER LENGTH                    */

#endif

#pragma pack(reset)<|MERGE_RESOLUTION|>--- conflicted
+++ resolved
@@ -1,12 +1,8 @@
-<<<<<<< HEAD
-#pragma pack(1)
-=======
 #if defined(SWIG)
 #pragma pack(1)
 #else
 #pragma pack(packed)
 #endif
->>>>>>> 23fd8e02
 
 #ifndef __stat__
 #define __stat__

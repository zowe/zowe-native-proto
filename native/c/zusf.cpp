--- conflicted
+++ resolved
@@ -1533,9 +1533,6 @@
   return 0;
 }
 
-<<<<<<< HEAD
-short zusf_get_id_from_user_or_group(const string &user_or_group, bool is_user)
-=======
 const char *zusf_get_owner_from_uid(uid_t uid)
 {
   auto *meta = getpwuid(uid);
@@ -1548,8 +1545,7 @@
   return meta ? meta->gr_name : nullptr;
 }
 
-short zusf_get_id_from_user_or_group(string user_or_group, bool is_user)
->>>>>>> 58558233
+short zusf_get_id_from_user_or_group(const string &user_or_group, bool is_user)
 {
   const auto is_numeric = user_or_group.find_first_not_of("0123456789") == std::string::npos;
   if (is_numeric)

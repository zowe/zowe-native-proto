--- conflicted
+++ resolved
@@ -92,13 +92,8 @@
         }
       }
     }
-<<<<<<< HEAD
     const auto rc = mkdir(file.c_str(), strtol(mode.c_str(), nullptr, 8));
     if (0 != rc)
-=======
-    const auto rc = mkdir(file.c_str(), mode);
-    if (rc != 0)
->>>>>>> 9d3f5a36
     {
       zusf->diag.e_msg_len = sprintf(zusf->diag.e_msg, "Failed to create directory '%s', errno: %d", file.c_str(), errno);
     }

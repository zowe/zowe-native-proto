/**
 * This program and the accompanying materials are made available under the terms of the
 * Eclipse Public License v2.0 which accompanies this distribution, and is available at
 * https://www.eclipse.org/legal/epl-v20.html
 *
 * SPDX-License-Identifier: EPL-2.0
 *
 * Copyright Contributors to the Zowe Project.
 *
 */

// z/OS UNIX extensions needed for st_tag in struct stat, etc.
#ifndef _AE_BIMODAL
#define _AE_BIMODAL 1
#endif
#ifndef _OPEN_SYS_FILE_EXT
#define _OPEN_SYS_FILE_EXT 1
#endif
#ifndef _LARGE_TIME_API
#define _LARGE_TIME_API
#endif

#include <limits.h>
#include <limits>
#include <climits>

#include <algorithm>
#include <sys/types.h>
#include <sys/stat.h>
#include <dirent.h>
#include <stdio.h>
#include <string.h>
#include <cstring>
#include <fcntl.h>
#include <fstream>
#include <string>
#include <iconv.h>
#include <grp.h>
#include <pwd.h>
#ifndef _POSIX_SOURCE
#define _POSIX_SOURCE
#endif
#include <unistd.h>
#include <stdlib.h>
#include <map>
#include "zusf.hpp"
#include "zdyn.h"
#include "zusftype.h"
#include "zut.hpp"
#include "zbase64.h"
#include "iefzb4d2.h"

#ifndef _XPLATFORM_SOURCE
#define _XPLATFORM_SOURCE
#endif
#include <sys/xattr.h>
#include <vector>
#include <time.h>
#include <iomanip>
#include <sstream>
#include <errno.h>

using namespace std;

/**
 * Concatenates a directory path with a file/directory name, handling trailing slashes.
 *
 * @param dir_path the directory path
 * @param name the file or directory name to append
 * @return the concatenated path
 */
string zusf_join_path(const string &dir_path, const string &name)
{
  return dir_path[dir_path.length() - 1] == '/' ? dir_path + name : dir_path + "/" + name;
}

/**
 * Formats a file timestamp.
 *
 * @param mtime the modification time from stat
 * @param use_csv_format whether to use CSV format (ISO time in UTC) or ls-style format (local time)
 * @return formatted time string
 */
string zusf_format_ls_time(time_t mtime, bool use_csv_format)
{
  char time_buf[32] = {0};

  if (use_csv_format)
  {
    // CSV format: ISO time in UTC (2024-01-31T05:30:00Z)
    struct tm *tm_info = gmtime(&mtime);
    if (tm_info != nullptr)
    {
      strftime(time_buf, sizeof(time_buf), "%Y-%m-%dT%H:%M:%S", tm_info);
    }
    else
    {
      strcpy(time_buf, "1970-01-01T00:00:00"); // Fallback if time conversion fails
    }
  }
  else
  {
    // ls-style format: local time (May 22 17:23)
    struct tm *tm_info = localtime(&mtime);
    if (tm_info != nullptr)
    {
      strftime(time_buf, sizeof(time_buf), "%b %e %H:%M", tm_info);
    }
    else
    {
      strcpy(time_buf, "            "); // Fallback if time conversion fails
    }
  }

  return string(time_buf);
}

/**
 * Gets the CCSID of a USS file.
 *
 * @param zusf pointer to a ZUSF object
 * @param file name of the USS file
 *
 * @return RTNCD_SUCCESS on success, RTNCD_FAILURE on failure
 */
int zusf_get_file_ccsid(ZUSF *zusf, string file)
{
  struct stat file_stats;
  if (stat(file.c_str(), &file_stats) == -1)
  {
    zusf->diag.e_msg_len = sprintf(zusf->diag.e_msg, "Path '%s' does not exist", file.c_str());
    return RTNCD_FAILURE;
  }

  if (S_ISDIR(file_stats.st_mode))
  {
    zusf->diag.e_msg_len = sprintf(zusf->diag.e_msg, "Path '%s' is a directory", file.c_str());
    return RTNCD_FAILURE;
  }

  return file_stats.st_tag.ft_ccsid;
}

// CCSID -> display name conversion table (based on output from `iconv -l`)
static map<int, string> create_ccsid_display_table()
{
  map<int, string> table;

  table[37] = "IBM-037";
  table[256] = "00256";
  table[259] = "00259";
  table[273] = "IBM-273";
  table[274] = "IBM-274";
  table[275] = "IBM-275";
  table[277] = "IBM-277";
  table[278] = "IBM-278";
  table[280] = "IBM-280";
  table[281] = "IBM-281";
  table[282] = "IBM-282";
  table[284] = "IBM-284";
  table[285] = "IBM-285";
  table[286] = "00286";
  table[290] = "IBM-290";
  table[293] = "00293";
  table[297] = "IBM-297";
  table[300] = "IBM-300";
  table[301] = "IBM-301";
  table[367] = "00367";
  table[420] = "IBM-420";
  table[421] = "00421";
  table[423] = "00423";
  table[424] = "IBM-424";
  table[425] = "IBM-425";
  table[437] = "IBM-437";
  table[500] = "IBM-500";
  table[720] = "00720";
  table[737] = "00737";
  table[775] = "00775";
  table[803] = "00803";
  table[806] = "00806";
  table[808] = "IBM-808";
  table[813] = "ISO8859-7";
  table[819] = "ISO8859-1";
  table[833] = "IBM-833";
  table[834] = "IBM-834";
  table[835] = "IBM-835";
  table[836] = "IBM-836";
  table[837] = "IBM-837";
  table[838] = "IBM-838";
  table[848] = "IBM-848";
  table[849] = "00849";
  table[850] = "IBM-850";
  table[851] = "00851";
  table[852] = "IBM-852";
  table[853] = "00853";
  table[855] = "IBM-855";
  table[856] = "IBM-856";
  table[857] = "00857";
  table[858] = "IBM-858";
  table[859] = "IBM-859";
  table[860] = "00860";
  table[861] = "IBM-861";
  table[862] = "IBM-862";
  table[863] = "00863";
  table[864] = "IBM-864";
  table[865] = "00865";
  table[866] = "IBM-866";
  table[867] = "IBM-867";
  table[868] = "00868";
  table[869] = "IBM-869";
  table[870] = "IBM-870";
  table[871] = "IBM-871";
  table[872] = "IBM-872";
  table[874] = "TIS-620";
  table[875] = "IBM-875";
  table[876] = "00876";
  table[878] = "00878";
  table[880] = "IBM-880";
  table[891] = "00891";
  table[895] = "00895";
  table[896] = "00896";
  table[897] = "00897";
  table[899] = "00899";
  table[901] = "IBM-901";
  table[902] = "IBM-902";
  table[903] = "00903";
  table[904] = "IBM-904";
  table[905] = "00905";
  table[912] = "ISO8859-2";
  table[913] = "00913";
  table[914] = "ISO8859-4";
  table[915] = "ISO8859-5";
  table[916] = "ISO8859-8";
  table[918] = "00918";
  table[920] = "ISO8859-9";
  table[921] = "ISO8859-13";
  table[922] = "IBM-922";
  table[923] = "ISO8859-15";
  table[924] = "IBM-924";
  table[926] = "00926";
  table[927] = "IBM-927";
  table[928] = "IBM-928";
  table[930] = "IBM-930";
  table[931] = "00931";
  table[932] = "IBM-eucJC";
  table[933] = "IBM-933";
  table[934] = "00934";
  table[935] = "IBM-935";
  table[936] = "IBM-936";
  table[937] = "IBM-937";
  table[938] = "IBM-938";
  table[939] = "IBM-939";
  table[941] = "00941";
  table[942] = "IBM-942";
  table[943] = "IBM-943";
  table[944] = "00944";
  table[946] = "IBM-946";
  table[947] = "IBM-947";
  table[948] = "IBM-948";
  table[949] = "IBM-949";
  table[950] = "BIG5";
  table[951] = "IBM-951";
  table[952] = "00952";
  table[953] = "00953";
  table[954] = "00954";
  table[955] = "00955";
  table[956] = "IBM-956";
  table[957] = "IBM-957";
  table[958] = "IBM-958";
  table[959] = "IBM-959";
  table[960] = "00960";
  table[961] = "00961";
  table[963] = "00963";
  table[964] = "IBM-eucTW";
  table[965] = "00965";
  table[966] = "00966";
  table[970] = "IBM-eucKR";
  table[971] = "00971";
  table[1002] = "01002";
  table[1004] = "01004";
  table[1006] = "01006";
  table[1008] = "01008";
  table[1009] = "01009";
  table[1010] = "01010";
  table[1011] = "01011";
  table[1012] = "01012";
  table[1013] = "01013";
  table[1014] = "01014";
  table[1015] = "01015";
  table[1016] = "01016";
  table[1017] = "01017";
  table[1018] = "01018";
  table[1019] = "01019";
  table[1020] = "01020";
  table[1021] = "01021";
  table[1023] = "01023";
  table[1025] = "IBM-1025";
  table[1026] = "IBM-1026";
  table[1027] = "IBM-1027";
  table[1040] = "01040";
  table[1041] = "01041";
  table[1042] = "01042";
  table[1043] = "01043";
  table[1046] = "IBM-1046";
  table[1047] = "IBM-1047";
  table[1051] = "01051";
  table[1088] = "IBM-1088";
  table[1089] = "ISO8859-6";
  table[1097] = "01097";
  table[1098] = "01098";
  table[1100] = "01100";
  table[1101] = "01101";
  table[1102] = "01102";
  table[1103] = "01103";
  table[1104] = "01104";
  table[1105] = "01105";
  table[1106] = "01106";
  table[1107] = "01107";
  table[1112] = "IBM-1112";
  table[1114] = "01114";
  table[1115] = "IBM-1115";
  table[1122] = "IBM-1122";
  table[1123] = "IBM-1123";
  table[1124] = "IBM-1124";
  table[1125] = "IBM-1125";
  table[1126] = "IBM-1126";
  table[1129] = "01129";
  table[1130] = "01130";
  table[1131] = "01131";
  table[1132] = "01132";
  table[1133] = "01133";
  table[1137] = "01137";
  table[1140] = "IBM-1140";
  table[1141] = "IBM-1141";
  table[1142] = "IBM-1142";
  table[1143] = "IBM-1143";
  table[1144] = "IBM-1144";
  table[1145] = "IBM-1145";
  table[1146] = "IBM-1146";
  table[1147] = "IBM-1147";
  table[1148] = "IBM-1148";
  table[1149] = "IBM-1149";
  table[1153] = "IBM-1153";
  table[1154] = "IBM-1154";
  table[1155] = "IBM-1155";
  table[1156] = "IBM-1156";
  table[1157] = "IBM-1157";
  table[1158] = "IBM-1158";
  table[1159] = "IBM-1159";
  table[1160] = "IBM-1160";
  table[1161] = "IBM-1161";
  table[1162] = "01162";
  table[1163] = "01163";
  table[1164] = "01164";
  table[1165] = "IBM-1165";
  table[1166] = "01166";
  table[1167] = "01167";
  table[1168] = "01168";
  table[1200] = "01200";
  table[1202] = "01202";
  table[1208] = "UTF-8";
  table[1210] = "01210";
  table[1232] = "01232";
  table[1250] = "IBM-1250";
  table[1251] = "IBM-1251";
  table[1252] = "IBM-1252";
  table[1253] = "IBM-1253";
  table[1254] = "IBM-1254";
  table[1255] = "IBM-1255";
  table[1256] = "IBM-1256";
  table[1257] = "01257";
  table[1258] = "01258";
  table[1275] = "01275";
  table[1276] = "01276";
  table[1277] = "01277";
  table[1280] = "01280";
  table[1281] = "01281";
  table[1282] = "01282";
  table[1283] = "01283";
  table[1284] = "01284";
  table[1285] = "01285";
  table[1287] = "01287";
  table[1288] = "01288";
  table[1350] = "01350";
  table[1351] = "01351";
  table[1362] = "IBM-1362";
  table[1363] = "IBM-1363";
  table[1364] = "IBM-1364";
  table[1370] = "IBM-1370";
  table[1371] = "IBM-1371";
  table[1374] = "01374";
  table[1375] = "01375";
  table[1380] = "IBM-1380";
  table[1381] = "IBM-1381";
  table[1382] = "01382";
  table[1383] = "IBM-eucCN";
  table[1385] = "01385";
  table[1386] = "IBM-1386";
  table[1388] = "IBM-1388";
  table[1390] = "IBM-1390";
  table[1391] = "01391";
  table[1392] = "01392";
  table[1399] = "IBM-1399";
  table[4133] = "04133";
  table[4369] = "04369";
  table[4370] = "04370";
  table[4371] = "04371";
  table[4373] = "04373";
  table[4374] = "04374";
  table[4376] = "04376";
  table[4378] = "04378";
  table[4380] = "04380";
  table[4381] = "04381";
  table[4386] = "04386";
  table[4393] = "04393";
  table[4396] = "IBM-4396";
  table[4397] = "04397";
  table[4516] = "04516";
  table[4517] = "04517";
  table[4519] = "04519";
  table[4520] = "04520";
  table[4533] = "04533";
  table[4596] = "04596";
  table[4899] = "04899";
  table[4904] = "04904";
  table[4909] = "IBM-4909";
  table[4929] = "04929";
  table[4930] = "IBM-4930";
  table[4931] = "04931";
  table[4932] = "04932";
  table[4933] = "IBM-4933";
  table[4934] = "04934";
  table[4944] = "04944";
  table[4945] = "04945";
  table[4946] = "IBM-4946";
  table[4947] = "04947";
  table[4948] = "04948";
  table[4949] = "04949";
  table[4951] = "04951";
  table[4952] = "04952";
  table[4953] = "04953";
  table[4954] = "04954";
  table[4955] = "04955";
  table[4956] = "04956";
  table[4957] = "04957";
  table[4958] = "04958";
  table[4959] = "04959";
  table[4960] = "04960";
  table[4961] = "04961";
  table[4962] = "04962";
  table[4963] = "04963";
  table[4964] = "04964";
  table[4965] = "04965";
  table[4966] = "04966";
  table[4967] = "04967";
  table[4970] = "04970";
  table[4971] = "IBM-4971";
  table[4976] = "04976";
  table[4992] = "04992";
  table[4993] = "04993";
  table[5012] = "05012";
  table[5014] = "05014";
  table[5023] = "05023";
  table[5026] = "IBM-5026";
  table[5028] = "05028";
  table[5029] = "05029";
  table[5031] = "IBM-5031";
  table[5033] = "05033";
  table[5035] = "IBM-5035";
  table[5038] = "05038";
  table[5039] = "05039";
  table[5043] = "05043";
  table[5045] = "05045";
  table[5046] = "05046";
  table[5047] = "05047";
  table[5048] = "05048";
  table[5049] = "05049";
  table[5050] = "05050";
  table[5052] = "ISO-2022-JP";
  table[5053] = "IBM-5053";
  table[5054] = "IBM-5054";
  table[5055] = "IBM-5055";
  table[5056] = "05056";
  table[5067] = "05067";
  table[5100] = "05100";
  table[5104] = "05104";
  table[5123] = "IBM-5123";
  table[5137] = "05137";
  table[5142] = "05142";
  table[5143] = "05143";
  table[5210] = "05210";
  table[5211] = "05211";
  table[5346] = "IBM-5346";
  table[5347] = "IBM-5347";
  table[5348] = "IBM-5348";
  table[5349] = "IBM-5349";
  table[5350] = "IBM-5350";
  table[5351] = "IBM-5351";
  table[5352] = "IBM-5352";
  table[5353] = "05353";
  table[5354] = "05354";
  table[5470] = "05470";
  table[5471] = "05471";
  table[5472] = "05472";
  table[5473] = "05473";
  table[5476] = "05476";
  table[5477] = "05477";
  table[5478] = "05478";
  table[5479] = "05479";
  table[5486] = "05486";
  table[5487] = "05487";
  table[5488] = "IBM-5488";
  table[5495] = "05495";
  table[8229] = "08229";
  table[8448] = "08448";
  table[8482] = "IBM-8482";
  table[8492] = "08492";
  table[8493] = "08493";
  table[8612] = "08612";
  table[8629] = "08629";
  table[8692] = "08692";
  table[9025] = "09025";
  table[9026] = "09026";
  table[9027] = "IBM-9027";
  table[9028] = "09028";
  table[9030] = "09030";
  table[9042] = "09042";
  table[9044] = "IBM-9044";
  table[9047] = "09047";
  table[9048] = "09048";
  table[9049] = "09049";
  table[9056] = "09056";
  table[9060] = "09060";
  table[9061] = "IBM-9061";
  table[9064] = "09064";
  table[9066] = "09066";
  table[9088] = "09088";
  table[9089] = "09089";
  table[9122] = "09122";
  table[9124] = "09124";
  table[9125] = "09125";
  table[9127] = "09127";
  table[9131] = "09131";
  table[9139] = "09139";
  table[9142] = "09142";
  table[9144] = "09144";
  table[9145] = "09145";
  table[9146] = "09146";
  table[9163] = "09163";
  table[9238] = "IBM-9238";
  table[9306] = "09306";
  table[9444] = "09444";
  table[9447] = "09447";
  table[9448] = "09448";
  table[9449] = "09449";
  table[9572] = "09572";
  table[9574] = "09574";
  table[9575] = "09575";
  table[9577] = "09577";
  table[9580] = "09580";
  table[12544] = "12544";
  table[12588] = "12588";
  table[12712] = "IBM-12712";
  table[12725] = "12725";
  table[12788] = "12788";
  table[13121] = "IBM-13121";
  table[13124] = "IBM-13124";
  table[13125] = "13125";
  table[13140] = "13140";
  table[13143] = "13143";
  table[13145] = "13145";
  table[13152] = "13152";
  table[13156] = "13156";
  table[13157] = "13157";
  table[13162] = "13162";
  table[13184] = "13184";
  table[13185] = "13185";
  table[13218] = "13218";
  table[13219] = "13219";
  table[13221] = "13221";
  table[13223] = "13223";
  table[13235] = "13235";
  table[13238] = "13238";
  table[13240] = "13240";
  table[13241] = "13241";
  table[13242] = "13242";
  table[13488] = "UCS-2";
  table[13671] = "13671";
  table[13676] = "13676";
  table[16421] = "16421";
  table[16684] = "IBM-16684";
  table[16804] = "IBM-16804";
  table[16821] = "16821";
  table[16884] = "16884";
  table[17221] = "17221";
  table[17240] = "17240";
  table[17248] = "IBM-17248";
  table[17314] = "17314";
  table[17331] = "17331";
  table[17337] = "17337";
  table[17354] = "17354";
  table[17584] = "17584";
  table[20517] = "20517";
  table[20780] = "20780";
  table[20917] = "20917";
  table[20980] = "20980";
  table[21314] = "21314";
  table[21317] = "21317";
  table[21344] = "21344";
  table[21427] = "21427";
  table[21433] = "21433";
  table[21450] = "21450";
  table[21680] = "21680";
  table[24613] = "24613";
  table[24876] = "24876";
  table[24877] = "24877";
  table[25013] = "25013";
  table[25076] = "25076";
  table[25426] = "25426";
  table[25427] = "25427";
  table[25428] = "25428";
  table[25429] = "25429";
  table[25431] = "25431";
  table[25432] = "25432";
  table[25433] = "25433";
  table[25436] = "25436";
  table[25437] = "25437";
  table[25438] = "25438";
  table[25439] = "25439";
  table[25440] = "25440";
  table[25441] = "25441";
  table[25442] = "25442";
  table[25444] = "25444";
  table[25445] = "25445";
  table[25450] = "25450";
  table[25467] = "25467";
  table[25473] = "25473";
  table[25479] = "25479";
  table[25480] = "25480";
  table[25502] = "25502";
  table[25503] = "25503";
  table[25504] = "25504";
  table[25508] = "25508";
  table[25510] = "25510";
  table[25512] = "25512";
  table[25514] = "25514";
  table[25518] = "25518";
  table[25520] = "25520";
  table[25522] = "25522";
  table[25524] = "25524";
  table[25525] = "25525";
  table[25527] = "25527";
  table[25546] = "25546";
  table[25580] = "25580";
  table[25616] = "25616";
  table[25617] = "25617";
  table[25618] = "25618";
  table[25619] = "25619";
  table[25664] = "25664";
  table[25690] = "25690";
  table[25691] = "25691";
  table[28709] = "IBM-28709";
  table[29109] = "29109";
  table[29172] = "29172";
  table[29522] = "29522";
  table[29523] = "29523";
  table[29524] = "29524";
  table[29525] = "29525";
  table[29527] = "29527";
  table[29528] = "29528";
  table[29529] = "29529";
  table[29532] = "29532";
  table[29533] = "29533";
  table[29534] = "29534";
  table[29535] = "29535";
  table[29536] = "29536";
  table[29537] = "29537";
  table[29540] = "29540";
  table[29541] = "29541";
  table[29546] = "29546";
  table[29614] = "29614";
  table[29616] = "29616";
  table[29618] = "29618";
  table[29620] = "29620";
  table[29621] = "29621";
  table[29623] = "29623";
  table[29712] = "29712";
  table[29713] = "29713";
  table[29714] = "29714";
  table[29715] = "29715";
  table[29760] = "29760";
  table[32805] = "32805";
  table[33058] = "33058";
  table[33205] = "33205";
  table[33268] = "33268";
  table[33618] = "33618";
  table[33619] = "33619";
  table[33620] = "33620";
  table[33621] = "33621";
  table[33623] = "33623";
  table[33624] = "33624";
  table[33632] = "33632";
  table[33636] = "33636";
  table[33637] = "33637";
  table[33665] = "33665";
  table[33698] = "33698";
  table[33699] = "33699";
  table[33700] = "33700";
  table[33717] = "33717";
  table[33722] = "EUCJP";
  table[37301] = "37301";
  table[37719] = "37719";
  table[37728] = "37728";
  table[37732] = "37732";
  table[37761] = "37761";
  table[37813] = "37813";
  table[41397] = "41397";
  table[41460] = "41460";
  table[41824] = "41824";
  table[41828] = "41828";
  table[45493] = "45493";
  table[45556] = "45556";
  table[45920] = "45920";
  table[49589] = "49589";
  table[49652] = "49652";
  table[53668] = "IBM-53668";
  table[53685] = "53685";
  table[53748] = "53748";
  table[54189] = "54189";
  table[54191] = "IBM-54191";
  table[54289] = "54289";
  table[61696] = "61696";
  table[61697] = "61697";
  table[61698] = "61698";
  table[61699] = "61699";
  table[61700] = "61700";
  table[61710] = "61710";
  table[61711] = "61711";
  table[61712] = "61712";
  table[61953] = "61953";
  table[61956] = "61956";
  table[62337] = "62337";
  table[62381] = "62381";
  table[62383] = "IBM-62383";
  table[65535] = "binary";

  return table;
}

/**
 * Gets the CCSID from a display name.
 * @param display_name the display name string
 * @return CCSID value, or -1 if not found
 */
int zusf_get_ccsid_from_display_name(const string &display_name)
{
  static const map<int, string> CCSID_DISPLAY_TABLE = create_ccsid_display_table();

  // Handle special cases
  if (display_name == "untagged")
  {
    return 0;
  }
  if (display_name == "binary")
  {
    return 65535;
  }

  // Search through the table for a matching display name
  for (map<int, string>::const_iterator it = CCSID_DISPLAY_TABLE.begin();
       it != CCSID_DISPLAY_TABLE.end(); ++it)
  {
    if (it->second == display_name)
    {
      return it->first;
    }
  }

  return -1; // Not found
}

/**
 * Gets the display name for a CCSID.
 * @param ccsid the CCSID value
 * @return display name string for the CCSID, or the CCSID number as a string if not found
 */
string zusf_get_ccsid_display_name(int ccsid)
{
  static const map<int, string> CCSID_DISPLAY_TABLE = create_ccsid_display_table();

  // Special case for invalid/unset CCSID
  if (ccsid <= 0)
  {
    return "untagged";
  }

  // O(log n) lookup in map - ideally we could use an unordered_map (hash table) for constant-time access,
  // but its still in the TR1 namespace for xlc ._.
  const auto it = CCSID_DISPLAY_TABLE.find(ccsid);
  if (it != CCSID_DISPLAY_TABLE.end())
  {
    return it->second;
  }

  // If not found in table, return the CCSID number as a string
  return zut_int_to_string(ccsid);
}

/**
 * Builds a file mode string from stat mode.
 *
 * @param mode the file mode from stat
 *
 * @return mode string in the format "drwxrwxrwx"
 */
string zusf_build_mode_string(mode_t mode)
{
  string mode_str;

  // Determine file type character
  if (S_ISDIR(mode))
  {
    mode_str += "d"; // directory
  }
  else if (S_ISLNK(mode))
  {
    mode_str += "l"; // symbolic link
  }
  else if (S_ISFIFO(mode))
  {
    mode_str += "p"; // named pipe (FIFO)
  }
  else if (S_ISSOCK(mode))
  {
    mode_str += "s"; // socket
  }
  else if (S_ISCHR(mode))
  {
    mode_str += "c"; // character device
  }
  else
  {
    mode_str += "-"; // regular file or unknown
  }

  mode_str += (mode & S_IRUSR ? "r" : "-");
  mode_str += (mode & S_IWUSR ? "w" : "-");
  mode_str += (mode & S_IXUSR ? "x" : "-");
  mode_str += (mode & S_IRGRP ? "r" : "-");
  mode_str += (mode & S_IWGRP ? "w" : "-");
  mode_str += (mode & S_IXGRP ? "x" : "-");
  mode_str += (mode & S_IROTH ? "r" : "-");
  mode_str += (mode & S_IWOTH ? "w" : "-");
  mode_str += (mode & S_IXOTH ? "x" : "-");
  return mode_str;
}

/**
 * Creates a USS file or directory.
 *
 * @param zusf pointer to a ZUSF object
 * @param file name of the USS file
 * @param mode mode of the file or directory
 * @param createDir flag indicating whether to create a directory
 *
 * @return RTNCD_SUCCESS on success, RTNCD_FAILURE on failure
 */
int zusf_create_uss_file_or_dir(ZUSF *zusf, const string &file, mode_t mode, bool createDir)
{
  struct stat file_stats;
  if (stat(file.c_str(), &file_stats) != -1)
  {
    if (S_ISREG(file_stats.st_mode))
    {
      zusf->diag.e_msg_len = sprintf(zusf->diag.e_msg, "File '%s' already exists", file.c_str());
    }
    else if (S_ISDIR(file_stats.st_mode))
    {
      zusf->diag.e_msg_len = sprintf(zusf->diag.e_msg, "Directory '%s' already exists", file.c_str());
    }
    else
    {
      zusf->diag.e_msg_len = sprintf(zusf->diag.e_msg, "Path '%s' already exists! Mode: '%08o'", file.c_str(), file_stats.st_mode);
    }
    return RTNCD_FAILURE;
  }

  if (createDir)
  {
    const auto last_trailing_slash = file.find_last_of("/");
    if (last_trailing_slash != std::string::npos)
    {
      const auto parent_path = file.substr(0, last_trailing_slash);
      const auto exists = stat(parent_path.c_str(), &file_stats) == 0;
      if (!exists)
      {
        const auto rc = zusf_create_uss_file_or_dir(zusf, parent_path, mode, true);
        if (0 != rc)
        {
          return rc;
        }
      }
    }
    const auto rc = mkdir(file.c_str(), mode);
    if (0 != rc)
    {
      zusf->diag.e_msg_len = sprintf(zusf->diag.e_msg, "Failed to create directory '%s', errno: %d", file.c_str(), errno);
    }
    return rc;
  }
  else
  {
    ofstream out(file.c_str());
    if (out.is_open())
    {
      out.close();
      chmod(file.c_str(), mode);
      return RTNCD_SUCCESS;
    }
  }

  zusf->diag.e_msg_len = sprintf(zusf->diag.e_msg, "Could not create '%s'", file.c_str());
  return RTNCD_FAILURE;
}

/**
 * Formats file information for listing output.
 *
 * @param zusf pointer to a ZUSF object
 * @param file_stats stat structure for the file
 * @param file_path full path to the file (for CCSID lookup)
 * @param display_name name to display in the listing
 * @param options listing options (all_files, long_format)
 * @param use_csv_format whether to use CSV format or ls-style format
 *
 * @return formatted string for the file entry
 */
string zusf_format_file_entry(ZUSF *zusf, const struct stat &file_stats, const string &file_path, const string &display_name, ListOptions options, bool use_csv_format)
{
  if (!options.long_format)
  {
    return display_name + "\n";
  }

  const string mode = zusf_build_mode_string(file_stats.st_mode);
  const auto ccsid = zusf_get_ccsid_display_name(file_stats.st_tag.ft_ccsid);
  const auto tag_flag = (file_stats.st_tag.ft_txtflag) ? "T=on" : "T=off";
  const string time_str = zusf_format_ls_time(file_stats.st_mtime, use_csv_format);

  if (use_csv_format)
  {
    vector<string> fields;

    fields.push_back(mode);
    fields.push_back(zut_int_to_string(file_stats.st_nlink));
    fields.push_back(zusf_get_owner_from_uid(file_stats.st_uid));
    fields.push_back(zusf_get_group_from_gid(file_stats.st_gid));
    fields.push_back(zut_int_to_string(file_stats.st_size));
    fields.push_back(ccsid);
    fields.push_back(time_str);
    fields.push_back(display_name);
    return zut_format_as_csv(fields) + "\n";
  }
  else
  {
    // ls-style format: "- untagged    T=off -rw-r--r--   1 TRAE     XMPLGRP  2772036 May 22 17:23 hw.txt"
    stringstream ss;
    const auto is_directory = S_ISDIR(file_stats.st_mode);
    const auto tagged = !is_directory && ccsid != "untagged";
    const auto tag_prefix = tagged ? "t" : "-";

    ss << (is_directory ? "" : tag_prefix) << "  " << left << setw(12);
    ss << (is_directory ? "" : ccsid);
    ss << " " << setw(5) << (is_directory ? "" : tag_flag)
       << (is_directory ? "   " : "  ") << mode
       << " " << right << setw(3) << file_stats.st_nlink
       << " " << left << setw(8) << zusf_get_owner_from_uid(file_stats.st_uid)
       << " " << setw(8) << zusf_get_group_from_gid(file_stats.st_gid)
       << " " << right << setw(8) << file_stats.st_size
       << " " << time_str
       << " " << display_name << "\n";
    return ss.str();
  }
}

/**
 * Recursive helper function to collect directory entries with depth control.
 *
 * @param zusf pointer to a ZUSF object
 * @param dir_path path to the directory
 * @param entry_names reference to vector where entry names will be stored
 * @param options listing options (all_files, long_format, depth)
 * @param current_depth current recursion depth
 *
 * @return RTNCD_SUCCESS on success, RTNCD_FAILURE on failure
 */
static int zusf_collect_directory_entries_recursive(ZUSF *zusf, const string &dir_path, vector<string> &entry_names, const ListOptions &options, int current_depth = 0)
{
  DIR *dir;
  if ((dir = opendir(dir_path.c_str())) == nullptr)
  {
    return RTNCD_FAILURE;
  }

  // Collect all directory entries first
  vector<string> current_entries;
  struct dirent *entry;
  while ((entry = readdir(dir)) != nullptr)
  {
    if ((strcmp(entry->d_name, ".") != 0) && (strcmp(entry->d_name, "..") != 0))
    {
      string name = entry->d_name;
      // Skip hidden files if not requested
      if (name.at(0) == '.' && !options.all_files)
      {
        continue;
      }
      current_entries.push_back(name);
    }
  }
  closedir(dir);

  // Sort entries alphabetically using C string comparison
  sort(current_entries.begin(), current_entries.end(), zut_string_compare_c);

  // Add current level entries to the result
  for (vector<string>::const_iterator it = current_entries.begin(); it != current_entries.end(); ++it)
  {
    const string &name = *it;
    entry_names.push_back(name);

    // If we haven't reached max depth, recurse into subdirectories
    if (options.max_depth > 1 && current_depth < (options.max_depth - 1))
    {
      string child_path = zusf_join_path(dir_path, name);
      struct stat child_stats;
      if (stat(child_path.c_str(), &child_stats) == 0 && S_ISDIR(child_stats.st_mode))
      {
        vector<string> subdir_entries;
        if (zusf_collect_directory_entries_recursive(zusf, child_path, subdir_entries, options, current_depth + 1) == RTNCD_SUCCESS)
        {
          // Add subdirectory entries with path prefix
          for (vector<string>::const_iterator sub_it = subdir_entries.begin(); sub_it != subdir_entries.end(); ++sub_it)
          {
            const string &subentry = *sub_it;
            entry_names.push_back(name + "/" + subentry);
          }
        }
      }
    }
  }

  return RTNCD_SUCCESS;
}

/**
 * Lists the USS file path.
 *
 * @param zusf pointer to a ZUSF object
 * @param file name of the USS file or directory
 * @param response reference to a string where the read data will be stored
 * @param options listing options (all_files, long_format, max_depth)
 * @param use_csv_format whether to use CSV format or ls-style format
 *
 * @return RTNCD_SUCCESS on success, RTNCD_FAILURE on failure
 */
int zusf_list_uss_file_path(ZUSF *zusf, string file, string &response, ListOptions options, bool use_csv_format)
{
  // TODO(zFernand0): Handle `*` and other bash-expansion rules
  struct stat file_stats;
  if (stat(file.c_str(), &file_stats) == -1)
  {
    zusf->diag.e_msg_len = sprintf(zusf->diag.e_msg, "Path '%s' does not exist", file.c_str());
    return RTNCD_FAILURE;
  }

  // TODO(zFernand0): Add option to list full file paths

  if (S_ISREG(file_stats.st_mode))
  {
    const auto file_name = file.substr(file.find_last_of("/") + 1);
    response = zusf_format_file_entry(zusf, file_stats, file, file_name, options, use_csv_format);
    return RTNCD_SUCCESS;
  }

  if (!S_ISDIR(file_stats.st_mode))
  {
    zusf->diag.e_msg_len = sprintf(zusf->diag.e_msg, "Path '%s' is not a directory", file.c_str());
    return RTNCD_FAILURE;
  }

  response.clear();

  // Treat depth == 0 as "ls -d" behavior: show the directory itself, not its contents
  if (options.max_depth == 0)
  {
    const auto dir_name = file.substr(file.find_last_of("/") + 1);
    response = zusf_format_file_entry(zusf, file_stats, file, dir_name, options, use_csv_format);
    return RTNCD_SUCCESS;
  }

  // Add "." and ".." entries if all_files option is set
  if (options.all_files)
  {
    // Add "." entry
    response += zusf_format_file_entry(zusf, file_stats, file, ".", options, use_csv_format);

    // Add ".." entry if we can stat the parent directory
    string parent_path = file.substr(0, file.find_last_of("/"));
    if (parent_path.empty())
    {
      parent_path = "/"; // Root directory case
    }
    struct stat parent_stats;
    if (stat(parent_path.c_str(), &parent_stats) == 0)
    {
      response += zusf_format_file_entry(zusf, parent_stats, parent_path, "..", options, use_csv_format);
    }
  }

  // Collect all directory entries (recursively if depth > 1)
  vector<string> entry_names;
  if (zusf_collect_directory_entries_recursive(zusf, file, entry_names, options) != RTNCD_SUCCESS)
  {
    zusf->diag.e_msg_len = sprintf(zusf->diag.e_msg, "Could not open directory '%s'", file.c_str());
    return RTNCD_FAILURE;
  }

  // Process sorted entries
  for (auto i = 0u; i < entry_names.size(); i++)
  {
    const auto name = entry_names.at(i);
    string child_path = zusf_join_path(file, name);
    struct stat child_stats;
    stat(child_path.c_str(), &child_stats);

    response += zusf_format_file_entry(zusf, child_stats, child_path, name, options, use_csv_format);
  }

  return RTNCD_SUCCESS;
}

/**
 * Reads data from a USS file.
 *
 * @param zusf pointer to a ZUSF object
 * @param file name of the USS file
 * @param response reference to a string where the read data will be stored
 *
 * @return RTNCD_SUCCESS on success, RTNCD_FAILURE on failure
 */
int zusf_read_from_uss_file(ZUSF *zusf, const string &file, string &response)
{
  AutocvtGuard autocvt(false);
  ifstream in(file.c_str(), zusf->encoding_opts.data_type == eDataTypeBinary ? ifstream::in | ifstream::binary : ifstream::in);
  if (!in.is_open())
  {
    zusf->diag.e_msg_len = sprintf(zusf->diag.e_msg, "Could not open file '%s'", file.c_str());
    return RTNCD_FAILURE;
  }

  in.seekg(0, ios::end);
  size_t size = in.tellg();
  in.seekg(0, ios::beg);

  vector<char> raw_data(size);
  in.read(&raw_data[0], size);

  response.assign(raw_data.begin(), raw_data.end());
  in.close();

  // Use file tag encoding if available, otherwise fall back to provided encoding
  string encoding_to_use;
  bool has_encoding = false;

  if (zusf->encoding_opts.data_type == eDataTypeText)
  {
    if (strlen(zusf->encoding_opts.codepage) > 0)
    {
      encoding_to_use = string(zusf->encoding_opts.codepage);
      has_encoding = true;
    }
    else
    {
      // Use tagged encoding if valid CCSID and not UTF-8 or binary
      int file_ccsid = zusf_get_file_ccsid(zusf, file);
      if (file_ccsid > 0 && file_ccsid != 1208 && file_ccsid != 65535)
      {
        encoding_to_use = zut_int_to_string(file_ccsid);
        has_encoding = true;
      }
    }
  }

  if (size > 0 && has_encoding)
  {
    string temp = response;
    const auto source_encoding = strlen(zusf->encoding_opts.source_codepage) > 0 ? string(zusf->encoding_opts.source_codepage) : "UTF-8";
    try
    {
      const auto bytes_with_encoding = zut_encode(temp, encoding_to_use, source_encoding, zusf->diag);
      temp = bytes_with_encoding;
    }
    catch (std::exception &e)
    {
      zusf->diag.e_msg_len = sprintf(zusf->diag.e_msg, "Failed to convert input data from %s to %s", source_encoding.c_str(), encoding_to_use.c_str());
      return RTNCD_FAILURE;
    }
    if (!temp.empty())
    {
      response = temp;
    }
  }

  return RTNCD_SUCCESS;
}

/**
 * Reads data from a USS file.
 *
 * @param zusf pointer to a ZUSF object
 * @param file name of the USS file
 * @param pipe name of the output pipe
 * @param content_len pointer where the length of the file contents will be stored
 *
 * @return RTNCD_SUCCESS on success, RTNCD_FAILURE on failure
 */
int zusf_read_from_uss_file_streamed(ZUSF *zusf, const string &file, const string &pipe, size_t *content_len)
{
  if (content_len == nullptr)
  {
    zusf->diag.e_msg_len = sprintf(zusf->diag.e_msg, "content_len must be a valid size_t pointer");
    return RTNCD_FAILURE;
  }

  AutocvtGuard autocvt(false);
  FileGuard fin(file.c_str(), zusf->encoding_opts.data_type == eDataTypeBinary ? "rb" : "r");
  if (!fin)
  {
    zusf->diag.e_msg_len = sprintf(zusf->diag.e_msg, "Could not open file '%s'", file.c_str());
    return RTNCD_FAILURE;
  }

  struct stat st;
  if (stat(file.c_str(), &st) != 0)
  {
    zusf->diag.e_msg_len = sprintf(zusf->diag.e_msg, "Could not stat file '%s'", file.c_str());
    return RTNCD_FAILURE;
  }

#if defined(__clang__)
  if (zusf->set_size_callback)
  {
    zusf->set_size_callback((uint64_t)st.st_size);
  }
#endif

  int fifo_fd = open(pipe.c_str(), O_WRONLY);
  if (fifo_fd == -1)
  {
    zusf->diag.e_msg_len = sprintf(zusf->diag.e_msg, "open() failed on output pipe '%s', errno: %d", pipe.c_str(), errno);
    return RTNCD_FAILURE;
  }

  FileGuard fout(fifo_fd, "w");
  if (!fout)
  {
    zusf->diag.e_msg_len = sprintf(zusf->diag.e_msg, "Could not open output pipe '%s'", pipe.c_str());
    close(fifo_fd);
    return RTNCD_FAILURE;
  }

  // Use file tag encoding if available, otherwise fall back to provided encoding
  string encoding_to_use;
  bool has_encoding = false;

  if (zusf->encoding_opts.data_type == eDataTypeText)
  {
    if (strlen(zusf->encoding_opts.codepage) > 0)
    {
      encoding_to_use = string(zusf->encoding_opts.codepage);
      has_encoding = true;
    }
    else
    {
      // Use tagged encoding if valid CCSID and not UTF-8 or binary
      int file_ccsid = zusf_get_file_ccsid(zusf, file);
      if (file_ccsid > 0 && file_ccsid != 1208 && file_ccsid != 65535)
      {
        encoding_to_use = zut_int_to_string(file_ccsid);
        has_encoding = true;
      }
    }
  }

  const size_t chunk_size = FIFO_CHUNK_SIZE * 3 / 4;
  std::vector<char> buf(chunk_size);
  size_t bytes_read;
  std::vector<char> temp_encoded;
  std::vector<char> left_over;

  while ((bytes_read = fread(&buf[0], 1, chunk_size, fin)) > 0)
  {
    int chunk_len = bytes_read;
    const char *chunk = &buf[0];

    if (has_encoding)
    {
      const auto source_encoding = strlen(zusf->encoding_opts.source_codepage) > 0 ? string(zusf->encoding_opts.source_codepage) : "UTF-8";
      try
      {
        temp_encoded = zut_encode(chunk, chunk_len, encoding_to_use, source_encoding, zusf->diag);
        chunk = &temp_encoded[0];
        chunk_len = temp_encoded.size();
      }
      catch (std::exception &e)
      {
        zusf->diag.e_msg_len = sprintf(zusf->diag.e_msg, "Failed to convert input data from %s to %s", encoding_to_use.c_str(), source_encoding.c_str());
        return RTNCD_FAILURE;
      }
    }

    *content_len += chunk_len;
    temp_encoded = zbase64::encode(chunk, chunk_len, &left_over);
    fwrite(&temp_encoded[0], 1, temp_encoded.size(), fout);
    temp_encoded.clear();
  }

  if (!left_over.empty())
  {
    temp_encoded = zbase64::encode(&left_over[0], left_over.size());
    fwrite(&temp_encoded[0], 1, temp_encoded.size(), fout);
  }

  fflush(fout);
  return RTNCD_SUCCESS;
}

/**
 * Writes data to a USS file.
 *
 * @param zusf pointer to a ZUSF object
 * @param file name of the USS file
 * @param data string to be written to the file
 *
 * @return RTNCD_SUCCESS on success, RTNCD_FAILURE on failure
 */
int zusf_write_to_uss_file(ZUSF *zusf, const string &file, string &data)
{
  // TODO(zFernand0): Avoid overriding existing files
  struct stat file_stats;

  int stat_result = stat(file.c_str(), &file_stats);
  if (strlen(zusf->etag) > 0 && stat_result != -1)
  {
    const auto current_etag = zut_build_etag(file_stats.st_mtime, file_stats.st_size);
    if (current_etag != zusf->etag)
    {
      zusf->diag.e_msg_len = sprintf(zusf->diag.e_msg, "Etag mismatch: expected %s, actual %s", zusf->etag, current_etag.c_str());
      return RTNCD_FAILURE;
    }
  }
  if (stat_result == -1 && errno != ENOENT)
    return RTNCD_FAILURE;
  zusf->created = stat_result == -1;

  // Use file tag encoding if available, otherwise fall back to provided encoding
  string encoding_to_use;
  bool has_encoding = false;

  if (zusf->encoding_opts.data_type == eDataTypeText)
  {
    if (strlen(zusf->encoding_opts.codepage) > 0)
    {
      encoding_to_use = string(zusf->encoding_opts.codepage);
      has_encoding = true;
    }
    else
    {
      // Use tagged encoding if valid CCSID and not UTF-8 or binary
      int file_ccsid = zusf_get_file_ccsid(zusf, file);
      if (file_ccsid > 0 && file_ccsid != 1208 && file_ccsid != 65535)
      {
        encoding_to_use = zut_int_to_string(file_ccsid);
        has_encoding = true;
      }
    }
  }

  string temp = data;
  if (has_encoding)
  {
    const auto source_encoding = strlen(zusf->encoding_opts.source_codepage) > 0 ? string(zusf->encoding_opts.source_codepage) : "UTF-8";
    try
    {
      const auto bytes_with_encoding = zut_encode(temp, source_encoding, encoding_to_use, zusf->diag);
      temp = bytes_with_encoding;
    }
    catch (std::exception &e)
    {
      zusf->diag.e_msg_len = sprintf(zusf->diag.e_msg, "Failed to convert input data from %s to %s", source_encoding.c_str(), encoding_to_use.c_str());
      return RTNCD_FAILURE;
    }
  }

  AutocvtGuard autocvt(false);
  const char *mode = (zusf->encoding_opts.data_type == eDataTypeBinary) ? "wb" : "w";
  {
    FileGuard fp(file.c_str(), mode);
    if (!fp)
    {
      zusf->diag.e_msg_len = sprintf(zusf->diag.e_msg, "Could not open '%s' for writing", file.c_str());
      return RTNCD_FAILURE;
    }

    if (!temp.empty())
    {
      size_t bytes_written = fwrite(temp.data(), 1, temp.size(), fp);
      if (bytes_written != temp.size())
      {
        zusf->diag.e_msg_len = sprintf(zusf->diag.e_msg, "Failed to write to '%s' (possibly out of space)", file.c_str());
        return RTNCD_FAILURE;
      }
    }
  }

  if (zusf->created)
  {
    zusf_chtag_uss_file_or_dir(zusf, file, encoding_to_use, false);
  }

  struct stat new_stats;
  if (stat(file.c_str(), &new_stats) == -1)
  {
    zusf->diag.e_msg_len = sprintf(
        zusf->diag.e_msg,
        "Could not stat file '%s' after writing",
        file.c_str());
    return RTNCD_FAILURE;
  }

  const string new_tag = zut_build_etag(new_stats.st_mtime, new_stats.st_size);
  strcpy(zusf->etag, new_tag.c_str());

  return RTNCD_SUCCESS; // success
}

/**
 * Writes data to a USS file.
 *
 * @param zusf pointer to a ZUSF object
 * @param file name of the USS file
 * @param pipe name of the input pipe
 * @param content_len pointer where the length of the file contents will be stored
 *
 * @return RTNCD_SUCCESS on success, RTNCD_FAILURE on failure
 */
int zusf_write_to_uss_file_streamed(ZUSF *zusf, const string &file, const string &pipe, size_t *content_len)
{
  // TODO(zFernand0): Avoid overriding existing files
  if (content_len == nullptr)
  {
    zusf->diag.e_msg_len = sprintf(zusf->diag.e_msg, "content_len must be a valid size_t pointer");
    return RTNCD_FAILURE;
  }

  struct stat file_stats;

  // Use file tag encoding if available, otherwise fall back to provided encoding
  string encoding_to_use;
  bool has_encoding = false;

  if (zusf->encoding_opts.data_type == eDataTypeText)
  {
    if (strlen(zusf->encoding_opts.codepage) > 0)
    {
      encoding_to_use = string(zusf->encoding_opts.codepage);
      has_encoding = true;
    }
    else
    {
      // Use tagged encoding if valid CCSID and not UTF-8 or binary
      int file_ccsid = zusf_get_file_ccsid(zusf, file);
      if (file_ccsid > 0 && file_ccsid != 1208 && file_ccsid != 65535)
      {
        encoding_to_use = zut_int_to_string(file_ccsid);
        has_encoding = true;
      }
    }
  }

  int stat_result = stat(file.c_str(), &file_stats);
  if (strlen(zusf->etag) > 0 && stat_result != -1)
  {
    const auto current_etag = zut_build_etag(file_stats.st_mtime, file_stats.st_size);
    if (current_etag != zusf->etag)
    {
      zusf->diag.e_msg_len = sprintf(zusf->diag.e_msg, "Etag mismatch: expected %s, actual %s", zusf->etag, current_etag.c_str());
      return RTNCD_FAILURE;
    }
  }
  if (stat_result == -1 && errno != ENOENT)
    return RTNCD_FAILURE;
  zusf->created = stat_result == -1;

  AutocvtGuard autocvt(false);
  FileGuard fout(file.c_str(), zusf->encoding_opts.data_type == eDataTypeBinary ? "wb" : "w");
  if (!fout)
  {
    zusf->diag.e_msg_len = sprintf(zusf->diag.e_msg, "Could not open '%s'", file.c_str());
    return RTNCD_FAILURE;
  }

  int fifo_fd = open(pipe.c_str(), O_RDONLY);
  if (fifo_fd == -1)
  {
    zusf->diag.e_msg_len = sprintf(zusf->diag.e_msg, "open() failed on input pipe '%s', errno: %d", pipe.c_str(), errno);
    return RTNCD_FAILURE;
  }

  FileGuard fin(fifo_fd, "r");
  if (!fin)
  {
    zusf->diag.e_msg_len = sprintf(zusf->diag.e_msg, "Could not open input pipe '%s'", pipe.c_str());
    close(fifo_fd);
    return RTNCD_FAILURE;
  }

  std::vector<char> buf(FIFO_CHUNK_SIZE);
  size_t bytes_read;
  std::vector<char> temp_encoded;
  std::vector<char> left_over;
  bool truncated = false;

  while ((bytes_read = fread(&buf[0], 1, FIFO_CHUNK_SIZE, fin)) > 0)
  {
    temp_encoded = zbase64::decode(&buf[0], bytes_read, &left_over);
    const char *chunk = &temp_encoded[0];
    int chunk_len = temp_encoded.size();
    *content_len += chunk_len;

    if (has_encoding)
    {
      const auto source_encoding = strlen(zusf->encoding_opts.source_codepage) > 0 ? string(zusf->encoding_opts.source_codepage) : "UTF-8";
      try
      {
        temp_encoded = zut_encode(chunk, chunk_len, source_encoding, encoding_to_use, zusf->diag);
        chunk = &temp_encoded[0];
        chunk_len = temp_encoded.size();
      }
      catch (std::exception &e)
      {
        zusf->diag.e_msg_len = sprintf(zusf->diag.e_msg, "Failed to convert input data from %s to %s", source_encoding.c_str(), encoding_to_use.c_str());
        return RTNCD_FAILURE;
      }
    }

    size_t bytes_written = fwrite(chunk, 1, chunk_len, fout);
    if (bytes_written != chunk_len)
    {
      truncated = true;
      break;
    }
    temp_encoded.clear();
  }

  const int flush_rc = fflush(fout);
  if (truncated || flush_rc != 0)
  {
    zusf->diag.e_msg_len = sprintf(zusf->diag.e_msg, "Failed to write to '%s' (possibly out of space)", file.c_str());
    return RTNCD_FAILURE;
  }

  if (stat(file.c_str(), &file_stats) == -1)
  {
    zusf->diag.e_msg_len = sprintf(zusf->diag.e_msg, "Path '%s' does not exist", file.c_str());
    return RTNCD_FAILURE;
  }

  // Print new e-tag to stdout as response
  string etag_str = zut_build_etag(file_stats.st_mtime, file_stats.st_size);
  strcpy(zusf->etag, etag_str.c_str());

  return RTNCD_SUCCESS;
}

/**
 * Changes the permissions of a USS file or directory.
 *
 * @param zusf pointer to a ZUSF object
 * @param file name of the USS file
 * @param mode new permissions in octal format
 *
 * @return RTNCD_SUCCESS on success, RTNCD_FAILURE on failure
 */
int zusf_chmod_uss_file_or_dir(ZUSF *zusf, string file, mode_t mode, bool recursive)
{
  // TODO(zFernand0): Add recursive option for directories
  struct stat file_stats;
  if (stat(file.c_str(), &file_stats) == -1)
  {
    zusf->diag.e_msg_len = sprintf(zusf->diag.e_msg, "Path '%s' does not exist", file.c_str());
    return RTNCD_FAILURE;
  }

  if (!recursive && S_ISDIR(file_stats.st_mode))
  {
    zusf->diag.e_msg_len = sprintf(zusf->diag.e_msg, "Path '%s' is a folder and recursive is false", file.c_str());
    return RTNCD_FAILURE;
  }

  chmod(file.c_str(), mode);
  if (recursive && S_ISDIR(file_stats.st_mode))
  {
    DIR *dir = opendir(file.c_str());
    if (dir == nullptr)
    {
      zusf->diag.e_msg_len = sprintf(zusf->diag.e_msg, "Could not open directory '%s'", file.c_str());
      return RTNCD_FAILURE;
    }
    struct dirent *entry;
    while ((entry = readdir(dir)) != nullptr)
    {
      if (strcmp(entry->d_name, ".") != 0 && strcmp(entry->d_name, "..") != 0)
      {
        const string child_path = zusf_join_path(file, string((const char *)entry->d_name));
        struct stat file_stats;
        stat(child_path.c_str(), &file_stats);

        const auto rc = zusf_chmod_uss_file_or_dir(zusf, child_path, mode, S_ISDIR(file_stats.st_mode));
        if (0 != rc)
        {
          closedir(dir);
          return rc;
        }
      }
    }
    closedir(dir);
  }
  return 0;
}

int zusf_delete_uss_item(ZUSF *zusf, string file, bool recursive)
{
  struct stat file_stats;
  if (stat(file.c_str(), &file_stats) == -1)
  {
    zusf->diag.e_msg_len = sprintf(zusf->diag.e_msg, "Path '%s' does not exist", file.c_str());
    return RTNCD_FAILURE;
  }

  const auto is_dir = S_ISDIR(file_stats.st_mode);
  if (is_dir && !recursive)
  {
    zusf->diag.e_msg_len = sprintf(zusf->diag.e_msg, "Path '%s' is a directory and recursive was false", file.c_str());
    return RTNCD_FAILURE;
  }

  if (is_dir)
  {
    DIR *dir = opendir(file.c_str());
    if (dir == nullptr)
    {
      zusf->diag.e_msg_len = sprintf(zusf->diag.e_msg, "Could not open directory '%s'", file.c_str());
      return RTNCD_FAILURE;
    }
    struct dirent *entry;
    while ((entry = readdir(dir)) != nullptr)
    {
      if (strcmp(entry->d_name, ".") != 0 && strcmp(entry->d_name, "..") != 0)
      {
        const string child_path = zusf_join_path(file, string((const char *)entry->d_name));
        struct stat file_stats;
        stat(child_path.c_str(), &file_stats);

        const auto rc = zusf_delete_uss_item(zusf, child_path, S_ISDIR(file_stats.st_mode));
        if (0 != rc)
        {
          closedir(dir);
          return rc;
        }
      }
    }
    closedir(dir);
  }

  const auto rc = is_dir ? rmdir(file.c_str()) : remove(file.c_str());
  if (0 != rc)
  {
    zusf->diag.e_msg_len = sprintf(zusf->diag.e_msg, "Could not delete '%s', rc: %d", file.c_str(), errno);
    return RTNCD_FAILURE;
  }

  return 0;
}

const char *zusf_get_owner_from_uid(uid_t uid)
{
  auto *meta = getpwuid(uid);
  return meta ? meta->pw_name : nullptr;
}

const char *zusf_get_group_from_gid(gid_t gid)
{
  auto *meta = getgrgid(gid);
  return meta ? meta->gr_name : nullptr;
}

short zusf_get_id_from_user_or_group(const string &user_or_group, bool is_user)
{
  const auto is_numeric = user_or_group.find_first_not_of("0123456789") == std::string::npos;
  if (is_numeric)
  {
    return (short)atoi(user_or_group.c_str());
  }

  auto *meta = is_user ? (void *)getpwnam(user_or_group.c_str()) : (void *)getgrnam(user_or_group.c_str());
  if (meta)
  {
    return is_user ? ((passwd *)meta)->pw_uid : ((group *)meta)->gr_gid;
  }

  return -1;
}

/**
 * Helper to convert user string to UID.
 * Accepts empty (→ -1), numeric UID, or name (getpwnam).
 * Returns true if resolved or empty, false if invalid/overflow.
 */
static bool resolve_uid_from_str(const std::string &s, uid_t &out)
{
  if (s.empty())
  {
    out = (uid_t)-1;
    return true;
  } // not user provided
  bool digits = s.find_first_not_of("0123456789") == std::string::npos;
  if (digits)
  {
    unsigned long v = strtoul(s.c_str(), nullptr, 10);
    if (v > std::numeric_limits<uid_t>::max())
      return false;
    out = static_cast<uid_t>(v);
    return true;
  }
  auto *pw = getpwnam(s.c_str());
  if (pw != nullptr)
  {
    out = pw->pw_uid;
    return true;
  }
  return false;
}

/**
 * Helper to convert group string to GID.
 * Accepts empty (→ -1), numeric GID, or name (getgrnam).
 * Returns true if resolved or empty, false if invalid/overflow.
 */
static bool resolve_gid_from_str(const std::string &s, gid_t &out)
{
  if (s.empty())
  {
    out = (gid_t)-1;
    return true;
  } // no group provided
  bool digits = s.find_first_not_of("0123456789") == std::string::npos;
  if (digits)
  {
    unsigned long v = strtoul(s.c_str(), nullptr, 10);
    if (v > std::numeric_limits<gid_t>::max())
      return false;
    out = static_cast<gid_t>(v);
    return true;
  }
  auto *gr = getgrnam(s.c_str());
  if (gr != nullptr)
  {
    out = gr->gr_gid;
    return true;
  }
  return false; // invalid group string
}

/**
 * Change ownership of a USS file or directory (recursive optional).
 *
 * Supports "user", "user:group", ":group", or numeric IDs.
 * Validates input, avoids silent -1, and returns RTNCD_FAILURE on error.
 */
int zusf_chown_uss_file_or_dir(ZUSF *zusf, const std::string &file, const std::string &owner, bool recursive)
{
  struct stat file_stats;
  // Verify target exists and capture current metadata
  if (stat(file.c_str(), &file_stats) == -1)
  {
    zusf->diag.e_msg_len = sprintf(zusf->diag.e_msg, "Path '%s' does not exist", file.c_str());
    return RTNCD_FAILURE;
  }

  // Refuse to descend into a directory if caller didn’t request recursion
  if (S_ISDIR(file_stats.st_mode) && !recursive)
  {
    zusf->diag.e_msg_len = sprintf(zusf->diag.e_msg, "Path '%s' is a folder and recursive is false", file.c_str());
    return RTNCD_FAILURE;
  }

<<<<<<< HEAD
  // Split owner into user[:group]
  std::string userPart = owner;
  std::string groupPart;
  const auto colon_pos = owner.find(':');
  if (colon_pos != std::string::npos)
  {
    userPart = owner.substr(0, colon_pos);
    groupPart = owner.substr(colon_pos + 1);
  }
=======
  const auto uid = zusf_get_id_from_user_or_group(owner, true);
  const auto colon_pos = owner.find_first_of(":");
  const auto group = colon_pos != std::string::npos ? owner.substr(colon_pos + 1) : string();
  const auto gid = group.empty() ? file_stats.st_gid : zusf_get_id_from_user_or_group(group, false);
  const auto rc = chown(file.c_str(), uid, gid);
>>>>>>> 8eb47e45

  uid_t uid;
  gid_t gid;

  // Resolve user to UID (numeric or name); return error on invalid input
  if (!resolve_uid_from_str(userPart, uid))
  {
    errno = EINVAL;
    zusf->diag.e_msg_len = sprintf(zusf->diag.e_msg, "chown error: invalid user '%s'", userPart.c_str());
    return RTNCD_FAILURE;
  }

  // Resolve group to GID (numeric or name); return error on invalid input
  if (!resolve_gid_from_str(groupPart, gid))
  {
    errno = EINVAL;
    zusf->diag.e_msg_len = sprintf(zusf->diag.e_msg, "chown error: invalid group '%s'", groupPart.c_str());
    return RTNCD_FAILURE;
  }

  // If both were empty, refuse (otherwise chown(-1,-1) is a no-op)
  if (uid == (uid_t)-1 && gid == (gid_t)-1)
  {
    errno = EINVAL;
    zusf->diag.e_msg_len = sprintf(zusf->diag.e_msg, "chown error: neither user nor group specified");
    return RTNCD_FAILURE;
  }

  // Preserve current group explicitly if only user was supplied
  if (gid == (gid_t)-1)
    gid = file_stats.st_gid;

  // Attempt chown
  const auto rc = chown(file.c_str(), uid, gid);
  if (rc != 0)
  {
    zusf->diag.e_msg_len = sprintf(zusf->diag.e_msg, "chown failed for path '%s', errno %d", file.c_str(), errno);
    return RTNCD_FAILURE;
  }

  // Recurse into directories if requested
  if (recursive && S_ISDIR(file_stats.st_mode))
  {
    DIR *dir = opendir(file.c_str());
    if (!dir)
    {
      zusf->diag.e_msg_len = sprintf(zusf->diag.e_msg, "Could not open directory '%s'", file.c_str());
      return RTNCD_FAILURE;
    }

    struct dirent *entry;
    while ((entry = readdir(dir)) != nullptr)
    {
      if (strcmp(entry->d_name, ".") != 0 && strcmp(entry->d_name, "..") != 0)
      {
        const string child_path = zusf_join_path(file, string((const char *)entry->d_name));
        struct stat file_stats;
        stat(child_path.c_str(), &file_stats);

        struct stat child_stats;
        if (stat(child_path.c_str(), &child_stats) == -1)
        {
          closedir(dir);
          return rc;
        }
      }
    }
    closedir(dir);
  }

  return 0;
}

int zusf_chtag_uss_file_or_dir(ZUSF *zusf, const string &file, const string &tag, bool recursive)
{
  struct stat file_stats;
  if (stat(file.c_str(), &file_stats) == -1)
  {
    zusf->diag.e_msg_len = sprintf(zusf->diag.e_msg, "Path '%s' does not exist", file.c_str());
    return RTNCD_FAILURE;
  }

  int ccsid;

  // First try to parse as a numeric CCSID
  char *endptr;
  const auto parsed_ccsid = strtol(tag.c_str(), &endptr, 10);
  // If the entire string was consumed and it's a valid range, it's a numeric CCSID
  if (*endptr == '\0' && parsed_ccsid != LONG_MAX && parsed_ccsid != LONG_MIN)
  {
    ccsid = parsed_ccsid;
  }
  else
  {
    // Try to get CCSID from display name
    ccsid = zusf_get_ccsid_from_display_name(tag);
    if (ccsid == -1)
    {
      zusf->diag.e_msg_len = sprintf(zusf->diag.e_msg, "Invalid tag '%s' - not a valid CCSID or display name", tag.c_str());
      return RTNCD_FAILURE;
    }
  }
  const auto is_dir = S_ISDIR(file_stats.st_mode);
  if (!is_dir)
  {
    attrib_t attr;
    memset(&attr, 0, sizeof(attr));
    attr.att_filetagchg = 1;
    attr.att_filetag.ft_ccsid = ccsid;
    attr.att_filetag.ft_txtflag = int(ccsid != 65535 && ccsid != 0);

    const auto rc = __chattr((char *)file.c_str(), &attr, sizeof(attr));
    if (0 != rc)
    {
      zusf->diag.e_msg_len = sprintf(zusf->diag.e_msg, "Failed to update attributes for path '%s'", file.c_str());
      return RTNCD_FAILURE;
    }
  }
  else if (recursive)
  {
    DIR *dir = opendir(file.c_str());
    if (dir == nullptr)
    {
      zusf->diag.e_msg_len = sprintf(zusf->diag.e_msg, "Could not open directory '%s'", file.c_str());
      return RTNCD_FAILURE;
    }
    struct dirent *entry;
    while ((entry = readdir(dir)) != nullptr)
    {
      if (strcmp(entry->d_name, ".") != 0 && strcmp(entry->d_name, "..") != 0)
      {
        const string child_path = zusf_join_path(file, string((const char *)entry->d_name));
        struct stat file_stats;
        stat(child_path.c_str(), &file_stats);

        const auto rc = zusf_chtag_uss_file_or_dir(zusf, child_path, tag, S_ISDIR(file_stats.st_mode));
        if (0 != rc)
        {
          closedir(dir);
          return rc;
        }
      }
    }
    closedir(dir);
  }
  return 0;
}<|MERGE_RESOLUTION|>--- conflicted
+++ resolved
@@ -1806,7 +1806,6 @@
     return RTNCD_FAILURE;
   }
 
-<<<<<<< HEAD
   // Split owner into user[:group]
   std::string userPart = owner;
   std::string groupPart;
@@ -1816,13 +1815,6 @@
     userPart = owner.substr(0, colon_pos);
     groupPart = owner.substr(colon_pos + 1);
   }
-=======
-  const auto uid = zusf_get_id_from_user_or_group(owner, true);
-  const auto colon_pos = owner.find_first_of(":");
-  const auto group = colon_pos != std::string::npos ? owner.substr(colon_pos + 1) : string();
-  const auto gid = group.empty() ? file_stats.st_gid : zusf_get_id_from_user_or_group(group, false);
-  const auto rc = chown(file.c_str(), uid, gid);
->>>>>>> 8eb47e45
 
   uid_t uid;
   gid_t gid;

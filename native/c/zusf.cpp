/**
 * This program and the accompanying materials are made available under the terms of the
 * Eclipse Public License v2.0 which accompanies this distribution, and is available at
 * https://www.eclipse.org/legal/epl-v20.html
 *
 * SPDX-License-Identifier: EPL-2.0
 *
 * Copyright Contributors to the Zowe Project.
 *
 */

// z/OS UNIX extensions needed for st_tag in struct stat, etc.
#ifndef _AE_BIMODAL
#define _AE_BIMODAL 1
#endif
#ifndef _OPEN_SYS_FILE_EXT
#define _OPEN_SYS_FILE_EXT 1
#endif
<<<<<<< HEAD
#ifndef _LARGE_TIME_API
#define _LARGE_TIME_API
#endif

#include <limits.h>
#include <limits>
#include <climits>

#ifdef ZSHMEM_ENABLE
#include "zshmem.hpp"
#endif
=======
>>>>>>> e839da55
#include <algorithm>
#include <sys/types.h>
#include <sys/stat.h>
#include <dirent.h>
#include <stdio.h>
#include <string.h>
#include <cstring>
#include <fcntl.h>
#include <fstream>
#include <string>
#include <iconv.h>
#include <grp.h>
#include <pwd.h>
#ifndef _POSIX_SOURCE
#define _POSIX_SOURCE
#endif
#include <unistd.h>
#include <stdlib.h>
#include <map>
#include "zusf.hpp"
#include "zdyn.h"
#include "zusftype.h"
#include "zut.hpp"
#include "zbase64.h"
#include "iefzb4d2.h"

#ifndef _XPLATFORM_SOURCE
#define _XPLATFORM_SOURCE
#endif
#include <sys/xattr.h>
#include <vector>
#include <time.h>
#include <iomanip>
#include <sstream>
#include <errno.h>

using namespace std;

/**
 * Concatenates a directory path with a file/directory name, handling trailing slashes.
 *
 * @param dir_path the directory path
 * @param name the file or directory name to append
 * @return the concatenated path
 */
string zusf_join_path(const string &dir_path, const string &name)
{
  return dir_path[dir_path.length() - 1] == '/' ? dir_path + name : dir_path + "/" + name;
}

/**
 * Formats a file timestamp.
 *
 * @param mtime the modification time from stat
 * @param use_csv_format whether to use CSV format (ISO time in UTC) or ls-style format (local time)
 * @return formatted time string
 */
string zusf_format_ls_time(time_t mtime, bool use_csv_format)
{
  char time_buf[32] = {0};

  if (use_csv_format)
  {
    // CSV format: ISO time in UTC (2024-01-31T05:30:00Z)
    struct tm *tm_info = gmtime(&mtime);
    if (tm_info != nullptr)
    {
      strftime(time_buf, sizeof(time_buf), "%Y-%m-%dT%H:%M:%S", tm_info);
    }
    else
    {
      strcpy(time_buf, "1970-01-01T00:00:00"); // Fallback if time conversion fails
    }
  }
  else
  {
    // ls-style format: local time (May 22 17:23)
    struct tm *tm_info = localtime(&mtime);
    if (tm_info != nullptr)
    {
      strftime(time_buf, sizeof(time_buf), "%b %e %H:%M", tm_info);
    }
    else
    {
      strcpy(time_buf, "            "); // Fallback if time conversion fails
    }
  }

  return string(time_buf);
}

/**
 * Gets the CCSID of a USS file.
 *
 * @param zusf pointer to a ZUSF object
 * @param file name of the USS file
 *
 * @return RTNCD_SUCCESS on success, RTNCD_FAILURE on failure
 */
int zusf_get_file_ccsid(ZUSF *zusf, string file)
{
  struct stat file_stats;
  if (stat(file.c_str(), &file_stats) == -1)
  {
    zusf->diag.e_msg_len = sprintf(zusf->diag.e_msg, "Path '%s' does not exist", file.c_str());
    return RTNCD_FAILURE;
  }

  if (S_ISDIR(file_stats.st_mode))
  {
    zusf->diag.e_msg_len = sprintf(zusf->diag.e_msg, "Path '%s' is a directory", file.c_str());
    return RTNCD_FAILURE;
  }

  return file_stats.st_tag.ft_ccsid;
}

// CCSID -> display name conversion table (based on output from `iconv -l`)
static map<int, string> create_ccsid_display_table()
{
  map<int, string> table;

  table[37] = "IBM-037";
  table[256] = "00256";
  table[259] = "00259";
  table[273] = "IBM-273";
  table[274] = "IBM-274";
  table[275] = "IBM-275";
  table[277] = "IBM-277";
  table[278] = "IBM-278";
  table[280] = "IBM-280";
  table[281] = "IBM-281";
  table[282] = "IBM-282";
  table[284] = "IBM-284";
  table[285] = "IBM-285";
  table[286] = "00286";
  table[290] = "IBM-290";
  table[293] = "00293";
  table[297] = "IBM-297";
  table[300] = "IBM-300";
  table[301] = "IBM-301";
  table[367] = "00367";
  table[420] = "IBM-420";
  table[421] = "00421";
  table[423] = "00423";
  table[424] = "IBM-424";
  table[425] = "IBM-425";
  table[437] = "IBM-437";
  table[500] = "IBM-500";
  table[720] = "00720";
  table[737] = "00737";
  table[775] = "00775";
  table[803] = "00803";
  table[806] = "00806";
  table[808] = "IBM-808";
  table[813] = "ISO8859-7";
  table[819] = "ISO8859-1";
  table[833] = "IBM-833";
  table[834] = "IBM-834";
  table[835] = "IBM-835";
  table[836] = "IBM-836";
  table[837] = "IBM-837";
  table[838] = "IBM-838";
  table[848] = "IBM-848";
  table[849] = "00849";
  table[850] = "IBM-850";
  table[851] = "00851";
  table[852] = "IBM-852";
  table[853] = "00853";
  table[855] = "IBM-855";
  table[856] = "IBM-856";
  table[857] = "00857";
  table[858] = "IBM-858";
  table[859] = "IBM-859";
  table[860] = "00860";
  table[861] = "IBM-861";
  table[862] = "IBM-862";
  table[863] = "00863";
  table[864] = "IBM-864";
  table[865] = "00865";
  table[866] = "IBM-866";
  table[867] = "IBM-867";
  table[868] = "00868";
  table[869] = "IBM-869";
  table[870] = "IBM-870";
  table[871] = "IBM-871";
  table[872] = "IBM-872";
  table[874] = "TIS-620";
  table[875] = "IBM-875";
  table[876] = "00876";
  table[878] = "00878";
  table[880] = "IBM-880";
  table[891] = "00891";
  table[895] = "00895";
  table[896] = "00896";
  table[897] = "00897";
  table[899] = "00899";
  table[901] = "IBM-901";
  table[902] = "IBM-902";
  table[903] = "00903";
  table[904] = "IBM-904";
  table[905] = "00905";
  table[912] = "ISO8859-2";
  table[913] = "00913";
  table[914] = "ISO8859-4";
  table[915] = "ISO8859-5";
  table[916] = "ISO8859-8";
  table[918] = "00918";
  table[920] = "ISO8859-9";
  table[921] = "ISO8859-13";
  table[922] = "IBM-922";
  table[923] = "ISO8859-15";
  table[924] = "IBM-924";
  table[926] = "00926";
  table[927] = "IBM-927";
  table[928] = "IBM-928";
  table[930] = "IBM-930";
  table[931] = "00931";
  table[932] = "IBM-eucJC";
  table[933] = "IBM-933";
  table[934] = "00934";
  table[935] = "IBM-935";
  table[936] = "IBM-936";
  table[937] = "IBM-937";
  table[938] = "IBM-938";
  table[939] = "IBM-939";
  table[941] = "00941";
  table[942] = "IBM-942";
  table[943] = "IBM-943";
  table[944] = "00944";
  table[946] = "IBM-946";
  table[947] = "IBM-947";
  table[948] = "IBM-948";
  table[949] = "IBM-949";
  table[950] = "BIG5";
  table[951] = "IBM-951";
  table[952] = "00952";
  table[953] = "00953";
  table[954] = "00954";
  table[955] = "00955";
  table[956] = "IBM-956";
  table[957] = "IBM-957";
  table[958] = "IBM-958";
  table[959] = "IBM-959";
  table[960] = "00960";
  table[961] = "00961";
  table[963] = "00963";
  table[964] = "IBM-eucTW";
  table[965] = "00965";
  table[966] = "00966";
  table[970] = "IBM-eucKR";
  table[971] = "00971";
  table[1002] = "01002";
  table[1004] = "01004";
  table[1006] = "01006";
  table[1008] = "01008";
  table[1009] = "01009";
  table[1010] = "01010";
  table[1011] = "01011";
  table[1012] = "01012";
  table[1013] = "01013";
  table[1014] = "01014";
  table[1015] = "01015";
  table[1016] = "01016";
  table[1017] = "01017";
  table[1018] = "01018";
  table[1019] = "01019";
  table[1020] = "01020";
  table[1021] = "01021";
  table[1023] = "01023";
  table[1025] = "IBM-1025";
  table[1026] = "IBM-1026";
  table[1027] = "IBM-1027";
  table[1040] = "01040";
  table[1041] = "01041";
  table[1042] = "01042";
  table[1043] = "01043";
  table[1046] = "IBM-1046";
  table[1047] = "IBM-1047";
  table[1051] = "01051";
  table[1088] = "IBM-1088";
  table[1089] = "ISO8859-6";
  table[1097] = "01097";
  table[1098] = "01098";
  table[1100] = "01100";
  table[1101] = "01101";
  table[1102] = "01102";
  table[1103] = "01103";
  table[1104] = "01104";
  table[1105] = "01105";
  table[1106] = "01106";
  table[1107] = "01107";
  table[1112] = "IBM-1112";
  table[1114] = "01114";
  table[1115] = "IBM-1115";
  table[1122] = "IBM-1122";
  table[1123] = "IBM-1123";
  table[1124] = "IBM-1124";
  table[1125] = "IBM-1125";
  table[1126] = "IBM-1126";
  table[1129] = "01129";
  table[1130] = "01130";
  table[1131] = "01131";
  table[1132] = "01132";
  table[1133] = "01133";
  table[1137] = "01137";
  table[1140] = "IBM-1140";
  table[1141] = "IBM-1141";
  table[1142] = "IBM-1142";
  table[1143] = "IBM-1143";
  table[1144] = "IBM-1144";
  table[1145] = "IBM-1145";
  table[1146] = "IBM-1146";
  table[1147] = "IBM-1147";
  table[1148] = "IBM-1148";
  table[1149] = "IBM-1149";
  table[1153] = "IBM-1153";
  table[1154] = "IBM-1154";
  table[1155] = "IBM-1155";
  table[1156] = "IBM-1156";
  table[1157] = "IBM-1157";
  table[1158] = "IBM-1158";
  table[1159] = "IBM-1159";
  table[1160] = "IBM-1160";
  table[1161] = "IBM-1161";
  table[1162] = "01162";
  table[1163] = "01163";
  table[1164] = "01164";
  table[1165] = "IBM-1165";
  table[1166] = "01166";
  table[1167] = "01167";
  table[1168] = "01168";
  table[1200] = "01200";
  table[1202] = "01202";
  table[1208] = "UTF-8";
  table[1210] = "01210";
  table[1232] = "01232";
  table[1250] = "IBM-1250";
  table[1251] = "IBM-1251";
  table[1252] = "IBM-1252";
  table[1253] = "IBM-1253";
  table[1254] = "IBM-1254";
  table[1255] = "IBM-1255";
  table[1256] = "IBM-1256";
  table[1257] = "01257";
  table[1258] = "01258";
  table[1275] = "01275";
  table[1276] = "01276";
  table[1277] = "01277";
  table[1280] = "01280";
  table[1281] = "01281";
  table[1282] = "01282";
  table[1283] = "01283";
  table[1284] = "01284";
  table[1285] = "01285";
  table[1287] = "01287";
  table[1288] = "01288";
  table[1350] = "01350";
  table[1351] = "01351";
  table[1362] = "IBM-1362";
  table[1363] = "IBM-1363";
  table[1364] = "IBM-1364";
  table[1370] = "IBM-1370";
  table[1371] = "IBM-1371";
  table[1374] = "01374";
  table[1375] = "01375";
  table[1380] = "IBM-1380";
  table[1381] = "IBM-1381";
  table[1382] = "01382";
  table[1383] = "IBM-eucCN";
  table[1385] = "01385";
  table[1386] = "IBM-1386";
  table[1388] = "IBM-1388";
  table[1390] = "IBM-1390";
  table[1391] = "01391";
  table[1392] = "01392";
  table[1399] = "IBM-1399";
  table[4133] = "04133";
  table[4369] = "04369";
  table[4370] = "04370";
  table[4371] = "04371";
  table[4373] = "04373";
  table[4374] = "04374";
  table[4376] = "04376";
  table[4378] = "04378";
  table[4380] = "04380";
  table[4381] = "04381";
  table[4386] = "04386";
  table[4393] = "04393";
  table[4396] = "IBM-4396";
  table[4397] = "04397";
  table[4516] = "04516";
  table[4517] = "04517";
  table[4519] = "04519";
  table[4520] = "04520";
  table[4533] = "04533";
  table[4596] = "04596";
  table[4899] = "04899";
  table[4904] = "04904";
  table[4909] = "IBM-4909";
  table[4929] = "04929";
  table[4930] = "IBM-4930";
  table[4931] = "04931";
  table[4932] = "04932";
  table[4933] = "IBM-4933";
  table[4934] = "04934";
  table[4944] = "04944";
  table[4945] = "04945";
  table[4946] = "IBM-4946";
  table[4947] = "04947";
  table[4948] = "04948";
  table[4949] = "04949";
  table[4951] = "04951";
  table[4952] = "04952";
  table[4953] = "04953";
  table[4954] = "04954";
  table[4955] = "04955";
  table[4956] = "04956";
  table[4957] = "04957";
  table[4958] = "04958";
  table[4959] = "04959";
  table[4960] = "04960";
  table[4961] = "04961";
  table[4962] = "04962";
  table[4963] = "04963";
  table[4964] = "04964";
  table[4965] = "04965";
  table[4966] = "04966";
  table[4967] = "04967";
  table[4970] = "04970";
  table[4971] = "IBM-4971";
  table[4976] = "04976";
  table[4992] = "04992";
  table[4993] = "04993";
  table[5012] = "05012";
  table[5014] = "05014";
  table[5023] = "05023";
  table[5026] = "IBM-5026";
  table[5028] = "05028";
  table[5029] = "05029";
  table[5031] = "IBM-5031";
  table[5033] = "05033";
  table[5035] = "IBM-5035";
  table[5038] = "05038";
  table[5039] = "05039";
  table[5043] = "05043";
  table[5045] = "05045";
  table[5046] = "05046";
  table[5047] = "05047";
  table[5048] = "05048";
  table[5049] = "05049";
  table[5050] = "05050";
  table[5052] = "ISO-2022-JP";
  table[5053] = "IBM-5053";
  table[5054] = "IBM-5054";
  table[5055] = "IBM-5055";
  table[5056] = "05056";
  table[5067] = "05067";
  table[5100] = "05100";
  table[5104] = "05104";
  table[5123] = "IBM-5123";
  table[5137] = "05137";
  table[5142] = "05142";
  table[5143] = "05143";
  table[5210] = "05210";
  table[5211] = "05211";
  table[5346] = "IBM-5346";
  table[5347] = "IBM-5347";
  table[5348] = "IBM-5348";
  table[5349] = "IBM-5349";
  table[5350] = "IBM-5350";
  table[5351] = "IBM-5351";
  table[5352] = "IBM-5352";
  table[5353] = "05353";
  table[5354] = "05354";
  table[5470] = "05470";
  table[5471] = "05471";
  table[5472] = "05472";
  table[5473] = "05473";
  table[5476] = "05476";
  table[5477] = "05477";
  table[5478] = "05478";
  table[5479] = "05479";
  table[5486] = "05486";
  table[5487] = "05487";
  table[5488] = "IBM-5488";
  table[5495] = "05495";
  table[8229] = "08229";
  table[8448] = "08448";
  table[8482] = "IBM-8482";
  table[8492] = "08492";
  table[8493] = "08493";
  table[8612] = "08612";
  table[8629] = "08629";
  table[8692] = "08692";
  table[9025] = "09025";
  table[9026] = "09026";
  table[9027] = "IBM-9027";
  table[9028] = "09028";
  table[9030] = "09030";
  table[9042] = "09042";
  table[9044] = "IBM-9044";
  table[9047] = "09047";
  table[9048] = "09048";
  table[9049] = "09049";
  table[9056] = "09056";
  table[9060] = "09060";
  table[9061] = "IBM-9061";
  table[9064] = "09064";
  table[9066] = "09066";
  table[9088] = "09088";
  table[9089] = "09089";
  table[9122] = "09122";
  table[9124] = "09124";
  table[9125] = "09125";
  table[9127] = "09127";
  table[9131] = "09131";
  table[9139] = "09139";
  table[9142] = "09142";
  table[9144] = "09144";
  table[9145] = "09145";
  table[9146] = "09146";
  table[9163] = "09163";
  table[9238] = "IBM-9238";
  table[9306] = "09306";
  table[9444] = "09444";
  table[9447] = "09447";
  table[9448] = "09448";
  table[9449] = "09449";
  table[9572] = "09572";
  table[9574] = "09574";
  table[9575] = "09575";
  table[9577] = "09577";
  table[9580] = "09580";
  table[12544] = "12544";
  table[12588] = "12588";
  table[12712] = "IBM-12712";
  table[12725] = "12725";
  table[12788] = "12788";
  table[13121] = "IBM-13121";
  table[13124] = "IBM-13124";
  table[13125] = "13125";
  table[13140] = "13140";
  table[13143] = "13143";
  table[13145] = "13145";
  table[13152] = "13152";
  table[13156] = "13156";
  table[13157] = "13157";
  table[13162] = "13162";
  table[13184] = "13184";
  table[13185] = "13185";
  table[13218] = "13218";
  table[13219] = "13219";
  table[13221] = "13221";
  table[13223] = "13223";
  table[13235] = "13235";
  table[13238] = "13238";
  table[13240] = "13240";
  table[13241] = "13241";
  table[13242] = "13242";
  table[13488] = "UCS-2";
  table[13671] = "13671";
  table[13676] = "13676";
  table[16421] = "16421";
  table[16684] = "IBM-16684";
  table[16804] = "IBM-16804";
  table[16821] = "16821";
  table[16884] = "16884";
  table[17221] = "17221";
  table[17240] = "17240";
  table[17248] = "IBM-17248";
  table[17314] = "17314";
  table[17331] = "17331";
  table[17337] = "17337";
  table[17354] = "17354";
  table[17584] = "17584";
  table[20517] = "20517";
  table[20780] = "20780";
  table[20917] = "20917";
  table[20980] = "20980";
  table[21314] = "21314";
  table[21317] = "21317";
  table[21344] = "21344";
  table[21427] = "21427";
  table[21433] = "21433";
  table[21450] = "21450";
  table[21680] = "21680";
  table[24613] = "24613";
  table[24876] = "24876";
  table[24877] = "24877";
  table[25013] = "25013";
  table[25076] = "25076";
  table[25426] = "25426";
  table[25427] = "25427";
  table[25428] = "25428";
  table[25429] = "25429";
  table[25431] = "25431";
  table[25432] = "25432";
  table[25433] = "25433";
  table[25436] = "25436";
  table[25437] = "25437";
  table[25438] = "25438";
  table[25439] = "25439";
  table[25440] = "25440";
  table[25441] = "25441";
  table[25442] = "25442";
  table[25444] = "25444";
  table[25445] = "25445";
  table[25450] = "25450";
  table[25467] = "25467";
  table[25473] = "25473";
  table[25479] = "25479";
  table[25480] = "25480";
  table[25502] = "25502";
  table[25503] = "25503";
  table[25504] = "25504";
  table[25508] = "25508";
  table[25510] = "25510";
  table[25512] = "25512";
  table[25514] = "25514";
  table[25518] = "25518";
  table[25520] = "25520";
  table[25522] = "25522";
  table[25524] = "25524";
  table[25525] = "25525";
  table[25527] = "25527";
  table[25546] = "25546";
  table[25580] = "25580";
  table[25616] = "25616";
  table[25617] = "25617";
  table[25618] = "25618";
  table[25619] = "25619";
  table[25664] = "25664";
  table[25690] = "25690";
  table[25691] = "25691";
  table[28709] = "IBM-28709";
  table[29109] = "29109";
  table[29172] = "29172";
  table[29522] = "29522";
  table[29523] = "29523";
  table[29524] = "29524";
  table[29525] = "29525";
  table[29527] = "29527";
  table[29528] = "29528";
  table[29529] = "29529";
  table[29532] = "29532";
  table[29533] = "29533";
  table[29534] = "29534";
  table[29535] = "29535";
  table[29536] = "29536";
  table[29537] = "29537";
  table[29540] = "29540";
  table[29541] = "29541";
  table[29546] = "29546";
  table[29614] = "29614";
  table[29616] = "29616";
  table[29618] = "29618";
  table[29620] = "29620";
  table[29621] = "29621";
  table[29623] = "29623";
  table[29712] = "29712";
  table[29713] = "29713";
  table[29714] = "29714";
  table[29715] = "29715";
  table[29760] = "29760";
  table[32805] = "32805";
  table[33058] = "33058";
  table[33205] = "33205";
  table[33268] = "33268";
  table[33618] = "33618";
  table[33619] = "33619";
  table[33620] = "33620";
  table[33621] = "33621";
  table[33623] = "33623";
  table[33624] = "33624";
  table[33632] = "33632";
  table[33636] = "33636";
  table[33637] = "33637";
  table[33665] = "33665";
  table[33698] = "33698";
  table[33699] = "33699";
  table[33700] = "33700";
  table[33717] = "33717";
  table[33722] = "EUCJP";
  table[37301] = "37301";
  table[37719] = "37719";
  table[37728] = "37728";
  table[37732] = "37732";
  table[37761] = "37761";
  table[37813] = "37813";
  table[41397] = "41397";
  table[41460] = "41460";
  table[41824] = "41824";
  table[41828] = "41828";
  table[45493] = "45493";
  table[45556] = "45556";
  table[45920] = "45920";
  table[49589] = "49589";
  table[49652] = "49652";
  table[53668] = "IBM-53668";
  table[53685] = "53685";
  table[53748] = "53748";
  table[54189] = "54189";
  table[54191] = "IBM-54191";
  table[54289] = "54289";
  table[61696] = "61696";
  table[61697] = "61697";
  table[61698] = "61698";
  table[61699] = "61699";
  table[61700] = "61700";
  table[61710] = "61710";
  table[61711] = "61711";
  table[61712] = "61712";
  table[61953] = "61953";
  table[61956] = "61956";
  table[62337] = "62337";
  table[62381] = "62381";
  table[62383] = "IBM-62383";
  table[65535] = "binary";

  return table;
}

/**
 * Gets the CCSID from a display name.
 * @param display_name the display name string
 * @return CCSID value, or -1 if not found
 */
int zusf_get_ccsid_from_display_name(const string &display_name)
{
  static const map<int, string> CCSID_DISPLAY_TABLE = create_ccsid_display_table();

  // Handle special cases
  if (display_name == "untagged")
  {
    return 0;
  }
  if (display_name == "binary")
  {
    return 65535;
  }

  // Search through the table for a matching display name
  for (map<int, string>::const_iterator it = CCSID_DISPLAY_TABLE.begin();
       it != CCSID_DISPLAY_TABLE.end(); ++it)
  {
    if (it->second == display_name)
    {
      return it->first;
    }
  }

  return -1; // Not found
}

/**
 * Gets the display name for a CCSID.
 * @param ccsid the CCSID value
 * @return display name string for the CCSID, or the CCSID number as a string if not found
 */
string zusf_get_ccsid_display_name(int ccsid)
{
  static const map<int, string> CCSID_DISPLAY_TABLE = create_ccsid_display_table();

  // Special case for invalid/unset CCSID
  if (ccsid <= 0)
  {
    return "untagged";
  }

  // O(log n) lookup in map - ideally we could use an unordered_map (hash table) for constant-time access,
  // but its still in the TR1 namespace for xlc ._.
  const auto it = CCSID_DISPLAY_TABLE.find(ccsid);
  if (it != CCSID_DISPLAY_TABLE.end())
  {
    return it->second;
  }

  // If not found in table, return the CCSID number as a string
  return zut_int_to_string(ccsid);
}

/**
 * Builds a file mode string from stat mode.
 *
 * @param mode the file mode from stat
 *
 * @return mode string in the format "drwxrwxrwx"
 */
string zusf_build_mode_string(mode_t mode)
{
  string mode_str;

  // Determine file type character
  if (S_ISDIR(mode))
  {
    mode_str += "d"; // directory
  }
  else if (S_ISLNK(mode))
  {
    mode_str += "l"; // symbolic link
  }
  else if (S_ISFIFO(mode))
  {
    mode_str += "p"; // named pipe (FIFO)
  }
  else if (S_ISSOCK(mode))
  {
    mode_str += "s"; // socket
  }
  else if (S_ISCHR(mode))
  {
    mode_str += "c"; // character device
  }
  else
  {
    mode_str += "-"; // regular file or unknown
  }

  mode_str += (mode & S_IRUSR ? "r" : "-");
  mode_str += (mode & S_IWUSR ? "w" : "-");
  mode_str += (mode & S_IXUSR ? "x" : "-");
  mode_str += (mode & S_IRGRP ? "r" : "-");
  mode_str += (mode & S_IWGRP ? "w" : "-");
  mode_str += (mode & S_IXGRP ? "x" : "-");
  mode_str += (mode & S_IROTH ? "r" : "-");
  mode_str += (mode & S_IWOTH ? "w" : "-");
  mode_str += (mode & S_IXOTH ? "x" : "-");
  return mode_str;
}

/**
 * Creates a USS file or directory.
 *
 * @param zusf pointer to a ZUSF object
 * @param file name of the USS file
 * @param mode mode of the file or directory
 * @param createDir flag indicating whether to create a directory
 *
 * @return RTNCD_SUCCESS on success, RTNCD_FAILURE on failure
 */
int zusf_create_uss_file_or_dir(ZUSF *zusf, const string &file, mode_t mode, bool createDir)
{
  struct stat file_stats;
  if (stat(file.c_str(), &file_stats) != -1)
  {
    if (S_ISREG(file_stats.st_mode))
    {
      zusf->diag.e_msg_len = sprintf(zusf->diag.e_msg, "File '%s' already exists", file.c_str());
    }
    else if (S_ISDIR(file_stats.st_mode))
    {
      zusf->diag.e_msg_len = sprintf(zusf->diag.e_msg, "Directory '%s' already exists", file.c_str());
    }
    else
    {
      zusf->diag.e_msg_len = sprintf(zusf->diag.e_msg, "Path '%s' already exists! Mode: '%08o'", file.c_str(), file_stats.st_mode);
    }
    return RTNCD_FAILURE;
  }

  if (createDir)
  {
    const auto last_trailing_slash = file.find_last_of("/");
    if (last_trailing_slash != std::string::npos)
    {
      const auto parent_path = file.substr(0, last_trailing_slash);
      const auto exists = stat(parent_path.c_str(), &file_stats) == 0;
      if (!exists)
      {
        const auto rc = zusf_create_uss_file_or_dir(zusf, parent_path, mode, true);
        if (0 != rc)
        {
          return rc;
        }
      }
    }
    const auto rc = mkdir(file.c_str(), mode);
    if (0 != rc)
    {
      zusf->diag.e_msg_len = sprintf(zusf->diag.e_msg, "Failed to create directory '%s', errno: %d", file.c_str(), errno);
    }
    return rc;
  }
  else
  {
    ofstream out(file.c_str());
    if (out.is_open())
    {
      out.close();
      chmod(file.c_str(), mode);
      return RTNCD_SUCCESS;
    }
  }

  zusf->diag.e_msg_len = sprintf(zusf->diag.e_msg, "Could not create '%s'", file.c_str());
  return RTNCD_FAILURE;
}

/**
 * Formats file information for listing output.
 *
 * @param zusf pointer to a ZUSF object
 * @param file_stats stat structure for the file
 * @param file_path full path to the file (for CCSID lookup)
 * @param display_name name to display in the listing
 * @param options listing options (all_files, long_format)
 * @param use_csv_format whether to use CSV format or ls-style format
 *
 * @return formatted string for the file entry
 */
string zusf_format_file_entry(ZUSF *zusf, const struct stat &file_stats, const string &file_path, const string &display_name, ListOptions options, bool use_csv_format)
{
  if (!options.long_format)
  {
    return display_name + "\n";
  }

  const string mode = zusf_build_mode_string(file_stats.st_mode);
  const auto ccsid = zusf_get_ccsid_display_name(file_stats.st_tag.ft_ccsid);
  const auto tag_flag = (file_stats.st_tag.ft_txtflag) ? "T=on" : "T=off";
  const string time_str = zusf_format_ls_time(file_stats.st_mtime, use_csv_format);

  if (use_csv_format)
  {
    vector<string> fields;

    fields.push_back(mode);
    fields.push_back(zut_int_to_string(file_stats.st_nlink));
    fields.push_back(zusf_get_owner_from_uid(file_stats.st_uid));
    fields.push_back(zusf_get_group_from_gid(file_stats.st_gid));
    fields.push_back(zut_int_to_string(file_stats.st_size));
    fields.push_back(ccsid);
    fields.push_back(time_str);
    fields.push_back(display_name);
    return zut_format_as_csv(fields) + "\n";
  }
  else
  {
    // ls-style format: "- untagged    T=off -rw-r--r--   1 TRAE     XMPLGRP  2772036 May 22 17:23 hw.txt"
    stringstream ss;
    const auto is_directory = S_ISDIR(file_stats.st_mode);
    const auto tagged = !is_directory && ccsid != "untagged";
    const auto tag_prefix = tagged ? "t" : "-";

    ss << (is_directory ? "" : tag_prefix) << "  " << left << setw(12);
    ss << (is_directory ? "" : ccsid);
    ss << " " << setw(5) << (is_directory ? "" : tag_flag)
       << (is_directory ? "   " : "  ") << mode
       << " " << right << setw(3) << file_stats.st_nlink
       << " " << left << setw(8) << zusf_get_owner_from_uid(file_stats.st_uid)
       << " " << setw(8) << zusf_get_group_from_gid(file_stats.st_gid)
       << " " << right << setw(8) << file_stats.st_size
       << " " << time_str
       << " " << display_name << "\n";
    return ss.str();
  }
}

/**
 * Recursive helper function to collect directory entries with depth control.
 *
 * @param zusf pointer to a ZUSF object
 * @param dir_path path to the directory
 * @param entry_names reference to vector where entry names will be stored
 * @param options listing options (all_files, long_format, depth)
 * @param current_depth current recursion depth
 *
 * @return RTNCD_SUCCESS on success, RTNCD_FAILURE on failure
 */
static int zusf_collect_directory_entries_recursive(ZUSF *zusf, const string &dir_path, vector<string> &entry_names, const ListOptions &options, int current_depth = 0)
{
  DIR *dir;
  if ((dir = opendir(dir_path.c_str())) == nullptr)
  {
    return RTNCD_FAILURE;
  }

  // Collect all directory entries first
  vector<string> current_entries;
  struct dirent *entry;
  while ((entry = readdir(dir)) != nullptr)
  {
    if ((strcmp(entry->d_name, ".") != 0) && (strcmp(entry->d_name, "..") != 0))
    {
      string name = entry->d_name;
      // Skip hidden files if not requested
      if (name.at(0) == '.' && !options.all_files)
      {
        continue;
      }
      current_entries.push_back(name);
    }
  }
  closedir(dir);

  // Sort entries alphabetically using C string comparison
  sort(current_entries.begin(), current_entries.end(), zut_string_compare_c);

  // Add current level entries to the result
  for (vector<string>::const_iterator it = current_entries.begin(); it != current_entries.end(); ++it)
  {
    const string &name = *it;
    entry_names.push_back(name);

    // If we haven't reached max depth, recurse into subdirectories
    if (options.max_depth > 1 && current_depth < (options.max_depth - 1))
    {
      string child_path = zusf_join_path(dir_path, name);
      struct stat child_stats;
      if (stat(child_path.c_str(), &child_stats) == 0 && S_ISDIR(child_stats.st_mode))
      {
        vector<string> subdir_entries;
        if (zusf_collect_directory_entries_recursive(zusf, child_path, subdir_entries, options, current_depth + 1) == RTNCD_SUCCESS)
        {
          // Add subdirectory entries with path prefix
          for (vector<string>::const_iterator sub_it = subdir_entries.begin(); sub_it != subdir_entries.end(); ++sub_it)
          {
            const string &subentry = *sub_it;
            entry_names.push_back(name + "/" + subentry);
          }
        }
      }
    }
  }

  return RTNCD_SUCCESS;
}

/**
 * Lists the USS file path.
 *
 * @param zusf pointer to a ZUSF object
 * @param file name of the USS file or directory
 * @param response reference to a string where the read data will be stored
 * @param options listing options (all_files, long_format, max_depth)
 * @param use_csv_format whether to use CSV format or ls-style format
 *
 * @return RTNCD_SUCCESS on success, RTNCD_FAILURE on failure
 */
int zusf_list_uss_file_path(ZUSF *zusf, string file, string &response, ListOptions options, bool use_csv_format)
{
  // TODO(zFernand0): Handle `*` and other bash-expansion rules
  struct stat file_stats;
  if (stat(file.c_str(), &file_stats) == -1)
  {
    zusf->diag.e_msg_len = sprintf(zusf->diag.e_msg, "Path '%s' does not exist", file.c_str());
    return RTNCD_FAILURE;
  }

  // TODO(zFernand0): Add option to list full file paths

  if (S_ISREG(file_stats.st_mode))
  {
    const auto file_name = file.substr(file.find_last_of("/") + 1);
    response = zusf_format_file_entry(zusf, file_stats, file, file_name, options, use_csv_format);
    return RTNCD_SUCCESS;
  }

  if (!S_ISDIR(file_stats.st_mode))
  {
    zusf->diag.e_msg_len = sprintf(zusf->diag.e_msg, "Path '%s' is not a directory", file.c_str());
    return RTNCD_FAILURE;
  }

  response.clear();

  // Treat depth == 0 as "ls -d" behavior: show the directory itself, not its contents
  if (options.max_depth == 0)
  {
    const auto dir_name = file.substr(file.find_last_of("/") + 1);
    response = zusf_format_file_entry(zusf, file_stats, file, dir_name, options, use_csv_format);
    return RTNCD_SUCCESS;
  }

  // Add "." and ".." entries if all_files option is set
  if (options.all_files)
  {
    // Add "." entry
    response += zusf_format_file_entry(zusf, file_stats, file, ".", options, use_csv_format);

    // Add ".." entry if we can stat the parent directory
    string parent_path = file.substr(0, file.find_last_of("/"));
    if (parent_path.empty())
    {
      parent_path = "/"; // Root directory case
    }
    struct stat parent_stats;
    if (stat(parent_path.c_str(), &parent_stats) == 0)
    {
      response += zusf_format_file_entry(zusf, parent_stats, parent_path, "..", options, use_csv_format);
    }
  }

  // Collect all directory entries (recursively if depth > 1)
  vector<string> entry_names;
  if (zusf_collect_directory_entries_recursive(zusf, file, entry_names, options) != RTNCD_SUCCESS)
  {
    zusf->diag.e_msg_len = sprintf(zusf->diag.e_msg, "Could not open directory '%s'", file.c_str());
    return RTNCD_FAILURE;
  }

  // Process sorted entries
  for (auto i = 0u; i < entry_names.size(); i++)
  {
    const auto name = entry_names.at(i);
    string child_path = zusf_join_path(file, name);
    struct stat child_stats;
    stat(child_path.c_str(), &child_stats);

    response += zusf_format_file_entry(zusf, child_stats, child_path, name, options, use_csv_format);
  }

  return RTNCD_SUCCESS;
}

/**
 * Reads data from a USS file.
 *
 * @param zusf pointer to a ZUSF object
 * @param file name of the USS file
 * @param response reference to a string where the read data will be stored
 *
 * @return RTNCD_SUCCESS on success, RTNCD_FAILURE on failure
 */
int zusf_read_from_uss_file(ZUSF *zusf, const string &file, string &response)
{
  AutocvtGuard autocvt(false);
  ifstream in(file.c_str(), zusf->encoding_opts.data_type == eDataTypeBinary ? ifstream::in | ifstream::binary : ifstream::in);
  if (!in.is_open())
  {
    zusf->diag.e_msg_len = sprintf(zusf->diag.e_msg, "Could not open file '%s'", file.c_str());
    return RTNCD_FAILURE;
  }

  in.seekg(0, ios::end);
  size_t size = in.tellg();
  in.seekg(0, ios::beg);

  vector<char> raw_data(size);
  in.read(&raw_data[0], size);

  response.assign(raw_data.begin(), raw_data.end());
  in.close();

  // Use file tag encoding if available, otherwise fall back to provided encoding
  string encoding_to_use;
  bool has_encoding = false;

  if (zusf->encoding_opts.data_type == eDataTypeText)
  {
    if (strlen(zusf->encoding_opts.codepage) > 0)
    {
      encoding_to_use = string(zusf->encoding_opts.codepage);
      has_encoding = true;
    }
    else
    {
      // Use tagged encoding if valid CCSID and not UTF-8 or binary
      int file_ccsid = zusf_get_file_ccsid(zusf, file);
      if (file_ccsid > 0 && file_ccsid != 1208 && file_ccsid != 65535)
      {
        encoding_to_use = zut_int_to_string(file_ccsid);
        has_encoding = true;
      }
    }
  }

  if (size > 0 && has_encoding)
  {
    std::string temp = response;
    const auto source_encoding = strlen(zusf->encoding_opts.source_codepage) > 0 ? string(zusf->encoding_opts.source_codepage) : "UTF-8";
    try
    {
      const auto bytes_with_encoding = zut_encode(temp, encoding_to_use, source_encoding, zusf->diag);
      temp = bytes_with_encoding;
    }
    catch (std::exception &e)
    {
      zusf->diag.e_msg_len = sprintf(zusf->diag.e_msg, "Failed to convert input data from %s to %s", source_encoding.c_str(), encoding_to_use.c_str());
      return RTNCD_FAILURE;
    }
    if (!temp.empty())
    {
      response = temp;
    }
  }

  return RTNCD_SUCCESS;
}

/**
 * Reads data from a USS file.
 *
 * @param zusf pointer to a ZUSF object
 * @param file name of the USS file
 * @param pipe name of the output pipe
 * @param content_len pointer where the length of the file contents will be stored
 *
 * @return RTNCD_SUCCESS on success, RTNCD_FAILURE on failure
 */
int zusf_read_from_uss_file_streamed(ZUSF *zusf, const string &file, const string &pipe, size_t *content_len)
{
  if (content_len == nullptr)
  {
    zusf->diag.e_msg_len = sprintf(zusf->diag.e_msg, "content_len must be a valid size_t pointer");
    return RTNCD_FAILURE;
  }

  AutocvtGuard autocvt(false);
  FileGuard fin(file.c_str(), zusf->encoding_opts.data_type == eDataTypeBinary ? "rb" : "r");
  if (!fin)
  {
    zusf->diag.e_msg_len = sprintf(zusf->diag.e_msg, "Could not open file '%s'", file.c_str());
    return RTNCD_FAILURE;
  }

  struct stat st;
  if (stat(file.c_str(), &st) != 0)
  {
    zusf->diag.e_msg_len = sprintf(zusf->diag.e_msg, "Could not stat file '%s'", file.c_str());
    return RTNCD_FAILURE;
  }

#if defined(__clang__)
  if (zusf->set_size_callback)
  {
    zusf->set_size_callback((uint64_t)st.st_size);
  }
#endif

  int fifo_fd = open(pipe.c_str(), O_WRONLY);
  if (fifo_fd == -1)
  {
    zusf->diag.e_msg_len = sprintf(zusf->diag.e_msg, "open() failed on output pipe '%s', errno: %d", pipe.c_str(), errno);
    return RTNCD_FAILURE;
  }

  FileGuard fout(fifo_fd, "w");
  if (!fout)
  {
    zusf->diag.e_msg_len = sprintf(zusf->diag.e_msg, "Could not open output pipe '%s'", pipe.c_str());
    close(fifo_fd);
    return RTNCD_FAILURE;
  }

  // Use file tag encoding if available, otherwise fall back to provided encoding
  string encoding_to_use;
  bool has_encoding = false;

  if (zusf->encoding_opts.data_type == eDataTypeText)
  {
    if (strlen(zusf->encoding_opts.codepage) > 0)
    {
      encoding_to_use = string(zusf->encoding_opts.codepage);
      has_encoding = true;
    }
    else
    {
      // Use tagged encoding if valid CCSID and not UTF-8 or binary
      int file_ccsid = zusf_get_file_ccsid(zusf, file);
      if (file_ccsid > 0 && file_ccsid != 1208 && file_ccsid != 65535)
      {
        encoding_to_use = zut_int_to_string(file_ccsid);
        has_encoding = true;
      }
    }
  }

  const size_t chunk_size = FIFO_CHUNK_SIZE * 3 / 4;
  std::vector<char> buf(chunk_size);
  size_t bytes_read;
  std::vector<char> temp_encoded;
  std::vector<char> left_over;

  while ((bytes_read = fread(&buf[0], 1, chunk_size, fin)) > 0)
  {
    int chunk_len = bytes_read;
    const char *chunk = &buf[0];

    if (has_encoding)
    {
      const auto source_encoding = strlen(zusf->encoding_opts.source_codepage) > 0 ? string(zusf->encoding_opts.source_codepage) : "UTF-8";
      try
      {
        temp_encoded = zut_encode(chunk, chunk_len, encoding_to_use, source_encoding, zusf->diag);
        chunk = &temp_encoded[0];
        chunk_len = temp_encoded.size();
      }
      catch (std::exception &e)
      {
        zusf->diag.e_msg_len = sprintf(zusf->diag.e_msg, "Failed to convert input data from %s to %s", encoding_to_use.c_str(), source_encoding.c_str());
        return RTNCD_FAILURE;
      }
    }

    *content_len += chunk_len;
    temp_encoded = zbase64::encode(chunk, chunk_len, &left_over);
    fwrite(&temp_encoded[0], 1, temp_encoded.size(), fout);
    temp_encoded.clear();
  }

  if (!left_over.empty())
  {
    temp_encoded = zbase64::encode(&left_over[0], left_over.size());
    fwrite(&temp_encoded[0], 1, temp_encoded.size(), fout);
  }

  fflush(fout);
  return RTNCD_SUCCESS;
}

/**
 * Writes data to a USS file.
 *
 * @param zusf pointer to a ZUSF object
 * @param file name of the USS file
 * @param data string to be written to the file
 *
 * @return RTNCD_SUCCESS on success, RTNCD_FAILURE on failure
 */
int zusf_write_to_uss_file(ZUSF *zusf, const string &file, string &data)
{
  // TODO(zFernand0): Avoid overriding existing files
  struct stat file_stats;

  int stat_result = stat(file.c_str(), &file_stats);
  if (strlen(zusf->etag) > 0 && stat_result != -1)
  {
    const auto current_etag = zut_build_etag(file_stats.st_mtime, file_stats.st_size);
    if (current_etag != zusf->etag)
    {
      zusf->diag.e_msg_len = sprintf(zusf->diag.e_msg, "Etag mismatch: expected %s, actual %s", zusf->etag, current_etag.c_str());
      return RTNCD_FAILURE;
    }
  }
  if (stat_result == -1 && errno != ENOENT)
    return RTNCD_FAILURE;
  zusf->created = stat_result == -1;

  // Use file tag encoding if available, otherwise fall back to provided encoding
  string encoding_to_use;
  bool has_encoding = false;

  if (zusf->encoding_opts.data_type == eDataTypeText)
  {
    if (strlen(zusf->encoding_opts.codepage) > 0)
    {
      encoding_to_use = string(zusf->encoding_opts.codepage);
      has_encoding = true;
    }
    else
    {
      // Use tagged encoding if valid CCSID and not UTF-8 or binary
      int file_ccsid = zusf_get_file_ccsid(zusf, file);
      if (file_ccsid > 0 && file_ccsid != 1208 && file_ccsid != 65535)
      {
        encoding_to_use = zut_int_to_string(file_ccsid);
        has_encoding = true;
      }
    }
  }

  std::string temp = data;
  if (has_encoding)
  {
    const auto source_encoding = strlen(zusf->encoding_opts.source_codepage) > 0 ? string(zusf->encoding_opts.source_codepage) : "UTF-8";
    try
    {
      const auto bytes_with_encoding = zut_encode(temp, source_encoding, encoding_to_use, zusf->diag);
      temp = bytes_with_encoding;
    }
    catch (std::exception &e)
    {
      zusf->diag.e_msg_len = sprintf(zusf->diag.e_msg, "Failed to convert input data from %s to %s", source_encoding.c_str(), encoding_to_use.c_str());
      return RTNCD_FAILURE;
    }
  }

  AutocvtGuard autocvt(false);
  const char *mode = (zusf->encoding_opts.data_type == eDataTypeBinary) ? "wb" : "w";
  FILE *fp = std::fopen(file.c_str(), mode);
  if (!fp)
  {
    zusf->diag.e_msg_len = std::sprintf(zusf->diag.e_msg, "Could not open '%s' for writing", file.c_str());
    return RTNCD_FAILURE;
  }

  if (!temp.empty())
    std::fwrite(temp.data(), 1, temp.size(), fp);
  std::fclose(fp);

  if (zusf->created)
  {
    zusf_chtag_uss_file_or_dir(zusf, file, encoding_to_use, false);
  }

  struct stat new_stats;
  if (stat(file.c_str(), &new_stats) == -1)
  {
    zusf->diag.e_msg_len = std::sprintf(
        zusf->diag.e_msg,
        "Could not stat file '%s' after writing",
        file.c_str());
    return RTNCD_FAILURE;
  }

  const string new_tag = zut_build_etag(new_stats.st_mtime, new_stats.st_size);
  std::strcpy(zusf->etag, new_tag.c_str());

  return RTNCD_SUCCESS; // success
}

/**
 * Writes data to a USS file.
 *
 * @param zusf pointer to a ZUSF object
 * @param file name of the USS file
 * @param pipe name of the input pipe
 * @param content_len pointer where the length of the file contents will be stored
 *
 * @return RTNCD_SUCCESS on success, RTNCD_FAILURE on failure
 */
int zusf_write_to_uss_file_streamed(ZUSF *zusf, const string &file, const string &pipe, size_t *content_len)
{
  // TODO(zFernand0): Avoid overriding existing files
  if (content_len == nullptr)
  {
    zusf->diag.e_msg_len = sprintf(zusf->diag.e_msg, "content_len must be a valid size_t pointer");
    return RTNCD_FAILURE;
  }

  struct stat file_stats;

  // Use file tag encoding if available, otherwise fall back to provided encoding
  string encoding_to_use;
  bool has_encoding = false;

  if (zusf->encoding_opts.data_type == eDataTypeText)
  {
    if (strlen(zusf->encoding_opts.codepage) > 0)
    {
      encoding_to_use = string(zusf->encoding_opts.codepage);
      has_encoding = true;
    }
    else
    {
      // Use tagged encoding if valid CCSID and not UTF-8 or binary
      int file_ccsid = zusf_get_file_ccsid(zusf, file);
      if (file_ccsid > 0 && file_ccsid != 1208 && file_ccsid != 65535)
      {
        encoding_to_use = zut_int_to_string(file_ccsid);
        has_encoding = true;
      }
    }
  }

  int stat_result = stat(file.c_str(), &file_stats);
  if (strlen(zusf->etag) > 0 && stat_result != -1)
  {
    const auto current_etag = zut_build_etag(file_stats.st_mtime, file_stats.st_size);
    if (current_etag != zusf->etag)
    {
      zusf->diag.e_msg_len = sprintf(zusf->diag.e_msg, "Etag mismatch: expected %s, actual %s", zusf->etag, current_etag.c_str());
      return RTNCD_FAILURE;
    }
  }
  if (stat_result == -1 && errno != ENOENT)
    return RTNCD_FAILURE;
  zusf->created = stat_result == -1;

  AutocvtGuard autocvt(false);
  FileGuard fout(file.c_str(), zusf->encoding_opts.data_type == eDataTypeBinary ? "wb" : "w");
  if (!fout)
  {
    zusf->diag.e_msg_len = sprintf(zusf->diag.e_msg, "Could not open '%s'", file.c_str());
    return RTNCD_FAILURE;
  }

  int fifo_fd = open(pipe.c_str(), O_RDONLY);
  if (fifo_fd == -1)
  {
    zusf->diag.e_msg_len = sprintf(zusf->diag.e_msg, "open() failed on input pipe '%s', errno: %d", pipe.c_str(), errno);
    return RTNCD_FAILURE;
  }

  FileGuard fin(fifo_fd, "r");
  if (!fin)
  {
    zusf->diag.e_msg_len = sprintf(zusf->diag.e_msg, "Could not open input pipe '%s'", pipe.c_str());
    close(fifo_fd);
    return RTNCD_FAILURE;
  }

  std::vector<char> buf(FIFO_CHUNK_SIZE);
  size_t bytes_read;
  std::vector<char> temp_encoded;
  std::vector<char> left_over;

  while ((bytes_read = fread(&buf[0], 1, FIFO_CHUNK_SIZE, fin)) > 0)
  {
    temp_encoded = zbase64::decode(&buf[0], bytes_read, &left_over);
    const char *chunk = &temp_encoded[0];
    int chunk_len = temp_encoded.size();
    *content_len += chunk_len;

    if (has_encoding)
    {
      const auto source_encoding = strlen(zusf->encoding_opts.source_codepage) > 0 ? string(zusf->encoding_opts.source_codepage) : "UTF-8";
      try
      {
        temp_encoded = zut_encode(chunk, chunk_len, source_encoding, encoding_to_use, zusf->diag);
        chunk = &temp_encoded[0];
        chunk_len = temp_encoded.size();
      }
      catch (std::exception &e)
      {
        zusf->diag.e_msg_len = sprintf(zusf->diag.e_msg, "Failed to convert input data from %s to %s", source_encoding.c_str(), encoding_to_use.c_str());
        return RTNCD_FAILURE;
      }
    }

    size_t bytes_written = fwrite(chunk, 1, chunk_len, fout);
    if (bytes_written != chunk_len)
    {
      zusf->diag.e_msg_len = sprintf(zusf->diag.e_msg, "Failed to write to '%s' (possibly out of space)", file.c_str());
      return RTNCD_FAILURE;
    }
    temp_encoded.clear();
  }

  fflush(fout);

  if (stat(file.c_str(), &file_stats) == -1)
  {
    zusf->diag.e_msg_len = sprintf(zusf->diag.e_msg, "Path '%s' does not exist", file.c_str());
    return RTNCD_FAILURE;
  }

  // Print new e-tag to stdout as response
  string etag_str = zut_build_etag(file_stats.st_mtime, file_stats.st_size);
  strcpy(zusf->etag, etag_str.c_str());

  return RTNCD_SUCCESS;
}

/**
 * Changes the permissions of a USS file or directory.
 *
 * @param zusf pointer to a ZUSF object
 * @param file name of the USS file
 * @param mode new permissions in octal format
 *
 * @return RTNCD_SUCCESS on success, RTNCD_FAILURE on failure
 */
int zusf_chmod_uss_file_or_dir(ZUSF *zusf, string file, mode_t mode, bool recursive)
{
  // TODO(zFernand0): Add recursive option for directories
  struct stat file_stats;
  if (stat(file.c_str(), &file_stats) == -1)
  {
    zusf->diag.e_msg_len = sprintf(zusf->diag.e_msg, "Path '%s' does not exist", file.c_str());
    return RTNCD_FAILURE;
  }

  if (!recursive && S_ISDIR(file_stats.st_mode))
  {
    zusf->diag.e_msg_len = sprintf(zusf->diag.e_msg, "Path '%s' is a folder and recursive is false", file.c_str());
    return RTNCD_FAILURE;
  }

  chmod(file.c_str(), mode);
  if (recursive && S_ISDIR(file_stats.st_mode))
  {
    DIR *dir;
    if ((dir = opendir(file.c_str())) == nullptr)
    {
      zusf->diag.e_msg_len = sprintf(zusf->diag.e_msg, "Could not open directory '%s'", file.c_str());
      return RTNCD_FAILURE;
    }
    struct dirent *entry;
    while ((entry = readdir(dir)) != nullptr)
    {
      if (strcmp(entry->d_name, ".") != 0 && strcmp(entry->d_name, "..") != 0)
      {
        const string child_path = zusf_join_path(file, string((const char *)entry->d_name));
        struct stat file_stats;
        stat(child_path.c_str(), &file_stats);

        const auto rc = zusf_chmod_uss_file_or_dir(zusf, child_path, mode, S_ISDIR(file_stats.st_mode));
        if (0 != rc)
        {
          closedir(dir);
          return rc;
        }
      }
    }
    closedir(dir);
  }
  return 0;
}

int zusf_delete_uss_item(ZUSF *zusf, string file, bool recursive)
{
  struct stat file_stats;
  if (stat(file.c_str(), &file_stats) == -1)
  {
    zusf->diag.e_msg_len = sprintf(zusf->diag.e_msg, "Path '%s' does not exist", file.c_str());
    return RTNCD_FAILURE;
  }

  const auto is_dir = S_ISDIR(file_stats.st_mode);
  if (is_dir && !recursive)
  {
    zusf->diag.e_msg_len = sprintf(zusf->diag.e_msg, "Path '%s' is a directory and recursive was false", file.c_str());
    return RTNCD_FAILURE;
  }

  if (is_dir)
  {
    DIR *dir;
    if ((dir = opendir(file.c_str())) == nullptr)
    {
      zusf->diag.e_msg_len = sprintf(zusf->diag.e_msg, "Could not open directory '%s'", file.c_str());
      return RTNCD_FAILURE;
    }
    struct dirent *entry;
    while ((entry = readdir(dir)) != nullptr)
    {
      if (strcmp(entry->d_name, ".") != 0 && strcmp(entry->d_name, "..") != 0)
      {
        const string child_path = zusf_join_path(file, string((const char *)entry->d_name));
        struct stat file_stats;
        stat(child_path.c_str(), &file_stats);

        const auto rc = zusf_delete_uss_item(zusf, child_path, S_ISDIR(file_stats.st_mode));
        if (0 != rc)
        {
          closedir(dir);
          return rc;
        }
      }
    }
    closedir(dir);
  }

  const auto rc = is_dir ? rmdir(file.c_str()) : remove(file.c_str());
  if (0 != rc)
  {
    zusf->diag.e_msg_len = sprintf(zusf->diag.e_msg, "Could not delete '%s', rc: %d", file.c_str(), errno);
    return RTNCD_FAILURE;
  }

  return 0;
}

const char *zusf_get_owner_from_uid(uid_t uid)
{
  auto *meta = getpwuid(uid);
  return meta ? meta->pw_name : nullptr;
}

const char *zusf_get_group_from_gid(gid_t gid)
{
  auto *meta = getgrgid(gid);
  return meta ? meta->gr_name : nullptr;
}

short zusf_get_id_from_user_or_group(const string &user_or_group, bool is_user)
{
  const auto is_numeric = user_or_group.find_first_not_of("0123456789") == std::string::npos;
  if (is_numeric)
  {
    return (short)atoi(user_or_group.c_str());
  }

  auto *meta = is_user ? (void *)getpwnam(user_or_group.c_str()) : (void *)getgrnam(user_or_group.c_str());
  if (meta)
  {
    return is_user ? ((passwd *)meta)->pw_uid : ((group *)meta)->gr_gid;
  }

  return -1;
}

/**
 * Helper to convert user string to UID.
 * Accepts empty (→ -1), numeric UID, or name (getpwnam).
 * Returns true if resolved or empty, false if invalid/overflow.
 */
static bool resolve_uid_from_str(const std::string &s, uid_t &out)
{
  if (s.empty())
  {
    out = (uid_t)-1;
    return true;
  } // not user provided
  bool digits = s.find_first_not_of("0123456789") == std::string::npos;
  if (digits)
  {
    unsigned long v = strtoul(s.c_str(), nullptr, 10);
    if (v > std::numeric_limits<uid_t>::max())
      return false;
    out = static_cast<uid_t>(v);
    return true;
  }
  if (passwd *pw = getpwnam(s.c_str()))
  {
    out = pw->pw_uid;
    return true;
  }
  return false;
}

/**
 * Helper to convert group string to GID.
 * Accepts empty (→ -1), numeric GID, or name (getgrnam).
 * Returns true if resolved or empty, false if invalid/overflow.
 */
static bool resolve_gid_from_str(const std::string &s, gid_t &out)
{
  if (s.empty())
  {
    out = (gid_t)-1;
    return true;
  } // no group provided
  bool digits = s.find_first_not_of("0123456789") == std::string::npos;
  if (digits)
  {
    unsigned long v = strtoul(s.c_str(), nullptr, 10);
    if (v > std::numeric_limits<gid_t>::max())
      return false;
    out = static_cast<gid_t>(v);
    return true;
  }
  if (group *gr = getgrnam(s.c_str()))
  {
    out = gr->gr_gid;
    return true;
  }
  return false; // invalid group string
}

/**
 * Change ownership of a USS file or directory (recursive optional).
 *
 * Supports "user", "user:group", ":group", or numeric IDs.
 * Validates input, avoids silent -1, and returns RTNCD_FAILURE on error.
 */
int zusf_chown_uss_file_or_dir(ZUSF *zusf, std::string file, std::string owner, bool recursive)
{
  struct stat file_stats;
  // Verify target exists and capture current metadata
  if (stat(file.c_str(), &file_stats) == -1)
  {
    zusf->diag.e_msg_len = sprintf(zusf->diag.e_msg, "Path '%s' does not exist", file.c_str());
    return RTNCD_FAILURE;
  }

  // Refuse to descend into a directory if caller didn’t request recursion
  if (S_ISDIR(file_stats.st_mode) && !recursive)
  {
    zusf->diag.e_msg_len = sprintf(zusf->diag.e_msg, "Path '%s' is a folder and recursive is false", file.c_str());
    return RTNCD_FAILURE;
  }

  // Split owner into user[:group]
  std::string userPart = owner;
  std::string groupPart;
  const auto colon_pos = owner.find(':');
  if (colon_pos != std::string::npos)
  {
    userPart = owner.substr(0, colon_pos);
    groupPart = owner.substr(colon_pos + 1);
  }

  uid_t uid;
  gid_t gid;

  // Resolve user to UID (numeric or name); return error on invalid input
  if (!resolve_uid_from_str(userPart, uid))
  {
    errno = EINVAL;
    zusf->diag.e_msg_len = sprintf(zusf->diag.e_msg, "chown error: invalid user '%s'", userPart.c_str());
    return RTNCD_FAILURE;
  }

  // Resolve group to GID (numeric or name); return error on invalid input
  if (!resolve_gid_from_str(groupPart, gid))
  {
    errno = EINVAL;
    zusf->diag.e_msg_len = sprintf(zusf->diag.e_msg, "chown error: invalid group '%s'", groupPart.c_str());
    return RTNCD_FAILURE;
  }

  // If both were empty, refuse (otherwise chown(-1,-1) is a no-op)
  if (uid == (uid_t)-1 && gid == (gid_t)-1)
  {
    errno = EINVAL;
    zusf->diag.e_msg_len = sprintf(zusf->diag.e_msg, "chown error: neither user nor group specified");
    return RTNCD_FAILURE;
  }

  // Preserve current group explicitly if only user was supplied
  if (gid == (gid_t)-1)
    gid = file_stats.st_gid;

  // Attempt chown
  const auto rc = chown(file.c_str(), uid, gid);
  if (rc != 0)
  {
    zusf->diag.e_msg_len = sprintf(zusf->diag.e_msg, "chown failed for path '%s', errno %d", file.c_str(), errno);
    return RTNCD_FAILURE;
  }

  // Recurse into directories if requested
  if (recursive && S_ISDIR(file_stats.st_mode))
  {
    DIR *dir = opendir(file.c_str());
    if (!dir)
    {
      zusf->diag.e_msg_len = sprintf(zusf->diag.e_msg, "Could not open directory '%s'", file.c_str());
      return RTNCD_FAILURE;
    }

    struct dirent *entry;
    while ((entry = readdir(dir)) != nullptr)
    {
      if (strcmp(entry->d_name, ".") != 0 && strcmp(entry->d_name, "..") != 0)
      {
<<<<<<< HEAD
        const string child_path =
            (file.length() > 0 && file[file.length() - 1] == '/') ? file + string(entry->d_name)
                                                                  : file + string("/") + string(entry->d_name);
=======
        const string child_path = zusf_join_path(file, string((const char *)entry->d_name));
        struct stat file_stats;
        stat(child_path.c_str(), &file_stats);
>>>>>>> e839da55

        struct stat child_stats;
        if (stat(child_path.c_str(), &child_stats) == -1)
        {
          closedir(dir);
<<<<<<< HEAD
          zusf->diag.e_msg_len = sprintf(zusf->diag.e_msg, "Path '%s' no longer accessible", child_path.c_str());
          return RTNCD_FAILURE;
        }

        // Propagate chown to children, recursing into subdirectories
        const auto child_rc =
            zusf_chown_uss_file_or_dir(zusf, child_path, owner, S_ISDIR(child_stats.st_mode));
        if (child_rc != 0)
        {
          closedir(dir);
          return child_rc;
=======
          return rc;
>>>>>>> e839da55
        }
      }
    }
    closedir(dir);
  }

  return 0;
}

int zusf_chtag_uss_file_or_dir(ZUSF *zusf, const string &file, const string &owner, bool recursive)
{
  struct stat file_stats;
  if (stat(file.c_str(), &file_stats) == -1)
  {
    zusf->diag.e_msg_len = sprintf(zusf->diag.e_msg, "Path '%s' does not exist", file.c_str());
    return RTNCD_FAILURE;
  }

  int ccsid;

  // First try to parse as a numeric CCSID
  char *endptr;
  const auto parsed_ccsid = strtol(owner.c_str(), &endptr, 10);
  // If the entire string was consumed and it's a valid range, it's a numeric CCSID
  if (*endptr == '\0' && parsed_ccsid != LONG_MAX && parsed_ccsid != LONG_MIN)
  {
    ccsid = parsed_ccsid;
  }
  else
  {
    // Try to get CCSID from display name
    ccsid = zusf_get_ccsid_from_display_name(tag);
    if (ccsid == -1)
    {
      zusf->diag.e_msg_len = sprintf(zusf->diag.e_msg, "Invalid tag '%s' - not a valid CCSID or display name", owner.c_str());
      return RTNCD_FAILURE;
    }
  }
  const auto is_dir = S_ISDIR(file_stats.st_mode);
  if (!is_dir)
  {
    attrib_t attr;
    memset(&attr, 0, sizeof(attr));
    attr.att_filetagchg = 1;
    attr.att_filetag.ft_ccsid = ccsid;
    attr.att_filetag.ft_txtflag = int(ccsid != 65535 && ccsid != 0);

    const auto rc = __chattr((char *)file.c_str(), &attr, sizeof(attr));
    if (0 != rc)
    {
      zusf->diag.e_msg_len = sprintf(zusf->diag.e_msg, "Failed to update attributes for path '%s'", file.c_str());
      return RTNCD_FAILURE;
    }
  }
  else if (recursive)
  {
    DIR *dir;
    if ((dir = opendir(file.c_str())) == nullptr)
    {
      zusf->diag.e_msg_len = sprintf(zusf->diag.e_msg, "Could not open directory '%s'", file.c_str());
      return RTNCD_FAILURE;
    }
    struct dirent *entry;
    while ((entry = readdir(dir)) != nullptr)
    {
      if (strcmp(entry->d_name, ".") != 0 && strcmp(entry->d_name, "..") != 0)
      {
        const string child_path = zusf_join_path(file, string((const char *)entry->d_name));
        struct stat file_stats;
        stat(child_path.c_str(), &file_stats);

        const auto rc = zusf_chtag_uss_file_or_dir(zusf, child_path, tag, S_ISDIR(file_stats.st_mode));
        if (0 != rc)
        {
          closedir(dir);
          return rc;
        }
      }
    }
    closedir(dir);
  }
  return 0;
}<|MERGE_RESOLUTION|>--- conflicted
+++ resolved
@@ -16,7 +16,6 @@
 #ifndef _OPEN_SYS_FILE_EXT
 #define _OPEN_SYS_FILE_EXT 1
 #endif
-<<<<<<< HEAD
 #ifndef _LARGE_TIME_API
 #define _LARGE_TIME_API
 #endif
@@ -28,8 +27,6 @@
 #ifdef ZSHMEM_ENABLE
 #include "zshmem.hpp"
 #endif
-=======
->>>>>>> e839da55
 #include <algorithm>
 #include <sys/types.h>
 #include <sys/stat.h>
@@ -1860,35 +1857,15 @@
     {
       if (strcmp(entry->d_name, ".") != 0 && strcmp(entry->d_name, "..") != 0)
       {
-<<<<<<< HEAD
-        const string child_path =
-            (file.length() > 0 && file[file.length() - 1] == '/') ? file + string(entry->d_name)
-                                                                  : file + string("/") + string(entry->d_name);
-=======
         const string child_path = zusf_join_path(file, string((const char *)entry->d_name));
         struct stat file_stats;
         stat(child_path.c_str(), &file_stats);
->>>>>>> e839da55
 
         struct stat child_stats;
         if (stat(child_path.c_str(), &child_stats) == -1)
         {
           closedir(dir);
-<<<<<<< HEAD
-          zusf->diag.e_msg_len = sprintf(zusf->diag.e_msg, "Path '%s' no longer accessible", child_path.c_str());
-          return RTNCD_FAILURE;
-        }
-
-        // Propagate chown to children, recursing into subdirectories
-        const auto child_rc =
-            zusf_chown_uss_file_or_dir(zusf, child_path, owner, S_ISDIR(child_stats.st_mode));
-        if (child_rc != 0)
-        {
-          closedir(dir);
-          return child_rc;
-=======
           return rc;
->>>>>>> e839da55
         }
       }
     }

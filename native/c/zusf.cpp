--- conflicted
+++ resolved
@@ -15,12 +15,9 @@
 #ifndef _OPEN_SYS_FILE_EXT
 #define _OPEN_SYS_FILE_EXT 1
 #endif
-<<<<<<< HEAD
 #include "zshmem.hpp"
-=======
 #include <algorithm>
 #include <sys/types.h>
->>>>>>> 86fbd70e
 #include <sys/stat.h>
 #include <dirent.h>
 #include <stdio.h>
@@ -46,14 +43,11 @@
 #define _XPLATFORM_SOURCE
 #endif
 #include <sys/xattr.h>
-<<<<<<< HEAD
 #include <vector>
-=======
 #include <time.h>
 #include <iomanip>
 #include <sstream>
 
->>>>>>> 86fbd70e
 using namespace std;
 
 /**

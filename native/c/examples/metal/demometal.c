--- conflicted
+++ resolved
@@ -8,10 +8,6 @@
  * Copyright Contributors to the Zowe Project.
  *
  */
-<<<<<<< HEAD
-
-=======
->>>>>>> 5f0a1fda
 
 #include "zwto.h"
 #include "zmetal.h"

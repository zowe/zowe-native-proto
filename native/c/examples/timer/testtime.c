--- conflicted
+++ resolved
@@ -45,12 +45,9 @@
 
   zwto_debug("@TEST waiting on ECB");
   ecb_wait(&e1);
-<<<<<<< HEAD
+
   zwto_debug("@TEST waiting on ECB done, code: %x", e1.ecbcc);
   zwto_debug("@TEST waiting on ECB done, code: %x", e1.ecbbyte3);
-=======
-  zwto_debug("@TEST waiting on ECB done");
->>>>>>> a912a24c
 
   zwto_debug("@TEST waiting for 3 seconds");
   time_wait(1 * 100 * 3);

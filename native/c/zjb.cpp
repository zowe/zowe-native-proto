/**
 * This program and the accompanying materials are made available under the terms of the
 * Eclipse Public License v2.0 which accompanies this distribution, and is available at
 * https://www.eclipse.org/legal/epl-v20.html
 *
 * SPDX-License-Identifier: EPL-2.0
 *
 * Copyright Contributors to the Zowe Project.
 *
 */

#include <iostream>
#include <sstream>
#include <string>
#include <fstream>
#include <cstring>
#include <vector>
#include <iomanip>
#include <stdio.h>
#include <istream>
#include <ctype.h>
#include <algorithm>
#include <unistd.h>
#include "iazbtokp.h"
#include "iefzb4d0.h"
#include "iefzb4d2.h"
#include "zmetal.h"
#include "zds.hpp"
#include "zjb.hpp"
#include "zjbm.h"
#include "zssitype.h"
#include "zut.hpp"
#include "zutm.h"
#include "zjbtype.h"
#include "zdstype.h"
#include "zdyn.h"

typedef struct iazbtokp IAZBTOKP;

void zjb_build_job_response(ZJB_JOB_INFO *PTR64, int, std::vector<ZJob> &);

using namespace std;

#define BTOKLEN (293 - 254) // 293 is the full length, minus the max optional buffer area for logs (less 254)

// NOTE(Kelosky): see struct __S99struc via 'showinc' compiler option in <stdio.h>
// NOTE(Kelosky): In the future, to allocate the logical SYSLOG concatenation for a system specify the following data set name (in DALDSNAM).
// https://www.ibm.com/docs/en/zos/3.1.0?topic=allocation-specifying-data-set-name-daldsnam
int zjb_read_jobs_output_by_jobid_and_key(ZJB *zjb, string jobid, int key, string &response)
{
  int rc = 0;
  string job_dsn;

  rc = zjb_get_job_dsn_by_jobid_and_key(zjb, jobid, key, job_dsn);
  if (0 != rc)
    return rc;

  return zjb_read_job_content_by_dsn(zjb, job_dsn, response);
}

int zjb_get_job_dsn_by_jobid_and_key(ZJB *zjb, string jobid, int key, string &job_dsn)
{
  int rc = 0;

  vector<ZJobDD> list;

  rc = zjb_list_dds_by_jobid(zjb, jobid, list);
  if (0 != rc)
    return rc;

  rc = RTNCD_FAILURE; // assume failure

  for (vector<ZJobDD>::iterator it = list.begin(); it != list.end(); ++it)
  {
    if (key == it->key)
    {
      job_dsn = it->dsn;
      rc = 0;
      break;
    }
  }

  if (0 != rc)
  {
    zjb->diag.e_msg_len = sprintf(zjb->diag.e_msg, "Could not locate data set key '%d' on job '%s'", key, jobid.c_str());
    zjb->diag.detail_rc = ZJB_RTNCD_JOB_NOT_FOUND;
    return RTNCD_FAILURE;
  }

  return RTNCD_SUCCESS;
}

int zjb_read_job_jcl_by_jobid(ZJB *zjb, string jobid, string &response)
{
  int rc = 0;

  vector<ZJobDD> list;

  rc = zjb_list_dds_by_jobid(zjb, jobid, list);
  if (0 != rc)
    return rc;

  rc = RTNCD_FAILURE; // assume failure

  istringstream iss(list[0].dsn);
  vector<string> args;
  string arg;

  while (getline(iss, arg, '.'))
  {
    args.push_back(arg);
  }

#define MIN_SIZE 3 // HLQ + next + next

  if (args.size() < MIN_SIZE)
  {
    zjb->diag.e_msg_len = sprintf(zjb->diag.e_msg, "Unexpected data set name '%s' for jobid %s", list[0].dsn.c_str(), jobid.c_str());
    zjb->diag.detail_rc = ZJB_RTNCD_UNEXPECTED_ERROR;
    return RTNCD_FAILURE;
  }

  string jcl_dsn = args[0] + "." + args[1] + "." + args[2] + ".JCL";

  return zjb_read_job_content_by_dsn(zjb, jcl_dsn, response);
}

#define NUM_TEXT_UNITS 5

int zjb_read_job_content_by_dsn(ZJB *zjb, string jobdsn, string &response)
{
  int rc = 0;
  unsigned char *p = nullptr;
  ZDS zds = {0};

  // calculate total size needed, obtain, & clear
  int total_size_needed = sizeof(IAZBTOKP) + (sizeof(S99TUNIT_X) * NUM_TEXT_UNITS) + (sizeof(S99TUPL) * NUM_TEXT_UNITS) + sizeof(__S99parms) + sizeof(__S99rbx_t);
  unsigned char *parms = (unsigned char *)__malloc31(total_size_needed);
  memset(parms, 0x00, total_size_needed);

  // carve up storage to needed structs
  IAZBTOKP *PTR32 iazbtokp = (IAZBTOKP * PTR32) parms;
  S99TUNIT_X *PTR32 s99tunit_x = (S99TUNIT_X * PTR32)(parms + sizeof(IAZBTOKP));
  S99TUPL *PTR32 s99tupl = (S99TUPL * PTR32)(parms + sizeof(IAZBTOKP) + (sizeof(S99TUNIT_X) * NUM_TEXT_UNITS));
  __S99parms *PTR32 s99parms = (__S99parms * PTR32)(parms + sizeof(IAZBTOKP) + (sizeof(S99TUNIT_X) * NUM_TEXT_UNITS) + (sizeof(S99TUPL) * NUM_TEXT_UNITS));
  __S99rbx_t *PTR32 s99parmsx = (__S99rbx_t * PTR32)(parms + sizeof(IAZBTOKP) + (sizeof(S99TUNIT_X) * NUM_TEXT_UNITS) + (sizeof(S99TUPL) * NUM_TEXT_UNITS) + sizeof(__S99parms));

  // https://www.ibm.com/docs/en/zos/3.1.0?topic=allocation-building-browse-token-dalbrtkn
  short int len = sizeof(iazbtokp->btokid);
  memcpy(iazbtokp->btokpl1, &len, sizeof(len));
  memcpy(iazbtokp->btokid, "BTOK", sizeof(iazbtokp->btokid));
  len = sizeof(iazbtokp->btokver);
  memcpy(iazbtokp->btokpl2, &len, sizeof(len));
  iazbtokp->btoktype = btokbrws;
  iazbtokp->btokvers = btokvrnm;
  len = sizeof(iazbtokp->btokiotp);
  memcpy(iazbtokp->btokpl3, &len, sizeof(len));
  len = sizeof(iazbtokp->btokjkey);
  memcpy(iazbtokp->btokpl4, &len, sizeof(len));
  len = sizeof(iazbtokp->btokasid);
  memcpy(iazbtokp->btokpl5, &len, sizeof(len));
  memset(iazbtokp->btokasid, 0xFF, sizeof(iazbtokp->btokasid));
  len = sizeof(iazbtokp->btokrcid);
  memcpy(iazbtokp->btokpl6, &len, sizeof(len));
  len = sizeof(iazbtokp->btoklogs);
  memcpy(iazbtokp->btokpl7, &len, sizeof(len));

  // --- set text units

  short int plen = 0;
  short int dynkey = 0;
  short int numparms = 1;
  int i = -1;

  i++;
  dynkey = daldsnam;
  numparms = 1;
  plen = strlen(jobdsn.c_str());
  memcpy(s99tunit_x[i].s99tunit.s99tukey, &dynkey, sizeof(dynkey));
  memcpy(s99tunit_x[i].s99tunit.s99tunum, &numparms, sizeof(numparms));
  memcpy(s99tunit_x[i].s99tunit.s99tulng, &plen, sizeof(plen));
  memcpy(&s99tunit_x[i].s99tunit.s99tupar, jobdsn.c_str(), plen);

  i++;
  dynkey = dalstats;
  numparms = 1;
  plen = 1;
  memcpy(s99tunit_x[i].s99tunit.s99tukey, &dynkey, sizeof(dynkey));
  memcpy(s99tunit_x[i].s99tunit.s99tunum, &numparms, sizeof(numparms));
  memcpy(s99tunit_x[i].s99tunit.s99tulng, &plen, sizeof(plen));
  s99tunit_x[i].s99tunit.s99tupar = DISP_SHR;

  i++;
  dynkey = dalbrtkn;
  numparms = 7; // "# must be 7" // https://www.ibm.com/docs/en/zos/3.1.0?topic=njdaf-spool-data-set-browse-token-specification-key-006e
  plen = BTOKLEN;
  memcpy(s99tunit_x[i].s99tunit.s99tukey, &dynkey, sizeof(dynkey));
  memcpy(s99tunit_x[i].s99tunit.s99tunum, &numparms, sizeof(numparms));
  memcpy(s99tunit_x[i].s99tunit.s99tulng, &plen, sizeof(plen)); //
  memcpy(s99tunit_x[i].s99tunit.s99tulng, iazbtokp, BTOKLEN);   // NOTE(Kelosky): not using s99tupar for data, iazbtokp starts with half word of the "FIRST" parm.

  i++;
  dynkey = daluassr;
  numparms = 0;
  plen = 0;
  memcpy(s99tunit_x[i].s99tunit.s99tukey, &dynkey, sizeof(dynkey));
  memcpy(s99tunit_x[i].s99tunit.s99tunum, &numparms, sizeof(numparms));
  memcpy(s99tunit_x[i].s99tunit.s99tulng, &plen, sizeof(plen));

  i++;
  dynkey = dalrtddn;
  numparms = 1;
  plen = 8;
  memcpy(s99tunit_x[i].s99tunit.s99tukey, &dynkey, sizeof(dynkey));
  memcpy(s99tunit_x[i].s99tunit.s99tunum, &numparms, sizeof(numparms));
  memcpy(s99tunit_x[i].s99tunit.s99tulng, &plen, sizeof(plen));

  // these need to be contiguous and can point to non contiguous storage
  for (int j = 0; j <= i; j++)
  {
    s99tupl[j].s99tuptr = (void *PTR32) & s99tunit_x[j];
  }

  // set high bit in last entry
  p = (unsigned char *PTR32) & s99tupl[i].s99tuptr;
  *p = *p | s99tupln;

  memcpy(s99parmsx->__S99EID, "S99RBX", sizeof(s99parmsx->__S99EID));
  s99parmsx->__S99EVER = s99rbxvr;
  s99parmsx->__S99EOPTS = s99parmsx->__S99EOPTS | s99ermsg; // IEFDB476 can free message blocks
  s99parmsx->__S99ESUBP = 0;
  s99parmsx->__S99EMGSV = s99parmsx->__S99EMGSV | s99xinfo;

  // --- set rb

  s99parms->__S99RBLN = sizeof(__S99parms);
  s99parms->__S99VERB = s99vrbal; // allocation
  s99parms->__S99FLAG1 = 0x4000;  // s99nocnv;
  s99parms->__S99TXTPP = s99tupl;
  // s99parms->__S99S99X = s99parmsx; // TODO(Kelosky): reenable when we look at s99parmsx->__S99ENMSG and free

  // https://www.ibm.com/docs/en/zos/3.1.0?topic=list-coding-dynamic-allocation-request
  // https://www.ibm.com/docs/en/zos/3.1.0?topic=guide-dynamic-allocation
  rc = svc99(s99parms);

  // TODO(Kelosky): parse s99parmsx->__S99ENMSG and free
  if (0 != rc && 0 != s99parms->__S99ERROR)
  {
    strcpy(zjb->diag.service_name, "svc99");
    zjb->diag.service_rc = rc;
    zjb->diag.e_msg_len = sprintf(zjb->diag.e_msg, "Could not allocate job spool file '%s', rc: '%d' s99error: '%d' s99info: '%d'", jobdsn.c_str(), rc, s99parms->__S99ERROR, s99parms->__S99INFO);
    zjb->diag.detail_rc = ZJB_RTNCD_SERVICE_FAILURE;
    free(parms);
    return RTNCD_FAILURE;
  }

  short ddnamelen = 0;
  memcpy(&ddnamelen, s99tunit_x[4].s99tunit.s99tulng, sizeof(ddnamelen));

  char cddname[8 + 1] = {0};
  memcpy(cddname, &s99tunit_x[4].s99tunit.s99tupar, ddnamelen);
  string ddname = string(cddname);

  zds.encoding_opts.data_type = zjb->encoding_opts.data_type;
  memcpy((void *)&zds.encoding_opts.codepage, (const void *)&zjb->encoding_opts.codepage, sizeof(zjb->encoding_opts.codepage));

  rc = zds_read_from_dd(&zds, ddname, response);

  free(parms);

  if (0 != rc)
  {
    memcpy(&zjb->diag, &zds.diag, sizeof(ZDIAG));
    return rc;
  }

  // free DD
  __dyn_t ip;
  dyninit(&ip);
  ip.__ddname = cddname; // e.g. SYS00001
  rc = dynfree(&ip);

  if (0 != rc)
  {
    strcpy(zjb->diag.service_name, "dynfree");
    zjb->diag.service_rc = rc;
    zjb->diag.e_msg_len = sprintf(zjb->diag.e_msg, "dynfree failed with %d", rc);
    zjb->diag.detail_rc = ZJB_RTNCD_SERVICE_FAILURE;
    return RTNCD_FAILURE;
  }

  return rc;
}

int zjb_delete_by_jobid(ZJB *zjb, string jobid)
{
  zut_uppercase_pad_truncate(zjb->jobid, jobid, sizeof(zjb->jobid));
  return ZJBMPRG(zjb);
}

int zjb_submit(ZJB *zjb, string data_set, string &jobId)
{
  int rc = 0;
  string content;
  ZDS zds = {0};
  rc = zds_read_from_dsn(&zds, data_set, content);
  if (rc != 0)
  {
    memcpy(&zjb->diag, &zds.diag, sizeof(ZDIAG));
    return rc;
  }

  __dyn_t ip;
  rc = dyninit(&ip);
  if (0 != rc)
  {
    strcpy(zjb->diag.service_name, "dyninit");
    zjb->diag.service_rc = rc;
    zjb->diag.e_msg_len = sprintf(zjb->diag.e_msg, "dyninit failed with %d", rc);
    zjb->diag.detail_rc = ZJB_RTNCD_SERVICE_FAILURE;
    return RTNCD_FAILURE;
  }

  string ddname = "????????"; // system generated DD name
  ip.__ddname = (char *)ddname.c_str();
  ip.__sysoutname = "INTRDR  "; // https://www.ibm.com/docs/en/zos/3.1.0?topic=control-destination-internal-reader && https://www.ibm.com/docs/en/zos/3.1.0?topic=programming-internal-reader-facility
  ip.__lrecl = 80;
  ip.__blksize = 80;
  ip.__sysout = __DEF_CLASS;
  ip.__recfm = _FB_;

  rc = dynalloc(&ip);

  if (0 != rc)
  {
    strcpy(zjb->diag.service_name, "dynalloc");
    zjb->diag.service_rc = rc;
    zjb->diag.e_msg_len = sprintf(zjb->diag.e_msg, "dynalloc failed with %d", rc);
    zjb->diag.detail_rc = ZJB_RTNCD_SERVICE_FAILURE;
    return RTNCD_FAILURE;
  }

  rc = zds_write_to_dd(&zds, ddname, content);
  if (rc != 0)
  {
    memcpy(&zjb->diag, &zds.diag, sizeof(ZDIAG));
    return rc;
  }

  char cjobid[8 + 1] = {0};
  // https://www.ibm.com/docs/en/zos/3.1.0?topic=iazsymbl-jes-system-symbols
  rc = ZJBSYMB(zjb, "SYS_LASTJOBID", cjobid);

  if (0 != rc)
    return rc;

  jobId = string(cjobid);

  rc = dynfree(&ip);
  if (0 != rc)
  {
    strcpy(zjb->diag.service_name, "dynfree");
    zjb->diag.service_rc = rc;
    zjb->diag.e_msg_len = sprintf(zjb->diag.e_msg, "dynfree failed with %d", rc);
    zjb->diag.detail_rc = ZJB_RTNCD_SERVICE_FAILURE;
    return RTNCD_FAILURE;
  }

  return RTNCD_SUCCESS;
}

int zjb_list_dds_by_jobid(ZJB *zjb, string jobid, vector<ZJobDD> &jobDDs)
{
  int rc = 0;
  STATSEVB *PTR64 sysoutInfo = nullptr;
  int entries = 0;

  if (0 == zjb->buffer_size)
    zjb->buffer_size = ZJB_DEFAULT_BUFFER_SIZE;
  if (0 == zjb->dds_max)
    zjb->dds_max = ZJB_DEFAULT_MAX_DDS;

  zut_uppercase_pad_truncate(zjb->jobid, jobid, sizeof(zjb->jobid));

  rc = ZJBMLSDS(zjb, &sysoutInfo, &entries);
  if (0 != rc)
    return rc;

  if (0 == entries)
  {
    ZUTMFR64(sysoutInfo);
    zjb->diag.e_msg_len = sprintf(zjb->diag.e_msg, "Could not locate job '%s'", jobid.c_str());
    zjb->diag.detail_rc = ZJB_RTNCD_JOB_NOT_FOUND;
    return RTNCD_WARNING;
  }

  STATSEVB *PTR64 sysoutInfoNext = sysoutInfo;

  for (int i = 0; i < entries; i++)
  {
    char tempDDn[9] = {0};
    char tempsn[9] = {0};
    char temppn[9] = {0};
    char tempDSN[45] = {0};

    strncpy(tempDDn, (char *)sysoutInfoNext[i].stvsddnd, sizeof(sysoutInfo->stvsddnd));
    strncpy(tempsn, (char *)sysoutInfoNext[i].stvsstpd, sizeof(sysoutInfo->stvsstpd));
    strncpy(temppn, (char *)sysoutInfoNext[i].stvsprcd, sizeof(sysoutInfo->stvsprcd));
    strncpy(tempDSN, (char *)sysoutInfoNext[i].stvsdsn, sizeof(sysoutInfo->stvsdsn));

    string ddn(tempDDn);
    string stepname(tempsn);
    string procstep(temppn);
    string dsn(tempDSN);

    ZJobDD zjobdd = {0};

    zjobdd.ddn = ddn;
    zjobdd.stepname = stepname;
    zjobdd.procstep = procstep;
    zjobdd.dsn = dsn;
    zjobdd.jobid = string(jobid);
    zjobdd.key = sysoutInfoNext[i].stvsdsky;

    jobDDs.push_back(zjobdd);
  }

  ZUTMFR64(sysoutInfo);

  return rc;
}

int zjb_view_by_jobid(ZJB *zjb, string jobid, ZJob &job)
{
  int rc = 0;
  ZJB_JOB_INFO *PTR64 job_info = nullptr;
  int entries = 0;

  ///

  if (0 == zjb->buffer_size)
    zjb->buffer_size = ZJB_DEFAULT_BUFFER_SIZE;
  if (0 == zjb->jobs_max)
    zjb->jobs_max = ZJB_DEFAULT_MAX_JOBS;

  zut_uppercase_pad_truncate(zjb->jobid, jobid, sizeof(zjb->jobid));

  rc = ZJBMVIEW(zjb, &job_info, &entries);
  if (0 != rc)
  {
    return rc;
  }

  if (0 == entries)
  {
    zjb->diag.e_msg_len = sprintf(zjb->diag.e_msg, "Could not locate job with job id '%s'", jobid.c_str());
    zjb->diag.detail_rc = ZJB_RTNCD_JOB_NOT_FOUND;
    return RTNCD_FAILURE;
  }

  // create a vector which will only have one entry
  vector<ZJob> jobs;
  zjb_build_job_response(job_info, entries, jobs);
  job = jobs[0];

  ZUTMFR64(job_info);

  return RTNCD_SUCCESS;
}

int zjb_list_by_owner(ZJB *zjb, string owner_name, vector<ZJob> &jobs)
{
  return zjb_list_by_owner(zjb, owner_name, "", jobs);
}

int zjb_list_by_owner(ZJB *zjb, string owner_name, string prefix_name, vector<ZJob> &jobs)
{
  int rc = 0;
  ZJB_JOB_INFO *PTR64 job_info = nullptr;
  int entries = 0;

  if ("" == owner_name)
  {
    char *name = getlogin();
    owner_name = string(name);
  }

  if (0 == zjb->buffer_size)
    zjb->buffer_size = ZJB_DEFAULT_BUFFER_SIZE;
  if (0 == zjb->jobs_max)
    zjb->jobs_max = ZJB_DEFAULT_MAX_JOBS;

  zut_uppercase_pad_truncate(zjb->owner_name, owner_name, sizeof(zjb->owner_name));
  zut_uppercase_pad_truncate(zjb->prefix_name, prefix_name, sizeof(zjb->prefix_name));

<<<<<<< HEAD
  rc = ZJBMLIST(zjb, &jobInfo, &entries);
  if (RTNCD_SUCCESS != rc && RTNCD_WARNING != rc)
  {
    return rc;
  }
=======
  rc = ZJBMLIST(zjb, &job_info, &entries);
  if (rc > RTNCD_WARNING)
  {
    return rc;
  }

  zjb_build_job_response(job_info, entries, jobs);
>>>>>>> 4db4f6b7

  ZUTMFR64(job_info);

  return rc;
}

void zjb_build_job_response(ZJB_JOB_INFO *PTR64 job_info, int entries, vector<ZJob> &jobs)
{
  ZJB_JOB_INFO *PTR64 job_info_next = job_info;

  for (int i = 0; i < entries; i++)
  {
    char tempJobName[9] = {0};
    char tempJobId[9] = {0};
    char tempJobOwner[9] = {0};

    strncpy(tempJobName, (char *)job_info_next[i].statjqtr.sttrname, sizeof(job_info->statjqtr.sttrname));
    strncpy(tempJobId, (char *)job_info_next[i].statjqtr.sttrjid, sizeof(job_info->statjqtr.sttrjid));
    strncpy(tempJobOwner, (char *)job_info_next[i].statjqtr.sttrouid, sizeof(job_info->statjqtr.sttrouid));

    ZJob zjob = {0};

    string jobname(tempJobName);
    string jobid(tempJobId);
    string owner(tempJobOwner);

    union cc
    {
      int full;
      unsigned char parts[4];
    } mycc = {0};
    memcpy(&mycc, &job_info_next[i].statjqtr.sttrxind, sizeof(cc));

    zjob.full_status = string(job_info_next[i].phase_text);
    zut_rtrim(zjob.full_status);

    zjob.retcode = ZJB_UNKNWON_RC;

    if ("AWAIT MAIN SELECT" == zjob.full_status)
    {
      zjob.status = "INPUT";
    }
    else if ("EXECUTING" == zjob.full_status)
    {
      zjob.status = "ACTIVE";
    }
    else if ("AWAITING OUTPUT" == zjob.full_status)
    {
      zjob.status = "OUTPUT";

      if ((unsigned char)job_info_next[i].statjqtr.sttrxind & sttrxab)
      {
        // for an abend, these are the bits which contain the code
        mycc.full &= 0x00FFF000; // clear uneeded bits
        unsigned char byte1 = mycc.parts[1] >> 4;
        unsigned char byte2 = mycc.parts[1] & 0x0F;
        unsigned char byte3 = mycc.parts[2] >> 4;

        string result = "ABEND ";
        result.push_back(zut_get_hex_char(byte1));
        result.push_back(zut_get_hex_char(byte2));
        result.push_back(zut_get_hex_char(byte3));
        zjob.retcode = result;
      }
      else if ((unsigned char)job_info_next[i].statjqtr.sttrxind == sttrxjcl)
      {
        zjob.retcode = "JCL ERROR";
      }
      else
      {
        mycc.full &= 0x00000FFF; // clear uneeded bits
        stringstream sscc;
        sscc << setw(4) << setfill('0') << mycc.full; // format to 4 characters
        zjob.retcode = "CC " + sscc.str();            // make it look like z/OSMF
      }
    }
    else
    {
      // leave service text as-is
    }

    zjob.jobname = jobname;
    zjob.jobid = jobid;
    zjob.owner = owner;

    jobs.push_back(zjob);
  }
}<|MERGE_RESOLUTION|>--- conflicted
+++ resolved
@@ -493,21 +493,13 @@
   zut_uppercase_pad_truncate(zjb->owner_name, owner_name, sizeof(zjb->owner_name));
   zut_uppercase_pad_truncate(zjb->prefix_name, prefix_name, sizeof(zjb->prefix_name));
 
-<<<<<<< HEAD
-  rc = ZJBMLIST(zjb, &jobInfo, &entries);
+  rc = ZJBMLIST(zjb, &job_info, &entries);
   if (RTNCD_SUCCESS != rc && RTNCD_WARNING != rc)
   {
     return rc;
   }
-=======
-  rc = ZJBMLIST(zjb, &job_info, &entries);
-  if (rc > RTNCD_WARNING)
-  {
-    return rc;
-  }
 
   zjb_build_job_response(job_info, entries, jobs);
->>>>>>> 4db4f6b7
 
   ZUTMFR64(job_info);
 

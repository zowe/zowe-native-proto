/**
 * This program and the accompanying materials are made available under the terms of the
 * Eclipse Public License v2.0 which accompanies this distribution, and is available at
 * https://www.eclipse.org/legal/epl-v20.html
 *
 * SPDX-License-Identifier: EPL-2.0
 *
 * Copyright Contributors to the Zowe Project.
 *
 */

#ifndef _OPEN_SYS_ITOA_EXT
#define _OPEN_SYS_ITOA_EXT
#endif
#include <stdio.h>
#include <stdlib.h>
#include <cstring>
#include <fstream>
#include <iostream>
#include <sstream>
#include <string>
#include <iomanip>
#include <algorithm>
#include "zds.hpp"
#include "zdyn.h"
#include "zdstype.h"
#include "zut.hpp"
#include "iefzb4d2.h"
#include "zdsm.h"
#include <fcntl.h>
#include <stdlib.h>
#include "zbase64.h"

const size_t MAX_DS_LENGTH = 44u;

using namespace std;

// https://www.ibm.com/docs/en/zos/2.5.0?topic=functions-fldata-retrieve-file-information#fldata__fldat
string zds_get_recfm(const fldata_t &file_info)
{
  string recfm = ZDS_RECFM_U;

  if (file_info.__recfmF)
  {
    recfm = ZDS_RECFM_F;
    if (file_info.__recfmBlk || file_info.__recfmB)
      recfm = file_info.__recfmS ? ZDS_RECFM_FBS : ZDS_RECFM_FB;
    if (file_info.__recfmASA)
      recfm += "A";
    if (file_info.__recfmM)
      recfm += "M";
  }
  else if (file_info.__recfmV)
  {
    recfm = ZDS_RECFM_V;
    if (file_info.__recfmBlk || file_info.__recfmB)
      recfm = file_info.__recfmS ? ZDS_RECFM_VBS : ZDS_RECFM_VB;
    if (file_info.__recfmASA)
      recfm += "A";
    if (file_info.__recfmM)
      recfm += "M";
  }
  else if (file_info.__recfmU)
  {
    recfm = ZDS_RECFM_U;
  }

  return recfm;
}

int zds_read_from_dd(ZDS *zds, string ddname, string &response)
{
  ddname = "DD:" + ddname;

  ifstream in(ddname.c_str());
  if (!in.is_open())
  {
    zds->diag.e_msg_len = sprintf(zds->diag.e_msg, "Could not open file '%s'", ddname.c_str());
    return RTNCD_FAILURE;
  }

  int index = 0;

  string line;
  while (getline(in, line))
  {
    if (index > 0 || line.size() > 0)
    {
      response += line;
      response.push_back('\n');
      index++;
    }
  }
  in.close();

  const size_t size = response.size() + 1;
  string bytes;
  bytes.reserve(size);
  memcpy((char *)bytes.data(), response.c_str(), size);

  if (size > 0 && strlen(zds->encoding_opts.codepage) > 0)
  {
    string temp = response;
    try
    {
      const auto bytes_with_encoding = zut_encode(temp, string(zds->encoding_opts.codepage), "UTF-8", zds->diag);
      temp = bytes_with_encoding;
    }
    catch (exception &e)
    {
      // TODO: error handling
    }
    if (!temp.empty())
    {
      response = temp;
    }
  }

  return 0;
}

int zds_read_from_dsn(ZDS *zds, string dsn, string &response)
{
  string dsname = "//'" + dsn + "'";
  const string fopen_flags = zds->encoding_opts.data_type == eDataTypeBinary ? "rb" : "r";

  FILE *fp = fopen(dsname.c_str(), fopen_flags.c_str());
  if (!fp)
  {
    zds->diag.e_msg_len = sprintf(zds->diag.e_msg, "Could not open file '%s'", dsname.c_str());
    return RTNCD_FAILURE;
  }

  size_t bytes_read = 0;
  size_t total_size = 0;
  char buffer[4096] = {0};
  while ((bytes_read = fread(buffer, 1, sizeof(buffer), fp)) > 0)
  {
    total_size += bytes_read;
    response.append(buffer, bytes_read);
  }
  fclose(fp);

  const auto encodingProvided = zds->encoding_opts.data_type == eDataTypeText && strlen(zds->encoding_opts.codepage) > 0;

  if (total_size > 0 && encodingProvided)
  {
    string temp = response;
    try
    {
      const auto bytes_with_encoding = zut_encode(temp, string(zds->encoding_opts.codepage), "UTF-8", zds->diag);
      temp = bytes_with_encoding;
    }
    catch (exception &e)
    {
      // TODO: error handling
    }
    if (!temp.empty())
    {
      response = temp;
    }
  }

  return 0;
}

int zds_write_to_dd(ZDS *zds, string ddname, string data)
{
  ddname = "DD:" + ddname;
  ofstream out(ddname.c_str());

  if (!out.is_open())
  {
    zds->diag.e_msg_len = sprintf(zds->diag.e_msg, "Could not open '%s'", ddname.c_str());
    return RTNCD_FAILURE;
  }

  out << data;
  out.close();

  return 0;
}

int zds_write_to_dsn(ZDS *zds, string dsn, string &data)
{
  const auto hasEncoding = zds->encoding_opts.data_type == eDataTypeText && strlen(zds->encoding_opts.codepage) > 0;
  const auto codepage = string(zds->encoding_opts.codepage);

  if (strlen(zds->etag) > 0)
  {
    ZDS read_ds = {0};
    string current_contents = "";
    if (hasEncoding)
    {
      memcpy(&read_ds.encoding_opts, &zds->encoding_opts, sizeof(ZEncode));
    }
    const auto read_rc = zds_read_from_dsn(&read_ds, dsn, current_contents);
    if (0 != read_rc)
    {
      zds->diag.e_msg_len = sprintf(zds->diag.e_msg, "Failed to read contents of data set for e-tag comparison: %s", read_ds.diag.e_msg);
      return RTNCD_FAILURE;
    }

    const auto given_etag = strtoul(zds->etag, nullptr, 16);
    const auto new_etag = zut_calc_adler32_checksum(current_contents);

    if (given_etag != new_etag)
    {
      ostringstream ss;
      ss << "Etag mismatch: expected ";
      ss << hex << given_etag << dec;
      ss << ", actual ";
      ss << hex << new_etag << dec;

      const auto error_msg = ss.str();
      zds->diag.e_msg_len = sprintf(zds->diag.e_msg, "%s", error_msg.c_str());
      return RTNCD_FAILURE;
    }
  }

  const string dsname = "//'" + dsn + "'";
  const string fopen_flags = zds->encoding_opts.data_type == eDataTypeBinary ? "wb" : "w" + string(",recfm=*");

  auto *fp = fopen(dsname.c_str(), fopen_flags.c_str());
  if (nullptr == fp)
  {
    zds->diag.e_msg_len = sprintf(zds->diag.e_msg, "Could not open '%s'", dsname.c_str());
    return RTNCD_FAILURE;
  }

  string temp = data;
  if (!data.empty())
  {
    if (hasEncoding)
    {
      try
      {
        temp = zut_encode(temp, "UTF-8", codepage, zds->diag);
      }
      catch (exception &e)
      {
        zds->diag.e_msg_len = sprintf(zds->diag.e_msg, "Failed to convert input data from UTF-8 to %s", codepage.c_str());
        return RTNCD_FAILURE;
      }
    }
    if (!temp.empty())
    {
      fwrite(temp.c_str(), 1u, temp.length(), fp);
    }
  }

  fclose(fp);

  // Print new e-tag to stdout as response
  string saved_contents = "";
  const auto read_rc = zds_read_from_dsn(zds, dsn, saved_contents);
  if (0 != read_rc)
  {
    return RTNCD_FAILURE;
  }

  stringstream etag_stream;
  etag_stream << hex << zut_calc_adler32_checksum(saved_contents);
  strcpy(zds->etag, etag_stream.str().c_str());

  return 0;
}

// https://www.ibm.com/docs/en/zos/3.1.0?topic=examples-listing-partitioned-data-set-members
#define RECLEN 254

typedef struct
{
  unsigned short int count;
  char rest[RECLEN];
} RECORD;

typedef struct
{
  char name[8];
  unsigned char ttr[3];
  unsigned char info;
} RECORD_ENTRY;

int alloc_and_free(string alloc_dd, string dsn, unsigned int *code, string &resp)
{
  int rc = zut_bpxwdyn(alloc_dd, code, resp);
  if (RTNCD_SUCCESS == rc)
  {
    rc = zut_bpxwdyn("FREE DA('" + dsn + "')", code, resp);
  }
  return rc;
}

// TODO(Kelosky): add attributues to ZDS and have other functions populate it
int zds_create_dsn(ZDS *zds, std::string dsn, DS_ATTRIBUTES attributes, std::string &response)
{
  int rc = 0;
  unsigned int code = 0;
  string parm = "ALLOC DA('" + dsn + "')";
  if (attributes.alcunit.empty())
  {
    attributes.alcunit = "TRACKS"; // Allocation Unit
  }
  if (attributes.blksize == 0)
  {
    attributes.blksize = 80; // Block Size
  }
  if (attributes.primary == 0)
  {
    attributes.primary = 1; // Primary Space
  }
  if (attributes.lrecl == 0)
  {
    attributes.lrecl = 80; // Record Length
  }

  char numberAsString[6];

  // Required options
  if (!attributes.dsorg.empty())
    parm += " DSORG(" + attributes.dsorg + ")";

  if (attributes.primary > 0)
  {
    memset(numberAsString, 0, sizeof(numberAsString));
    parm += " SPACE(" + std::string(itoa(attributes.primary, numberAsString, 10));

    if (attributes.secondary > 0)
    {
      memset(numberAsString, 0, sizeof(numberAsString));
      parm += "," + std::string(itoa(attributes.secondary, numberAsString, 10));
    }

    parm += ") " + attributes.alcunit;
  }

  if (attributes.lrecl > 0)
  {
    memset(numberAsString, 0, sizeof(numberAsString));
    parm += " LRECL(" + std::string(itoa(attributes.lrecl, numberAsString, 10)) + ")";
  }

  if (!attributes.recfm.empty())
    parm += " RECFM(" + attributes.recfm + ")";

  if (attributes.dirblk > 0)
  {
    memset(numberAsString, 0, sizeof(numberAsString));
    parm += " DIR(" + std::string(itoa(attributes.dirblk, numberAsString, 10)) + ")";
  }

  parm += " NEW KEEP";

  if (!attributes.dsntype.empty())
    parm += " DSNTYPE(" + attributes.dsntype + ")";
  if (!attributes.storclass.empty())
    parm += " STORCLAS(" + attributes.storclass + ")";
  if (!attributes.dataclass.empty())
    parm += " DATACLAS(" + attributes.dataclass + ")";
  if (!attributes.mgntclass.empty())
    parm += " MGMTCLAS(" + attributes.mgntclass + ")";
  if (!attributes.vol.empty())
    parm += " VOL(" + attributes.vol + ")";
  if (!attributes.unit.empty())
    parm += " UNIT(" + attributes.unit + ")";

  if (attributes.blksize > 0)
  {
    memset(numberAsString, 0, sizeof(numberAsString));
    parm += " BLKSIZE(" + std::string(itoa(attributes.blksize, numberAsString, 10)) + ")";
  }

  return alloc_and_free(parm, dsn, &code, response);
}

int zds_create_dsn_vb(ZDS *zds, string dsn, string &response)
{
  int rc = 0;
  unsigned int code = 0;
  string parm = "ALLOC DA('" + dsn + "') DSORG(PO) SPACE(5,5) CYL LRECL(255) RECFM(V,B) DIR(5) NEW KEEP DSNTYPE(LIBRARY)";

  return alloc_and_free(parm, dsn, &code, response);
}

int zds_create_dsn_adata(ZDS *zds, string dsn, string &response)
{
  int rc = 0;
  unsigned int code = 0;
  string parm = "ALLOC DA('" + dsn + "') DSORG(PO) SPACE(5,5) CYL LRECL(32756) BLKSIZE(32760) RECFM(V,B) DIR(5) NEW KEEP DSNTYPE(LIBRARY)";

  return alloc_and_free(parm, dsn, &code, response);
}

int zds_create_dsn_loadlib(ZDS *zds, string dsn, string &response)
{
  int rc = 0;
  unsigned int code = 0;
  string parm = "ALLOC DA('" + dsn + "') DSORG(PO) SPACE(5,5) CYL LRECL(0) BLKSIZE(32760) RECFM(U) DIR(5) NEW KEEP DSNTYPE(LIBRARY)";

  return alloc_and_free(parm, dsn, &code, response);
}

#define NUM_DELETE_TEXT_UNITS 2
int zds_delete_dsn(ZDS *zds, string dsn)
{
  int rc = 0;

  dsn = "//'" + dsn + "'";

  rc = remove(dsn.c_str());

  if (0 != rc)
  {
    strcpy(zds->diag.service_name, "remove");
    zds->diag.service_rc = rc;
    zds->diag.e_msg_len = sprintf(zds->diag.e_msg, "Could not delete data set '%s', rc: '%d'", dsn.c_str(), rc);
    zds->diag.detail_rc = ZDS_RTNCD_SERVICE_FAILURE;
    return RTNCD_FAILURE;
  }

  return 0;
}

int zds_list_members(ZDS *zds, string dsn, vector<ZDSMem> &list)
{
  // PO
  // PO-E (PDS)
  dsn = "//'" + dsn + "'";

  int total_entries = 0;

  if (0 == zds->max_entries)
    zds->max_entries = ZDS_DEFAULT_MAX_ENTRIES;

  RECORD rec = {0};
  // https://www.ibm.com/docs/en/zos/3.1.0?topic=pds-reading-directory-sequentially
  // https://www.ibm.com/docs/en/zos/3.1.0?topic=pdse-reading-directory - long alias names omitted, use DESERV for those
  // https://www.ibm.com/docs/en/zos/3.1.0?topic=pds-directory
  FILE *fp = fopen(dsn.c_str(), "rb,recfm=u");

  const int bufsize = 256;
  char buffer[bufsize] = {0};

  if (!fp)
  {
    zds->diag.e_msg_len = sprintf(zds->diag.e_msg, "Could not open dsn '%s'", dsn.c_str());
    return RTNCD_FAILURE;
  }

  while (fread(&rec, sizeof(rec), 1, fp))
  {
    unsigned char *data = nullptr;
    data = (unsigned char *)&rec;
    data += sizeof(rec.count); // increment past halfword length

    int len = sizeof(RECORD_ENTRY);
    for (int i = 0; i < rec.count; i = i + len)
    {
      RECORD_ENTRY entry = {0};
      memcpy(&entry, data, sizeof(entry));
      long long int end = 0xFFFFFFFFFFFFFFFF; // indicates end of entries
      if (memcmp(entry.name, &end, sizeof(end)) == 0)
      {
        break;
      }
      else
      {
        total_entries++;

        if (total_entries > zds->max_entries)
        {
          zds->diag.e_msg_len = sprintf(zds->diag.e_msg, "Reached maximum returned members requested %d", zds->max_entries);
          zds->diag.detail_rc = ZDS_RSNCD_MAXED_ENTRIES_REACHED;
          return RTNCD_WARNING;
        }

        unsigned char info = entry.info;
        unsigned char pointer_count = entry.info;
        char name[9] = {0};
        if (info & 0x80) // bit 0 indicates alias
        {
          // TODO(Kelosky): // member name is an alias
        }
        pointer_count & 0x60; // bits 1-2 contain number of user data TTRNs
        pointer_count >>= 5;  // adjust to byte boundary
        info &= 0x1F;         // bits 3-7 contain the number of half words of user data

        memcpy(name, entry.name, sizeof(entry.name));

        for (int j = 8; j >= 0; j--)
        {
          if (name[j] == ' ')
          {
            name[j] = 0x00;
          }
        }

        ZDSMem mem = {0};
        mem.name = string(name);
        list.push_back(mem);

        data = data + sizeof(entry) + (info * 2); // skip number of half words
        len = sizeof(entry) + (info * 2);

        int remainder = rec.count - (i + len);
        if (remainder < sizeof(entry))
          break;
      }
    }
  }

  fclose(fp);

  return 0;
}

#pragma pack(1)

// https://www.ibm.com/docs/en/zos/3.1.0?topic=format-work-area-table
// https://www.ibm.com/docs/en/zos/3.1.0?topic=format-work-area-picture
typedef struct
{
  int total_size;
  int min_size;
  int used_size;
  short number_fields;
} ZDS_CSI_HEADER;

typedef struct
{
  char modid[2];
  unsigned char rsn;
  unsigned char rc;
} ZDS_CSI_ERROR_INFO;

typedef struct
{
  unsigned char flag;
#define NOT_SUPPORTED 0x80         // CSINTICF
#define NO_ENTRY 0x40              // CSINOENT
#define DATA_NOT_COMPLETE 0x20     // CSINTCMP
#define PROCESS_ERROR 0x10         // CSICERR
#define PARTIAL_PROCESS_ERROR 0x08 // CSICERRP
#define ERROR_CONDITION 0XF8       // all flags
  unsigned char type;
#define CATALOG_TYPE 0xF0
  char name[MAX_DS_LENGTH];
  ZDS_CSI_ERROR_INFO error_info;
} ZDS_CSI_CATALOG;

typedef struct
{
  int total_len;
  unsigned int reserved;
  int field_lens; // data after field_lens
} ZDS_CSI_FIELD;

typedef struct
{
  unsigned char flag;
#define PRIMARY_ENTRY 0x80 // CSIPMENT
#define ERROR 0x40         // CSIENTER
#define DATA 0x20          // CSIEDATA
  unsigned char type;
#define NOT_FOUND 0x00
#define NON_VSAM_DATA_SET 'A'
#define GENERATION_DATA_GROUP 'B'
#define CLUSTER 'C'
#define DATA_COMPONENT 'D'
#define ALTERNATE_INDEX 'G'
#define GENERATION_DATA_SET 'H'
#define INDEX_COMPONENT 'I'
#define ATL_LIBRARY_ENTRY 'L'
#define PATH 'R'
#define USER_CATALOG_CONNECTOR_ENTRY 'U'
#define ATL_VOLUME_ENTRY 'W'
#define ALIAS 'X'
  char name[MAX_DS_LENGTH];

  union
  {
    ZDS_CSI_ERROR_INFO error_info; // if CSIENTER=1
    ZDS_CSI_FIELD field;
  } response;
} ZDS_CSI_ENTRY;

typedef struct
{
  ZDS_CSI_HEADER header;
  ZDS_CSI_CATALOG catalog;
  ZDS_CSI_ENTRY entry;
} ZDS_CSI_WORK_AREA;

#pragma pack() // restore default packing

#define BUFF_SIZE 1024
#define FIELD_LEN 8

int zds_list_data_sets(ZDS *zds, string dsn, vector<ZDSEntry> &attributes)
{
  int rc = 0;

  zds->csi = NULL;

  // https://www.ibm.com/docs/en/zos/3.1.0?topic=directory-catalog-field-names
  string fields[][FIELD_LEN] = {{"VOLSER"}, {"NVSMATTR"}};

  int number_of_fields = sizeof(fields) / sizeof(fields[0]);

  int interal_used_buffer_size = sizeof(CSIFIELD) + number_of_fields * FIELD_LEN;

  if (0 == zds->buffer_size)
    zds->buffer_size = ZDS_DEFAULT_BUFFER_SIZE;
  if (0 == zds->max_entries)
    zds->max_entries = ZDS_DEFAULT_MAX_ENTRIES;

#define MIN_BUFFER_FIXED 1024

  int min_buffer_size = MIN_BUFFER_FIXED + interal_used_buffer_size;

  if (zds->buffer_size < min_buffer_size)
  {
    zds->diag.detail_rc = ZDS_RTNCD_INSUFFICIENT_BUFFER;
    zds->diag.e_msg_len = sprintf(zds->diag.e_msg, "Minimum buffer size required is %d but %d was provided", min_buffer_size, zds->buffer_size);
    return RTNCD_FAILURE;
  }

  unsigned char *area = (unsigned char *)__malloc31(zds->buffer_size);
  memset(area, 0x00, zds->buffer_size);

  CSIFIELD *selection_criteria = (CSIFIELD *)area;
  char *csi_fields = (char *)(selection_criteria->csifldnm);
  ZDS_CSI_WORK_AREA *csi_work_area = (ZDS_CSI_WORK_AREA *)(area + sizeof(CSIFIELD) + number_of_fields * FIELD_LEN);

  // set work area
  csi_work_area->header.total_size = zds->buffer_size - min_buffer_size;

#define FOUR_BYTE_RETURN 'F'

  // init blanks in query and set input DSN name
  memset(selection_criteria->csifiltk, ' ', sizeof(selection_criteria->csifiltk));
  transform(dsn.begin(), dsn.end(), dsn.begin(), ::toupper); // upper case
  memcpy(selection_criteria->csifiltk, dsn.c_str(), dsn.size());
  memset(&selection_criteria->csicldi, 'Y', sizeof(selection_criteria->csicldi));
  memset(&selection_criteria->csiresum, ' ', sizeof(selection_criteria->csiresum));
  memset(&selection_criteria->csicatnm, ' ', sizeof(selection_criteria->csicatnm));
  memset(&selection_criteria->csis1cat, 'Y', sizeof(selection_criteria->csis1cat)); // do not search master catalog if alias is found
  memset(&selection_criteria->csioptns, FOUR_BYTE_RETURN, sizeof(selection_criteria->csioptns));
  memset(selection_criteria->csidtyps, ' ', sizeof(selection_criteria->csidtyps));

  for (int i = 0; i < number_of_fields; i++)
  {
    memset(csi_fields, ' ', FIELD_LEN);
    memcpy(csi_fields, fields[i][0].c_str(), fields[i][0].size());
    csi_fields += FIELD_LEN;
  }

  selection_criteria->csinumen = number_of_fields;

  do
  {
    rc = ZDSCSI00(zds, selection_criteria, csi_work_area);

    if (0 != rc)
    {
      free(area);
      ZDSDEL(zds);
      strcpy(zds->diag.service_name, "ZDSCSI00");
      zds->diag.service_rc = rc;
      zds->diag.detail_rc = ZDS_RTNCD_SERVICE_FAILURE;
      zds->diag.e_msg_len = sprintf(zds->diag.e_msg, "ZDSCSI00 failed with rc %d", rc);
      return RTNCD_FAILURE;
    }

    int number_fields = csi_work_area->header.number_fields - 1;

    if (number_fields != number_of_fields)
    {
      free(area);
      ZDSDEL(zds);
      zds->diag.detail_rc = ZDS_RTNCD_UNEXPECTED_ERROR;
      zds->diag.e_msg_len =
          sprintf(zds->diag.e_msg,
                  "Unexpected work area field response preset len %d and "
                  "return len %d are not equal",
                  number_fields, number_of_fields);
      return RTNCD_FAILURE;
    }

    if (ERROR_CONDITION == csi_work_area->catalog.flag)
    {
      free(area);
      ZDSDEL(zds);
      zds->diag.detail_rc = ZDS_RTNCD_PARSING_ERROR;
      zds->diag.service_rc = ZDS_RTNCD_CATALOG_ERROR;
      zds->diag.e_msg_len = sprintf(zds->diag.e_msg, "Unexpected catalog flag '%x' ", csi_work_area->catalog.flag);
      return RTNCD_FAILURE;
    }

    if (DATA_NOT_COMPLETE & csi_work_area->catalog.flag)
    {
      free(area);
      ZDSDEL(zds);
      zds->diag.detail_rc = ZDS_RTNCD_PARSING_ERROR;
      zds->diag.service_rc = ZDS_RTNCD_CATALOG_ERROR;
      zds->diag.e_msg_len = sprintf(zds->diag.e_msg, "Unexpected catalog flag '%x' ", csi_work_area->catalog.flag);
      return RTNCD_FAILURE;
    }

    if (NO_ENTRY & csi_work_area->catalog.flag)
    {
      free(area);
      ZDSDEL(zds);
      zds->diag.detail_rc = ZDS_RSNCD_NOT_FOUND;
      zds->diag.service_rc = ZDS_RTNCD_CATALOG_ERROR;
      zds->diag.e_msg_len = sprintf(zds->diag.e_msg, "Not found in catalog, flag '%x' ", csi_work_area->catalog.flag);
      return RTNCD_WARNING;
    }

    if (CATALOG_TYPE != csi_work_area->catalog.type)
    {
      free(area);
      ZDSDEL(zds);
      zds->diag.detail_rc = ZDS_RTNCD_PARSING_ERROR;
      zds->diag.service_rc = ZDS_RTNCD_CATALOG_ERROR;
      zds->diag.e_msg_len = sprintf(zds->diag.e_msg, "Unexpected type '%x' ", csi_work_area->catalog.type);
      return RTNCD_FAILURE;
    }

    int work_area_total = csi_work_area->header.used_size;
    unsigned char *p = (unsigned char *)&csi_work_area->entry;
    ZDS_CSI_ENTRY *f = nullptr;

    work_area_total -= sizeof(ZDS_CSI_HEADER);
    work_area_total -= sizeof(ZDS_CSI_CATALOG);

    ZDSEntry entry = {0};
    char buffer[sizeof(f->name) + 1] = {0};

    while (work_area_total > 0)
    {
      f = (ZDS_CSI_ENTRY *)p;

      if (ERROR == f->flag)
      {
        free(area);
        ZDSDEL(zds);
        zds->diag.detail_rc = ZDS_RTNCD_SERVICE_FAILURE;
        zds->diag.service_rc = ZDS_RTNCD_ENTRY_ERROR;
        zds->diag.e_msg_len = sprintf(zds->diag.e_msg, "Unexpected entry flag '%x' ", f->flag);
        return RTNCD_FAILURE;
      }

      if (NOT_FOUND == f->type)
      {
        free(area);
        ZDSDEL(zds);
        zds->diag.detail_rc = ZDS_RTNCD_NOT_FOUND;
        zds->diag.service_rc = ZDS_RTNCD_ENTRY_ERROR;
        zds->diag.e_msg_len = sprintf(zds->diag.e_msg, "No entry found '%x' ", f->type);
        return RTNCD_FAILURE;
      }

      // NOTE(Kelosky): rejecting entities we haven't tested... this can be removed as we verify the logic works for all return types
      if (
          NON_VSAM_DATA_SET != f->type &&
          CLUSTER != f->type &&
          DATA_COMPONENT != f->type &&
          INDEX_COMPONENT != f->type &&
          GENERATION_DATA_GROUP != f->type &&
          GENERATION_DATA_SET != f->type &&
          ALIAS != f->type)
      {
        free(area);
        ZDSDEL(zds);
        zds->diag.detail_rc = ZDS_RTNCD_SERVICE_FAILURE;
        zds->diag.service_rc = ZDS_RTNCD_UNSUPPORTED_ERROR;
        zds->diag.e_msg_len = sprintf(zds->diag.e_msg, "Unsupported entry type '%x' ", f->type);
        return RTNCD_FAILURE;
      }

      memset(buffer, 0x00, sizeof(buffer));     // clear buffer
      memcpy(buffer, f->name, sizeof(f->name)); // copy all & leave a null
      entry.name = string(buffer);

      int *field_len = &f->response.field.field_lens;
      unsigned char *data = (unsigned char *)&f->response.field.field_lens;
      data += (sizeof(f->response.field.field_lens) * number_fields);

      memset(buffer, 0x00, sizeof(buffer)); // clear buffer
      memcpy(buffer, data, *field_len);     // copy VOLSER
      entry.volser = string(buffer);

#define IPL_VOLUME "******"
#define IPL_VOLUME_SYMBOL "&SYSR1" // https://www.ibm.com/docs/en/zos/3.1.0?topic=symbols-static-system

      if (0 == strcmp(IPL_VOLUME, entry.volser.c_str()))
      {
        string symbol(IPL_VOLUME_SYMBOL);
        string value;
        int rc = zut_substitute_symbol(symbol, value);
        if (0 == rc)
        {
          entry.volser = value;
        }
      }

#define MIGRAT_VOLUME "MIGRAT"
#define ARCIVE_VOLUME "ARCIVE"

      if (entry.volser == MIGRAT_VOLUME || entry.volser == ARCIVE_VOLUME)
      {
        entry.migr = true;
        entry.recfm = ZDS_RECFM_U;
      }
      else
      {
        entry.migr = false;
      }

      // attempt to obtain fldata in all cases and set default data
      if (!entry.migr)
      {
        string dsn = "//'" + entry.name + "'";
        FILE *dir = fopen(dsn.c_str(), "r");
        fldata_t file_info = {0};
        char file_name[64] = {0};

        if (dir)
        {
          if (0 == fldata(dir, file_name, &file_info))
          {
            if (file_info.__dsorgPS)
            {
              entry.dsorg = ZDS_DSORG_PS;
            }
            else if (file_info.__dsorgPO)
            {
              entry.dsorg = ZDS_DSORG_PO;
            }
            else if (file_info.__dsorgVSAM)
            {
              entry.dsorg = ZDS_DSORG_VSAM;
            }
            else
            {
              entry.dsorg = ZDS_DSORG_UNKNOWN;
              entry.volser = ZDS_VOLSER_UNKNOWN;
            }

            if (!entry.migr && entry.volser != ZDS_VOLSER_UNKNOWN)
            {
              char recfm_buf[8] = {0};
              if (ZDSRECFM(zds, entry.name.c_str(), entry.volser.c_str(), recfm_buf,
                           sizeof(recfm_buf)) == RTNCD_SUCCESS)
              {
                entry.recfm = recfm_buf;
              }
              else
              {
                entry.recfm = ZDS_RECFM_U;
              }
            }
          }
          else
          {
            entry.dsorg = ZDS_DSORG_UNKNOWN;
            entry.volser = ZDS_VOLSER_UNKNOWN;
            entry.recfm = ZDS_RECFM_U;
          }
          fclose(dir);
        }
        else
        {
          entry.dsorg = ZDS_DSORG_UNKNOWN;
          entry.volser = ZDS_VOLSER_UNKNOWN;
          entry.recfm = ZDS_RECFM_U;
        }
        fclose(dir);
      }

      switch (f->type)
      {

      case NON_VSAM_DATA_SET:
      {
        data += *field_len; // point to next data field
        field_len++;        // point to next len field

        char non_vsam_attribute = 0xFF;

        if (*field_len > 0)
        {
          non_vsam_attribute = *(char *)data;

#define SIMPLE_NON_VSAM_DATA_SET 0X00
#define EXTENDED_PARTITIONED_DATA_SET 'L'

          if (EXTENDED_PARTITIONED_DATA_SET == non_vsam_attribute)
          {
            entry.dsorg = ZDS_DSORG_PDSE;
          }
        }
      }

      break;
      case GENERATION_DATA_GROUP:
        entry.volser = ZDS_VOLSER_GDG;
        break;
      case CLUSTER:
        entry.dsorg = ZDS_DSORG_VSAM;
        entry.volser = ZDS_VOLSER_VSAM;
        break;
      case DATA_COMPONENT:
        entry.dsorg = ZDS_DSORG_VSAM;
        entry.volser = ZDS_VOLSER_VSAM;
        break;
      case ALTERNATE_INDEX:
        free(area);
        ZDSDEL(zds);
        zds->diag.detail_rc = ZDS_RTNCD_SERVICE_FAILURE;
        zds->diag.service_rc = ZDS_RTNCD_UNSUPPORTED_ERROR;
        zds->diag.e_msg_len = sprintf(zds->diag.e_msg, "Unsupported entry type '%x' ", f->type);
        return RTNCD_FAILURE;
        break;
      case GENERATION_DATA_SET:
        break;
      case INDEX_COMPONENT:
        entry.dsorg = ZDS_DSORG_VSAM;
        entry.volser = ZDS_VOLSER_VSAM;
        break;
      case ATL_LIBRARY_ENTRY:
        free(area);
        ZDSDEL(zds);
        zds->diag.detail_rc = ZDS_RTNCD_SERVICE_FAILURE;
        zds->diag.service_rc = ZDS_RTNCD_UNSUPPORTED_ERROR;
        zds->diag.e_msg_len = sprintf(zds->diag.e_msg, "Unsupported entry type '%x' ", f->type);
        return RTNCD_FAILURE;
        break;
      case PATH:
        free(area);
        ZDSDEL(zds);
        zds->diag.detail_rc = ZDS_RTNCD_SERVICE_FAILURE;
        zds->diag.service_rc = ZDS_RTNCD_UNSUPPORTED_ERROR;
        zds->diag.e_msg_len = sprintf(zds->diag.e_msg, "Unsupported entry type '%x' ", f->type);
        return RTNCD_FAILURE;
        break;
      case USER_CATALOG_CONNECTOR_ENTRY:
        free(area);
        ZDSDEL(zds);
        zds->diag.detail_rc = ZDS_RTNCD_SERVICE_FAILURE;
        zds->diag.service_rc = ZDS_RTNCD_UNSUPPORTED_ERROR;
        zds->diag.e_msg_len = sprintf(zds->diag.e_msg, "Unsupported entry type '%x' ", f->type);
        return RTNCD_FAILURE;
        break;
      case ATL_VOLUME_ENTRY:
        free(area);
        ZDSDEL(zds);
        zds->diag.detail_rc = ZDS_RTNCD_SERVICE_FAILURE;
        zds->diag.service_rc = ZDS_RTNCD_UNSUPPORTED_ERROR;
        zds->diag.e_msg_len = sprintf(zds->diag.e_msg, "Unsupported entry type '%x' ", f->type);
        return RTNCD_FAILURE;
        break;
      case ALIAS:
        entry.dsorg = ZDS_DSORG_UNKNOWN;
        entry.volser = ZDS_VOLSER_ALIAS;
        break;
      default:
        free(area);
        ZDSDEL(zds);
        zds->diag.detail_rc = ZDS_RTNCD_SERVICE_FAILURE;
        zds->diag.service_rc = ZDS_RTNCD_UNSUPPORTED_ERROR;
        zds->diag.e_msg_len = sprintf(zds->diag.e_msg, "Unsupported entry type '%x' ", f->type);
        return RTNCD_FAILURE;
        break;
      };

      if (attributes.size() + 1 > zds->max_entries)
      {
        zds->diag.e_msg_len = sprintf(zds->diag.e_msg, "Reached maximum returned records requested %d", zds->max_entries);
        zds->diag.detail_rc = ZDS_RSNCD_MAXED_ENTRIES_REACHED;
        return RTNCD_WARNING;
      }

      attributes.push_back(entry);

      work_area_total -= ((sizeof(ZDS_CSI_ENTRY) - sizeof(ZDS_CSI_FIELD) + f->response.field.total_len));
      p = p + ((sizeof(ZDS_CSI_ENTRY) - sizeof(ZDS_CSI_FIELD) + f->response.field.total_len)); // next entry
    }
  } while ('Y' == selection_criteria->csiresum);

  free(area);
  ZDSDEL(zds);

  return rc;
}

/**
 * Reads data from a data set in streaming mode.
 *
 * @param zds pointer to a ZDS object
 * @param dsn name of the data set
 * @param pipe name of the output pipe
 * @param content_len pointer where the length of the data set contents will be stored
 *
 * @return RTNCD_SUCCESS on success, RTNCD_FAILURE on failure
 */
int zds_read_from_dsn_streamed(ZDS *zds, string dsn, string pipe, size_t *content_len)
{
  dsn = "//'" + dsn + "'";
  const std::string fopen_flags = zds->encoding_opts.data_type == eDataTypeBinary ? "rb,recfm=U" : "r";
  FILE *fin = fopen(dsn.c_str(), fopen_flags.c_str());
  if (!fin)
  {
    zds->diag.e_msg_len = sprintf(zds->diag.e_msg, "Could not open file '%s'", dsn.c_str());
    return RTNCD_FAILURE;
  }

  int fifo_fd = open(pipe.c_str(), O_WRONLY);
  FILE *fout = fdopen(fifo_fd, "w");
  if (!fout)
  {
    zds->diag.e_msg_len = sprintf(zds->diag.e_msg, "Could not open output pipe '%s'", pipe.c_str());
    fclose(fin);
    return RTNCD_FAILURE;
  }

  const auto hasEncoding = zds->encoding_opts.data_type == eDataTypeText && strlen(zds->encoding_opts.codepage) > 0;
  const auto codepage = string(zds->encoding_opts.codepage);

  const size_t chunk_size = FIFO_CHUNK_SIZE * 3 / 4;
  std::vector<char> buf(chunk_size);
  size_t bytes_read;

  while ((bytes_read = fread(&buf[0], 1, chunk_size, fin)) > 0)
  {
    int chunk_len = bytes_read;
    const char *chunk = &buf[0];
    std::vector<char> temp_encoded;

    if (hasEncoding)
    {
      try
      {
        temp_encoded = zut_encode(chunk, chunk_len, codepage, "UTF-8", zds->diag);
        chunk = &temp_encoded[0];
        chunk_len = temp_encoded.size();
      }
      catch (std::exception &e)
      {
        zds->diag.e_msg_len = sprintf(zds->diag.e_msg, "Failed to convert input data from %s to UTF-8", codepage.c_str());
        fclose(fin);
        fclose(fout);
        return RTNCD_FAILURE;
      }
    }

<<<<<<< HEAD
    *content_len += chunk_len;
    chunk = base64(chunk, chunk_len, &chunk_len);
    fwrite(chunk, 1, chunk_len, fout);
=======
    temp_encoded = zbase64::encode(chunk, chunk_len);
    fwrite(&temp_encoded[0], 1, temp_encoded.size(), fout);
>>>>>>> 03edac7d
  }

  fflush(fout);
  fclose(fin);
  fclose(fout);

  return RTNCD_SUCCESS;
}

/**
 * Writes data to a data set in streaming mode.
 *
 * @param zds pointer to a ZDS object
 * @param dsn name of the data set
 * @param pipe name of the input pipe
 * @param content_len pointer where the length of the data set contents will be stored
 *
 * @return RTNCD_SUCCESS on success, RTNCD_FAILURE on failure
 */
int zds_write_to_dsn_streamed(ZDS *zds, string dsn, string pipe, size_t *content_len)
{
  string dsname = "//'" + dsn + "'";
  if (strlen(zds->etag) > 0)
  {
    // Get current data set content for etag check
    ZDS read_ds = {0};
    string current_contents = "";
    if (zds->encoding_opts.data_type == eDataTypeText && strlen(zds->encoding_opts.codepage) > 0)
    {
      memcpy(&read_ds.encoding_opts, &zds->encoding_opts, sizeof(ZEncode));
    }
    const auto read_rc = zds_read_from_dsn(&read_ds, dsn, current_contents);
    if (0 != read_rc)
    {
      zds->diag.e_msg_len = sprintf(zds->diag.e_msg, "Failed to read contents of data set for e-tag comparison: %s", read_ds.diag.e_msg);
      return RTNCD_FAILURE;
    }

    const auto given_etag = strtoul(zds->etag, nullptr, 16);
    const auto new_etag = zut_calc_adler32_checksum(current_contents);

    if (given_etag != new_etag)
    {
      ostringstream ss;
      ss << "Etag mismatch: expected ";
      ss << std::hex << given_etag << std::dec;
      ss << ", actual ";
      ss << std::hex << new_etag << std::dec;

      const auto error_msg = ss.str();
      zds->diag.e_msg_len = sprintf(zds->diag.e_msg, "%s", error_msg.c_str());
      return RTNCD_FAILURE;
    }
  }

  const auto hasEncoding = zds->encoding_opts.data_type == eDataTypeText && strlen(zds->encoding_opts.codepage) > 0;
  const auto codepage = string(zds->encoding_opts.codepage);
  const auto fopen_flags = (zds->encoding_opts.data_type == eDataTypeBinary ? "wb" : "w") + string(",recfm=*");

  FILE *fout = fopen(dsname.c_str(), fopen_flags.c_str());
  if (!fout)
  {
    zds->diag.e_msg_len = sprintf(zds->diag.e_msg, "Could not open '%s'", dsname.c_str());
    return RTNCD_FAILURE;
  }

  int fifo_fd = open(pipe.c_str(), O_RDONLY);
  FILE *fin = fdopen(fifo_fd, "r");
  if (!fin)
  {
    zds->diag.e_msg_len = sprintf(zds->diag.e_msg, "Could not open input pipe '%s'", pipe.c_str());
    fclose(fout);
    return RTNCD_FAILURE;
  }

  std::vector<char> buf(FIFO_CHUNK_SIZE);
  size_t bytes_read;

  while ((bytes_read = fread(&buf[0], 1, FIFO_CHUNK_SIZE, fin)) > 0)
  {
<<<<<<< HEAD
    int chunk_len;
    const char *chunk = (char *)unbase64(&buf[0], bytes_read, &chunk_len);
    *content_len += chunk_len;
    std::vector<char> temp_encoded;
=======
    std::vector<char> temp_encoded = zbase64::decode(&buf[0], bytes_read);
    const char *chunk = &temp_encoded[0];
    int chunk_len = temp_encoded.size();
>>>>>>> 03edac7d

    if (hasEncoding)
    {
      try
      {
        temp_encoded = zut_encode(chunk, chunk_len, "UTF-8", codepage, zds->diag);
        chunk = &temp_encoded[0];
        chunk_len = temp_encoded.size();
      }
      catch (std::exception &e)
      {
        zds->diag.e_msg_len = sprintf(zds->diag.e_msg, "Failed to convert input data from UTF-8 to %s", codepage.c_str());
        fclose(fin);
        fclose(fout);
        return RTNCD_FAILURE;
      }
    }

    size_t bytes_written = fwrite(chunk, 1, chunk_len, fout);
    if (bytes_written != chunk_len)
    {
      zds->diag.e_msg_len = sprintf(zds->diag.e_msg, "Failed to write to '%s' (possibly out of space)", dsname.c_str());
      fclose(fin);
      fclose(fout);
      return RTNCD_FAILURE;
    }
  }

  fflush(fout);
  fclose(fin);
  fclose(fout);

  // Update the etag
  string saved_contents = "";
  const auto read_rc = zds_read_from_dsn(zds, dsn, saved_contents);
  if (0 != read_rc)
  {
    return RTNCD_FAILURE;
  }

  stringstream etag_stream;
  etag_stream << std::hex << zut_calc_adler32_checksum(saved_contents);
  strcpy(zds->etag, etag_stream.str().c_str());

  return RTNCD_SUCCESS;
}<|MERGE_RESOLUTION|>--- conflicted
+++ resolved
@@ -1056,14 +1056,9 @@
       }
     }
 
-<<<<<<< HEAD
     *content_len += chunk_len;
-    chunk = base64(chunk, chunk_len, &chunk_len);
-    fwrite(chunk, 1, chunk_len, fout);
-=======
     temp_encoded = zbase64::encode(chunk, chunk_len);
     fwrite(&temp_encoded[0], 1, temp_encoded.size(), fout);
->>>>>>> 03edac7d
   }
 
   fflush(fout);
@@ -1144,16 +1139,10 @@
 
   while ((bytes_read = fread(&buf[0], 1, FIFO_CHUNK_SIZE, fin)) > 0)
   {
-<<<<<<< HEAD
-    int chunk_len;
-    const char *chunk = (char *)unbase64(&buf[0], bytes_read, &chunk_len);
-    *content_len += chunk_len;
-    std::vector<char> temp_encoded;
-=======
     std::vector<char> temp_encoded = zbase64::decode(&buf[0], bytes_read);
     const char *chunk = &temp_encoded[0];
     int chunk_len = temp_encoded.size();
->>>>>>> 03edac7d
+    *content_len += chunk_len;
 
     if (hasEncoding)
     {

--- conflicted
+++ resolved
@@ -242,18 +242,12 @@
     }
   }
 
-<<<<<<< HEAD
   string dsname = "//'" + dsn + "'";
-  const bool is_member = dsname.find('(') != string::npos;
   if (strlen(zds->ddname) > 0)
   {
     dsname = "//DD:" + string(zds->ddname);
   }
-  const auto fopen_flags = is_member ? string("w") : string("r+") + (zds->encoding_opts.data_type == eDataTypeBinary ? "b" : "") + string(",recfm=*");
-=======
-  const string dsname = "//'" + dsn + "'";
   const string fopen_flags = zds->encoding_opts.data_type == eDataTypeBinary ? "wb" : "w" + string(",recfm=*");
->>>>>>> 8d24f893
 
   auto *fp = fopen(dsname.c_str(), fopen_flags.c_str());
   if (nullptr == fp)
@@ -1242,11 +1236,7 @@
 
   const auto hasEncoding = zds->encoding_opts.data_type == eDataTypeText && strlen(zds->encoding_opts.codepage) > 0;
   const auto codepage = string(zds->encoding_opts.codepage);
-<<<<<<< HEAD
-  const auto fopen_flags = is_member ? string("w") : string("r+") + (zds->encoding_opts.data_type == eDataTypeBinary ? "b" : "") + string(",recfm=*");
-=======
   const auto fopen_flags = (zds->encoding_opts.data_type == eDataTypeBinary ? "wb" : "w") + string(",recfm=*");
->>>>>>> 8d24f893
 
   FILE *fout = fopen(dsname.c_str(), fopen_flags.c_str());
   if (!fout)

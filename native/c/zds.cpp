/**
 * This program and the accompanying materials are made available under the terms of the
 * Eclipse Public License v2.0 which accompanies this distribution, and is available at
 * https://www.eclipse.org/legal/epl-v20.html
 *
 * SPDX-License-Identifier: EPL-2.0
 *
 * Copyright Contributors to the Zowe Project.
 *
 */

#ifndef _OPEN_SYS_ITOA_EXT
#define _OPEN_SYS_ITOA_EXT
#endif
#include <stdio.h>
#include <stdlib.h>
#include <cstring>
#include <fstream>
#include <iostream>
#include <sstream>
#include <string>
#include <iomanip>
#include <algorithm>
#include "zds.hpp"
#include "zdyn.h"
#include "zdstype.h"
#include "zut.hpp"
#include "iefzb4d2.h"
#include "zdsm.h"

const size_t MAX_DS_LENGTH = 44u;

using namespace std;

int zds_read_from_dd(ZDS *zds, string ddname, string &response)
{
  ddname = "DD:" + ddname;

  ifstream in(ddname.c_str());
  if (!in.is_open())
  {
    zds->diag.e_msg_len = sprintf(zds->diag.e_msg, "Could not open file '%s'", ddname.c_str());
    return RTNCD_FAILURE;
  }

  int index = 0;

  string line;
  while (getline(in, line))
  {
    if (index > 0 || line.size() > 0)
    {
      response += line;
      response.push_back('\n');
      index++;
    }
  }
  in.close();

  const size_t size = response.size() + 1;
  string bytes;
  bytes.reserve(size);
  memcpy((char *)bytes.data(), response.c_str(), size);

  if (size > 0 && strlen(zds->encoding_opts.codepage) > 0)
  {
    std::string temp = response;
    try
    {
      const auto bytes_with_encoding = zut_encode(temp, string(zds->encoding_opts.codepage), "UTF-8", zds->diag);
      temp = bytes_with_encoding;
    }
    catch (std::exception &e)
    {
      // TODO: error handling
    }
    if (!temp.empty())
    {
      response = temp;
    }
  }

  return 0;
}

int zds_read_from_dsn(ZDS *zds, string dsn, string &response)
{
  dsn = "//'" + dsn + "'";
  const std::string fopen_flags = zds->encoding_opts.data_type == eDataTypeBinary ? "rb,recfm=U" : "r";
  FILE *fp = fopen(dsn.c_str(), fopen_flags.c_str());
  if (!fp)
  {
    zds->diag.e_msg_len = sprintf(zds->diag.e_msg, "Could not open file '%s'", dsn.c_str());
    return RTNCD_FAILURE;
  }

  size_t bytes_read = 0;
  size_t total_size = 0;
  char buffer[4096] = {0};
  while ((bytes_read = fread(buffer, 1, sizeof(buffer), fp)) > 0)
  {
    total_size += bytes_read;
    response.append(buffer, bytes_read);
  }
  fclose(fp);

  const auto encodingProvided = zds->encoding_opts.data_type == eDataTypeText && strlen(zds->encoding_opts.codepage) > 0;

  if (total_size > 0 && encodingProvided)
  {
    std::string temp = response;
    try
    {
      const auto bytes_with_encoding = zut_encode(temp, string(zds->encoding_opts.codepage), "UTF-8", zds->diag);
      temp = bytes_with_encoding;
    }
    catch (std::exception &e)
    {
      // TODO: error handling
    }
    if (!temp.empty())
    {
      response = temp;
    }
  }

  return 0;
}

int zds_write_to_dd(ZDS *zds, string ddname, string data)
{
  ddname = "DD:" + ddname;
  ofstream out(ddname.c_str());

  if (!out.is_open())
  {
    zds->diag.e_msg_len = sprintf(zds->diag.e_msg, "Could not open '%s'", ddname.c_str());
    return RTNCD_FAILURE;
  }

  out << data;
  out.close();

  return 0;
}

int zds_write_to_dsn(ZDS *zds, std::string dsn, std::string &data)
{
  const auto hasEncoding = zds->encoding_opts.data_type == eDataTypeText && strlen(zds->encoding_opts.codepage) > 0;
  const auto codepage = string(zds->encoding_opts.codepage);

  if (strlen(zds->etag) > 0)
  {
    ZDS read_ds = {0};
    string current_contents = "";
    if (hasEncoding)
    {
      memcpy(&read_ds.encoding_opts, &zds->encoding_opts, sizeof(ZEncode));
    }
    const auto read_rc = zds_read_from_dsn(&read_ds, dsn, current_contents);
    if (0 != read_rc)
    {
      zds->diag.e_msg_len = sprintf(zds->diag.e_msg, "Failed to read contents of data set for e-tag comparison: %s", read_ds.diag.e_msg);
      return RTNCD_FAILURE;
    }

    const auto given_etag = strtoul(zds->etag, nullptr, 16);
    const auto new_etag = zut_calc_adler32_checksum(current_contents);

    if (given_etag != new_etag)
    {
      ostringstream ss;
      ss << "Etag mismatch: expected ";
      ss << std::hex << given_etag << std::dec;
      ss << ", actual ";
      ss << std::hex << new_etag << std::dec;

      const auto error_msg = ss.str();
      zds->diag.e_msg_len = sprintf(zds->diag.e_msg, "%s", error_msg.c_str());
      return RTNCD_FAILURE;
    }
  }

  const string dsname = "//'" + dsn + "'";
  std::string temp = data;

  auto *fp = fopen(dsname.c_str(), zds->encoding_opts.data_type == eDataTypeBinary ? "wb,recfm=U" : "w");
  if (nullptr == fp)
  {
    zds->diag.e_msg_len = sprintf(zds->diag.e_msg, "Could not open '%s'", dsname.c_str());
    return RTNCD_FAILURE;
  }

  if (!data.empty())
  {
    if (hasEncoding)
    {
      try
      {
        temp = zut_encode(temp, "UTF-8", codepage, zds->diag);
      }
      catch (std::exception &e)
      {
        zds->diag.e_msg_len = sprintf(zds->diag.e_msg, "Failed to convert input data from UTF-8 to %s", codepage.c_str());
        return RTNCD_FAILURE;
      }
    }
    if (!temp.empty())
    {
      fwrite(temp.c_str(), 1u, temp.length(), fp);
    }
  }

  fclose(fp);

  // Print new e-tag to stdout as response
  string saved_contents = "";
  const auto read_rc = zds_read_from_dsn(zds, dsn, saved_contents);
  if (0 != read_rc)
  {
    return RTNCD_FAILURE;
  }

  stringstream etag_stream;
  etag_stream << std::hex << zut_calc_adler32_checksum(saved_contents);
  strcpy(zds->etag, etag_stream.str().c_str());

  return 0;
}

// https://www.ibm.com/docs/en/zos/3.1.0?topic=examples-listing-partitioned-data-set-members
#define RECLEN 254

typedef struct
{
  unsigned short int count;
  char rest[RECLEN];
} RECORD;

typedef struct
{
  char name[8];
  unsigned char ttr[3];
  unsigned char info;
} RECORD_ENTRY;

<<<<<<< HEAD
int zds_create_dsn(ZDS *zds, std::string dsn, DS_ATTRIBUTES attributes, std::string &response)
=======
int alloc_and_free(string alloc_dd, string dsn, unsigned int *code, string &resp)
{
  int rc = zut_bpxwdyn(alloc_dd, code, resp);
  if (RTNCD_SUCCESS == rc)
  {
    rc = zut_bpxwdyn("FREE DA('" + dsn + "')", code, resp);
  }
  return rc;
}

// TODO(Kelosky): add attributues to ZDS and have other functions populate it
int zds_create_dsn(ZDS *zds, string dsn, string &response)
>>>>>>> ad0e8cac
{
  int rc = 0;
  unsigned int code = 0;
  string parm = "ALLOC DA('" + dsn + "')";
  if (attributes.alcunit.empty())
  {
    attributes.alcunit = "TRACKS"; // Allocation Unit
  }
  if (attributes.blksize == 0)
  {
    attributes.blksize = 80; // Block Size
  }
  if (attributes.primary == 0)
  {
    attributes.primary = 1; // Primary Space
  }
  if (attributes.lrecl == 0)
  {
    attributes.lrecl = 80; // Record Length
  }

  char numberAsString[6];

  // Required options
  if (!attributes.dsorg.empty())
    parm += " DSORG(" + attributes.dsorg + ")";

  if (attributes.primary > 0)
  {
    memset(numberAsString, 0, sizeof(numberAsString));
    parm += " SPACE(" + std::string(itoa(attributes.primary, numberAsString, 10));

    if (attributes.secondary > 0)
    {
      memset(numberAsString, 0, sizeof(numberAsString));
      parm += "," + std::string(itoa(attributes.secondary, numberAsString, 10));
    }

    parm += ") " + attributes.alcunit;
  }

  if (attributes.lrecl > 0)
  {
    memset(numberAsString, 0, sizeof(numberAsString));
    parm += " LRECL(" + std::string(itoa(attributes.lrecl, numberAsString, 10)) + ")";
  }

  if (!attributes.recfm.empty())
    parm += " RECFM(" + attributes.recfm + ")";

  if (attributes.dirblk > 0)
  {
    memset(numberAsString, 0, sizeof(numberAsString));
    parm += " DIR(" + std::string(itoa(attributes.dirblk, numberAsString, 10)) + ")";
  }

  parm += " NEW KEEP";

  if (!attributes.dsntype.empty())
    parm += " DSNTYPE(" + attributes.dsntype + ")";
  if (!attributes.storclass.empty())
    parm += " STORCLAS(" + attributes.storclass + ")";
  if (!attributes.dataclass.empty())
    parm += " DATACLAS(" + attributes.dataclass + ")";
  if (!attributes.mgntclass.empty())
    parm += " MGMTCLAS(" + attributes.mgntclass + ")";
  if (!attributes.vol.empty())
    parm += " VOL(" + attributes.vol + ")";
  if (!attributes.unit.empty())
    parm += " UNIT(" + attributes.unit + ")";

  if (attributes.blksize > 0)
  {
    memset(numberAsString, 0, sizeof(numberAsString));
    parm += " BLKSIZE(" + std::string(itoa(attributes.blksize, numberAsString, 10)) + ")";
  }

  return alloc_and_free(parm, dsn, &code, response);
}

int zds_create_dsn_vb(ZDS *zds, string dsn, string &response)
{
  int rc = 0;
  unsigned int code = 0;
  string parm = "ALLOC DA('" + dsn + "') DSORG(PO) SPACE(5,5) CYL LRECL(255) RECFM(V,B) DIR(5) NEW KEEP DSNTYPE(LIBRARY)";

  return alloc_and_free(parm, dsn, &code, response);
}

int zds_create_dsn_adata(ZDS *zds, string dsn, string &response)
{
  int rc = 0;
  unsigned int code = 0;
  string parm = "ALLOC DA('" + dsn + "') DSORG(PO) SPACE(5,5) CYL LRECL(32756) BLKSIZE(32760) RECFM(V,B) DIR(5) NEW KEEP DSNTYPE(LIBRARY)";

  return alloc_and_free(parm, dsn, &code, response);
}

int zds_create_dsn_loadlib(ZDS *zds, string dsn, string &response)
{
  int rc = 0;
  unsigned int code = 0;
  string parm = "ALLOC DA('" + dsn + "') DSORG(PO) SPACE(5,5) CYL LRECL(0) BLKSIZE(32760) RECFM(U) DIR(5) NEW KEEP DSNTYPE(LIBRARY)";

  return alloc_and_free(parm, dsn, &code, response);
}

#define NUM_DELETE_TEXT_UNITS 2
int zds_delete_dsn(ZDS *zds, string dsn)
{
  int rc = 0;

  dsn = "//'" + dsn + "'";

  rc = remove(dsn.c_str());

  if (0 != rc)
  {
    strcpy(zds->diag.service_name, "remove");
    zds->diag.service_rc = rc;
    zds->diag.e_msg_len = sprintf(zds->diag.e_msg, "Could not delete data set '%s', rc: '%d'", dsn.c_str());
    zds->diag.detail_rc = ZDS_RTNCD_SERVICE_FAILURE;
    return RTNCD_FAILURE;
  }

  return 0;
}

int zds_list_members(ZDS *zds, string dsn, vector<ZDSMem> &list)
{
  // PO
  // PO-E (PDS)
  dsn = "//'" + dsn + "'";

  int total_entries = 0;

  if (0 == zds->max_entries)
    zds->max_entries = ZDS_DEFAULT_MAX_ENTRIES;

  RECORD rec = {0};
  // https://www.ibm.com/docs/en/zos/3.1.0?topic=pds-reading-directory-sequentially
  // https://www.ibm.com/docs/en/zos/3.1.0?topic=pdse-reading-directory - long alias names omitted, use DESERV for those
  // https://www.ibm.com/docs/en/zos/3.1.0?topic=pds-directory
  FILE *fp = fopen(dsn.c_str(), "rb, blksize=256, recfm=u");

  const int bufsize = 256;
  char buffer[bufsize] = {0};

  if (!fp)
  {
    zds->diag.e_msg_len = sprintf(zds->diag.e_msg, "Could not open dsn '%s'", dsn.c_str());
    return RTNCD_FAILURE;
  }

  while (fread(&rec, sizeof(rec), 1, fp))
  {
    unsigned char *data = nullptr;
    data = (unsigned char *)&rec;
    data += sizeof(rec.count); // increment past halfword length

    int len = sizeof(RECORD_ENTRY);
    for (int i = 0; i < rec.count; i = i + len)
    {
      RECORD_ENTRY entry = {0};
      memcpy(&entry, data, sizeof(entry));
      long long int end = 0xFFFFFFFFFFFFFFFF; // indicates end of entries
      if (memcmp(entry.name, &end, sizeof(end)) == 0)
      {
        break;
      }
      else
      {
        total_entries++;

        if (total_entries > zds->max_entries)
        {
          zds->diag.e_msg_len = sprintf(zds->diag.e_msg, "Reached maximum returned members requested %d", zds->max_entries);
          zds->diag.detail_rc = ZDS_RSNCD_MAXED_ENTRIES_REACHED;
          return RTNCD_WARNING;
        }

        unsigned char info = entry.info;
        unsigned char pointer_count = entry.info;
        char name[9] = {0};
        if (info & 0x80) // bit 0 indicates alias
        {
          // TODO(Kelosky): // member name is an alias
        }
        pointer_count & 0x60; // bits 1-2 contain number of user data TTRNs
        pointer_count >>= 5;  // adjust to byte boundary
        info &= 0x1F;         // bits 3-7 contain the number of half words of user data

        memcpy(name, entry.name, sizeof(entry.name));

        for (int j = 8; j >= 0; j--)
        {
          if (name[j] == ' ')
          {
            name[j] = 0x00;
          }
        }

        ZDSMem mem = {0};
        mem.name = string(name);
        list.push_back(mem);

        data = data + sizeof(entry) + (info * 2); // skip number of half words
        len = sizeof(entry) + (info * 2);

        int remainder = rec.count - (i + len);
        if (remainder < sizeof(entry))
          break;
      }
    }
  }

  fclose(fp);

  return 0;
}

#if (defined(__IBMCPP__) || defined(__IBMC__))
#pragma pack(packed)
#endif

// https://www.ibm.com/docs/en/zos/3.1.0?topic=format-work-area-table
// https://www.ibm.com/docs/en/zos/3.1.0?topic=format-work-area-picture
typedef struct
{
  int total_size;
  int min_size;
  int used_size;
  short number_fields;
} ZDS_CSI_HEADER;

typedef struct
{
  char modid[2];
  unsigned char rsn;
  unsigned char rc;
} ZDS_CSI_ERROR_INFO;

typedef struct
{
  unsigned char flag;
#define NOT_SUPPORTED 0x80         // CSINTICF
#define NO_ENTRY 0x40              // CSINOENT
#define DATA_NOT_COMPLETE 0x20     // CSINTCMP
#define PROCESS_ERROR 0x10         // CSICERR
#define PARTIAL_PROCESS_ERROR 0x08 // CSICERRP
#define ERROR_CONDITION 0XF8       // all flags
  unsigned char type;
#define CATALOG_TYPE 0xF0
  char name[MAX_DS_LENGTH];
  ZDS_CSI_ERROR_INFO error_info;
} ZDS_CSI_CATALOG;

typedef struct
{
  int total_len;
  unsigned int reserved;
  int field_lens; // data after field_lens
} ZDS_CSI_FIELD;

typedef struct
{
  unsigned char flag;
#define PRIMARY_ENTRY 0x80 // CSIPMENT
#define ERROR 0x40         // CSIENTER
#define DATA 0x20          // CSIEDATA
  unsigned char type;
#define NOT_FOUND 0x00
#define NON_VSAM_DATA_SET 'A'
#define GENERATION_DATA_GROUP 'B'
#define CLUSTER 'C'
#define DATA_COMPONENT 'D'
#define ALTERNATE_INDEX 'G'
#define GENERATION_DATA_SET 'H'
#define INDEX_COMPONENT 'I'
#define ATL_LIBRARY_ENTRY 'L'
#define PATH 'R'
#define USER_CATALOG_CONNECTOR_ENTRY 'U'
#define ATL_VOLUME_ENTRY 'W'
#define ALIAS 'X'
  char name[MAX_DS_LENGTH];

  union
  {
    ZDS_CSI_ERROR_INFO error_info; // if CSIENTER=1
    ZDS_CSI_FIELD field;
  } response;
} ZDS_CSI_ENTRY;

typedef struct
{
  ZDS_CSI_HEADER header;
  ZDS_CSI_CATALOG catalog;
  ZDS_CSI_ENTRY entry;
} ZDS_CSI_WORK_AREA;

#if (defined(__IBMCPP__) || defined(__IBMC__))
#pragma pack(reset)
#endif

#define BUFF_SIZE 1024
#define FIELD_LEN 8

int zds_list_data_sets(ZDS *zds, string dsn, vector<ZDSEntry> &attributes)
{
  int rc = 0;

  zds->csi = NULL;

  // https://www.ibm.com/docs/en/zos/3.1.0?topic=directory-catalog-field-names
  string fields[][FIELD_LEN] = {
      {"VOLSER"},
      {"NVSMATTR"}};

  int number_of_fields = sizeof(fields) / sizeof(fields[0]);

  int interal_used_buffer_size = sizeof(CSIFIELD) + number_of_fields * FIELD_LEN;

  if (0 == zds->buffer_size)
    zds->buffer_size = ZDS_DEFAULT_BUFFER_SIZE;
  if (0 == zds->max_entries)
    zds->max_entries = ZDS_DEFAULT_MAX_ENTRIES;

#define MIN_BUFFER_FIXED 1024

  int min_buffer_size = MIN_BUFFER_FIXED + interal_used_buffer_size;

  if (zds->buffer_size < min_buffer_size)
  {
    zds->diag.detail_rc = ZDS_RTNCD_INSUFFICIENT_BUFFER;
    zds->diag.e_msg_len = sprintf(zds->diag.e_msg, "Minimum buffer size required is %d but %d was provided", min_buffer_size, zds->buffer_size);
    return RTNCD_FAILURE;
  }

  unsigned char *area = (unsigned char *)__malloc31(zds->buffer_size);
  memset(area, 0x00, zds->buffer_size);

  CSIFIELD *selection_criteria = (CSIFIELD *)area;
  char *csi_fields = (char *)(selection_criteria->csifldnm);
  ZDS_CSI_WORK_AREA *csi_work_area = (ZDS_CSI_WORK_AREA *)(area + sizeof(CSIFIELD) + number_of_fields * FIELD_LEN);

  // set work area
  csi_work_area->header.total_size = zds->buffer_size - min_buffer_size;

#define FOUR_BYTE_RETURN 'F'

  // init blanks in query and set input DSN name
  memset(selection_criteria->csifiltk, ' ', sizeof(selection_criteria->csifiltk));
  transform(dsn.begin(), dsn.end(), dsn.begin(), ::toupper); // upper case
  memcpy(selection_criteria->csifiltk, dsn.c_str(), dsn.size());
  memset(&selection_criteria->csicldi, 'Y', sizeof(selection_criteria->csicldi));
  memset(&selection_criteria->csiresum, ' ', sizeof(selection_criteria->csiresum));
  memset(&selection_criteria->csicatnm, ' ', sizeof(selection_criteria->csicatnm));
  memset(&selection_criteria->csis1cat, 'Y', sizeof(selection_criteria->csis1cat)); // do not search master catalog if alias is found
  memset(&selection_criteria->csioptns, FOUR_BYTE_RETURN, sizeof(selection_criteria->csioptns));
  memset(selection_criteria->csidtyps, ' ', sizeof(selection_criteria->csidtyps));

  for (int i = 0; i < number_of_fields; i++)
  {
    memset(csi_fields, ' ', FIELD_LEN);
    memcpy(csi_fields, fields[i][0].c_str(), fields[i][0].size());
    csi_fields += FIELD_LEN;
  }

  selection_criteria->csinumen = number_of_fields;

  do
  {
    rc = ZDSCSI00(zds, selection_criteria, csi_work_area);

    // zut_dump_storage("alias", csi_work_area, 512);

    if (0 != rc)
    {
      free(area);
      ZDSDEL(zds);
      strcpy(zds->diag.service_name, "ZDSCSI00");
      zds->diag.service_rc = rc;
      zds->diag.detail_rc = ZDS_RTNCD_SERVICE_FAILURE;
      zds->diag.e_msg_len = sprintf(zds->diag.e_msg, "ZDSCSI00 failed with rc %d", rc);
      return RTNCD_FAILURE;
    }

    int number_fields = csi_work_area->header.number_fields - 1;

    if (number_fields != number_of_fields)
    {
      free(area);
      ZDSDEL(zds);
      zds->diag.detail_rc = ZDS_RTNCD_UNEXPECTED_ERROR;
      zds->diag.e_msg_len = sprintf(zds->diag.e_msg, "Unexpected work area field response preset len %d and return len %d are not equal", number_fields, number_of_fields);
      return RTNCD_FAILURE;
    }

    if (CATALOG_TYPE != csi_work_area->catalog.type)
    {
      free(area);
      ZDSDEL(zds);
      zds->diag.detail_rc = ZDS_RTNCD_PARSING_ERROR;
      zds->diag.service_rc = ZDS_RTNCD_CATALOG_ERROR;
      zds->diag.e_msg_len = sprintf(zds->diag.e_msg, "Unexpected type '%x' ", csi_work_area->catalog.type);
      return RTNCD_FAILURE;
    }

    if (ERROR_CONDITION == csi_work_area->catalog.flag)
    {
      free(area);
      ZDSDEL(zds);
      zds->diag.detail_rc = ZDS_RTNCD_PARSING_ERROR;
      zds->diag.service_rc = ZDS_RTNCD_CATALOG_ERROR;
      zds->diag.e_msg_len = sprintf(zds->diag.e_msg, "Unexpected catalog flag '%x' ", csi_work_area->catalog.flag);
      return RTNCD_FAILURE;
    }

    if (DATA_NOT_COMPLETE & csi_work_area->catalog.flag)
    {
      free(area);
      ZDSDEL(zds);
      zds->diag.detail_rc = ZDS_RTNCD_PARSING_ERROR;
      zds->diag.service_rc = ZDS_RTNCD_CATALOG_ERROR;
      zds->diag.e_msg_len = sprintf(zds->diag.e_msg, "Unexpected catalog flag '%x' ", csi_work_area->catalog.flag);
      return RTNCD_FAILURE;
    }

    if (NO_ENTRY & csi_work_area->catalog.flag)
    {
      free(area);
      ZDSDEL(zds);
      zds->diag.detail_rc = ZDS_RSNCD_NOT_FOUND;
      zds->diag.service_rc = ZDS_RTNCD_CATALOG_ERROR;
      zds->diag.e_msg_len = sprintf(zds->diag.e_msg, "Not found in catalog, flag '%x' ", csi_work_area->catalog.flag);
      return RTNCD_WARNING;
    }

    int work_area_total = csi_work_area->header.used_size;
    unsigned char *p = (unsigned char *)&csi_work_area->entry;
    ZDS_CSI_ENTRY *f = nullptr;

    work_area_total -= sizeof(ZDS_CSI_HEADER);
    work_area_total -= sizeof(ZDS_CSI_CATALOG);

    ZDSEntry entry = {0};
    char buffer[sizeof(f->name) + 1] = {0};

    while (work_area_total > 0)
    {
      f = (ZDS_CSI_ENTRY *)p;

      if (ERROR == f->flag)
      {
        free(area);
        ZDSDEL(zds);
        zds->diag.detail_rc = ZDS_RTNCD_SERVICE_FAILURE;
        zds->diag.service_rc = ZDS_RTNCD_ENTRY_ERROR;
        zds->diag.e_msg_len = sprintf(zds->diag.e_msg, "Unexpected entry flag '%x' ", f->flag);
        return RTNCD_FAILURE;
      }

      if (NOT_FOUND == f->type)
      {
        free(area);
        ZDSDEL(zds);
        zds->diag.detail_rc = ZDS_RTNCD_NOT_FOUND;
        zds->diag.service_rc = ZDS_RTNCD_ENTRY_ERROR;
        zds->diag.e_msg_len = sprintf(zds->diag.e_msg, "No entry found '%x' ", f->type);
        return RTNCD_FAILURE;
      }

      // NOTE(Kelosky): rejecting entities we haven't tested... this can be removed as we verify the logic works for all return types
      if (
          NON_VSAM_DATA_SET != f->type &&
          CLUSTER != f->type &&
          DATA_COMPONENT != f->type &&
          INDEX_COMPONENT != f->type &&
          GENERATION_DATA_GROUP != f->type &&
          GENERATION_DATA_SET != f->type &&
          ALIAS != f->type)
      {
        free(area);
        ZDSDEL(zds);
        zds->diag.detail_rc = ZDS_RTNCD_SERVICE_FAILURE;
        zds->diag.service_rc = ZDS_RTNCD_UNSUPPORTED_ERROR;
        zds->diag.e_msg_len = sprintf(zds->diag.e_msg, "Unsupported entry type '%x' ", f->type);
        return RTNCD_FAILURE;
      }

      memset(buffer, 0x00, sizeof(buffer));     // clear buffer
      memcpy(buffer, f->name, sizeof(f->name)); // copy all & leave a null
      entry.name = string(buffer);

      int *field_len = &f->response.field.field_lens;
      unsigned char *data = (unsigned char *)&f->response.field.field_lens;
      data += (sizeof(f->response.field.field_lens) * number_fields);

      memset(buffer, 0x00, sizeof(buffer)); // clear buffer
      memcpy(buffer, data, *field_len);     // copy VOLSER
      entry.volser = string(buffer);

#define IPL_VOLUME "******"
#define IPL_VOLUME_SYMBOL "&SYSR1" // https://www.ibm.com/docs/en/zos/3.1.0?topic=symbols-static-system

      if (0 == strcmp(IPL_VOLUME, entry.volser.c_str()))
      {
        string symbol(IPL_VOLUME_SYMBOL);
        string value;
        int rc = zut_substitute_sybmol(symbol, value);
        if (0 == rc)
        {
          entry.volser = value;
        }
      }

#define MIGRAT_VOLUME "MIGRAT"
#define ARCIVE_VOLUME "ARCIVE"

      if (entry.volser == MIGRAT_VOLUME || entry.volser == ARCIVE_VOLUME)
      {
        entry.migr = true;
      }
      else
      {
        entry.migr = false;
      }

      // attempt to obtain fldata in all cases and set default data
      if (!entry.migr)
      {
        string dsn = "//'" + entry.name + "'";
        FILE *dir = fopen(dsn.c_str(), "r");
        fldata_t file_info = {0};
        char file_name[64] = {0};

        if (dir)
        {
          if (0 == fldata(dir, file_name, &file_info))
          {
            if (file_info.__dsorgPS)
            {
              entry.dsorg = ZDS_DSORG_PS;
            }
            else if (file_info.__dsorgPO)
            {
              entry.dsorg = ZDS_DSORG_PO;
            }
            else if (file_info.__dsorgVSAM)
            {
              entry.dsorg = ZDS_DSORG_VSAM;
            }
            else
            {
              entry.dsorg = ZDS_DSORG_UNKNOWN;
              entry.volser = ZDS_VOLSER_UNKNOWN;
            }
          }
          else
          {
            entry.dsorg = ZDS_DSORG_UNKNOWN;
            entry.volser = ZDS_VOLSER_UNKNOWN;
          }
          fclose(dir);
        }
      }

      switch (f->type)
      {

      case NON_VSAM_DATA_SET:
      {
        data += *field_len; // point to next data field
        field_len++;        // point to next len field

        char non_vsam_attribute = 0xFF;

        if (*field_len > 0)
        {
          non_vsam_attribute = *(char *)data;

#define SIMPLE_NON_VSAM_DATA_SET 0X00
#define EXTENDED_PARTITIONED_DATA_SET 'L'

          if (EXTENDED_PARTITIONED_DATA_SET == non_vsam_attribute)
          {
            entry.dsorg = ZDS_DSORG_PDSE;
          }
        }
      }

      break;
      case GENERATION_DATA_GROUP:
        entry.volser = ZDS_VOLSER_GDG;
        break;
      case CLUSTER:
        entry.dsorg = ZDS_DSORG_VSAM;
        entry.volser = ZDS_VOLSER_VSAM;
        break;
      case DATA_COMPONENT:
        entry.dsorg = ZDS_DSORG_VSAM;
        entry.volser = ZDS_VOLSER_VSAM;
        break;
      case ALTERNATE_INDEX:
        free(area);
        ZDSDEL(zds);
        zds->diag.detail_rc = ZDS_RTNCD_SERVICE_FAILURE;
        zds->diag.service_rc = ZDS_RTNCD_UNSUPPORTED_ERROR;
        zds->diag.e_msg_len = sprintf(zds->diag.e_msg, "Unsupported entry type '%x' ", f->type);
        return RTNCD_FAILURE;
        break;
      case GENERATION_DATA_SET:
        break;
      case INDEX_COMPONENT:
        entry.dsorg = ZDS_DSORG_VSAM;
        entry.volser = ZDS_VOLSER_VSAM;
        break;
      case ATL_LIBRARY_ENTRY:
        free(area);
        ZDSDEL(zds);
        zds->diag.detail_rc = ZDS_RTNCD_SERVICE_FAILURE;
        zds->diag.service_rc = ZDS_RTNCD_UNSUPPORTED_ERROR;
        zds->diag.e_msg_len = sprintf(zds->diag.e_msg, "Unsupported entry type '%x' ", f->type);
        return RTNCD_FAILURE;
        break;
      case PATH:
        free(area);
        ZDSDEL(zds);
        zds->diag.detail_rc = ZDS_RTNCD_SERVICE_FAILURE;
        zds->diag.service_rc = ZDS_RTNCD_UNSUPPORTED_ERROR;
        zds->diag.e_msg_len = sprintf(zds->diag.e_msg, "Unsupported entry type '%x' ", f->type);
        return RTNCD_FAILURE;
        break;
      case USER_CATALOG_CONNECTOR_ENTRY:
        free(area);
        ZDSDEL(zds);
        zds->diag.detail_rc = ZDS_RTNCD_SERVICE_FAILURE;
        zds->diag.service_rc = ZDS_RTNCD_UNSUPPORTED_ERROR;
        zds->diag.e_msg_len = sprintf(zds->diag.e_msg, "Unsupported entry type '%x' ", f->type);
        return RTNCD_FAILURE;
        break;
      case ATL_VOLUME_ENTRY:
        free(area);
        ZDSDEL(zds);
        zds->diag.detail_rc = ZDS_RTNCD_SERVICE_FAILURE;
        zds->diag.service_rc = ZDS_RTNCD_UNSUPPORTED_ERROR;
        zds->diag.e_msg_len = sprintf(zds->diag.e_msg, "Unsupported entry type '%x' ", f->type);
        return RTNCD_FAILURE;
        break;
      case ALIAS:
        entry.dsorg = ZDS_DSORG_UNKNOWN;
        entry.volser = ZDS_VOLSER_ALIAS;
        break;
      default:
        free(area);
        ZDSDEL(zds);
        zds->diag.detail_rc = ZDS_RTNCD_SERVICE_FAILURE;
        zds->diag.service_rc = ZDS_RTNCD_UNSUPPORTED_ERROR;
        zds->diag.e_msg_len = sprintf(zds->diag.e_msg, "Unsupported entry type '%x' ", f->type);
        return RTNCD_FAILURE;
        break;
      };

      if (attributes.size() + 1 > zds->max_entries)
      {
        zds->diag.e_msg_len = sprintf(zds->diag.e_msg, "Reached maximum returned records requested %d", zds->max_entries);
        zds->diag.detail_rc = ZDS_RSNCD_MAXED_ENTRIES_REACHED;
        return RTNCD_WARNING;
      }

      attributes.push_back(entry);

      work_area_total -= ((sizeof(ZDS_CSI_ENTRY) - sizeof(ZDS_CSI_FIELD) + f->response.field.total_len));
      p = p + ((sizeof(ZDS_CSI_ENTRY) - sizeof(ZDS_CSI_FIELD) + f->response.field.total_len)); // next entry
    }

  } while ('Y' == selection_criteria->csiresum);

  free(area);
  ZDSDEL(zds);

  return rc;
}<|MERGE_RESOLUTION|>--- conflicted
+++ resolved
@@ -244,9 +244,6 @@
   unsigned char info;
 } RECORD_ENTRY;
 
-<<<<<<< HEAD
-int zds_create_dsn(ZDS *zds, std::string dsn, DS_ATTRIBUTES attributes, std::string &response)
-=======
 int alloc_and_free(string alloc_dd, string dsn, unsigned int *code, string &resp)
 {
   int rc = zut_bpxwdyn(alloc_dd, code, resp);
@@ -258,8 +255,7 @@
 }
 
 // TODO(Kelosky): add attributues to ZDS and have other functions populate it
-int zds_create_dsn(ZDS *zds, string dsn, string &response)
->>>>>>> ad0e8cac
+int zds_create_dsn(ZDS *zds, std::string dsn, DS_ATTRIBUTES attributes, std::string &response)
 {
   int rc = 0;
   unsigned int code = 0;

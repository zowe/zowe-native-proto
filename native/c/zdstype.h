/**
 * This program and the accompanying materials are made available under the terms of the
 * Eclipse Public License v2.0 which accompanies this distribution, and is available at
 * https://www.eclipse.org/legal/epl-v20.html
 *
 * SPDX-License-Identifier: EPL-2.0
 *
 * Copyright Contributors to the Zowe Project.
 *
 */

#ifndef ZDSTYPE_H
#define ZDSTYPE_H

#include <stdint.h>
#include "ztype.h"

// RTNCD_CODE_SUCCESS ztype.h         -1
#define ZDS_RTNCD_SERVICE_FAILURE -2
#define ZDS_RTNCD_MAX_JOBS_REACHED -3
#define ZDS_RTNCD_INSUFFICIENT_BUFFER -4
#define ZDS_RTNCD_NOT_FOUND -5
#define ZDS_RTNCD_CATALOG_ERROR -6
#define ZDS_RTNCD_ENTRY_ERROR -7
#define ZDS_RTNCD_UNSUPPORTED_ERROR -8
#define ZDS_RTNCD_UNEXPECTED_ERROR -9
#define ZDS_RTNCD_PARSING_ERROR -10

#define ZDS_RSNCD_MAXED_ENTRIES_REACHED -1
#define ZDS_RSNCD_NOT_FOUND -2

#define ZDS_DEFAULT_BUFFER_SIZE 8096
#define ZDS_DEFAULT_MAX_ENTRIES 100

#define ZDS_VOLSER_VSAM "*VSAM*" // library
#define ZDS_VOLSER_ALIAS "*ALIAS"
#define ZDS_VOLSER_GDG "??????"
#define ZDS_VOLSER_UNKNOWN "------"

#define ZDS_DSORG_UNKNOWN "--" // library
#define ZDS_DSORG_PDSE "PO-E"  // library
#define ZDS_DSORG_VSAM "VS"    // VSAM
#define ZDS_DSORG_PS "PS"      // sequential
#define ZDS_DSORG_PO "PO"      // partitioned

// Record format constants
#define ZDS_RECFM_FB "FB"   // Fixed Blocked
#define ZDS_RECFM_F "F"     // Fixed
#define ZDS_RECFM_VB "VB"   // Variable Blocked
#define ZDS_RECFM_V "V"     // Variable
#define ZDS_RECFM_U "U"     // Undefined
#define ZDS_RECFM_FBS "FBS" // Fixed Blocked Spanned
#define ZDS_RECFM_VBS "VBS" // Variable Blocked Spanned

#if (defined(__IBMCPP__) || defined(__IBMC__))
<<<<<<< HEAD
#pragma pack(1)
=======
#if defined(SWIG)
#pragma pack(1)
#else
#pragma pack(packed)
>>>>>>> 23fd8e02
#endif
#endif

// NOTE(Kelosky): struct is padded to nearest double word boundary; ensure proper alignment for fields
typedef struct
{
  char eye[3];              // future use
  unsigned char version[1]; // future use
  int32_t len;              // future use

  ZEncode encoding_opts;
  char etag[8];

  int32_t max_entries;
  int32_t buffer_size;

  void *PTR64 csi;

  ZDIAG diag;

} ZDS;

#if (defined(__IBMCPP__) || defined(__IBMC__))
#pragma pack(reset)
#endif

#if (defined(__IBMCPP__) || defined(__IBMC__))
#pragma pack(1)
#endif

// https://www.ibm.com/docs/en/SSLTBW_2.2.0/pdf/dgt3s310.pdf, page 26
typedef struct DSCBFormat1
{
  char ds1fmtid;     // Format Identifier (0x2C)
  char ds1dssn[6];   // Data set serial number (0x2D)
  uint16_t ds1volsq; // Volume sequence number (0x33)
  char ds1credt[3];  // Creation date (0x35)
  char ds1expdt[3];  // Expiration date (0x38)
  uint8_t ds1noepv;  // Number of extents on volume (0x3B)
  uint8_t ds1nobdb;  // Number of bytes used in last directory block (0x3C)
  uint8_t ds1flag1;  // Flags byte (0x3D)
  char ds1syscd[13]; // System code (0x3E)
  char ds1refd[3];   // Date last referenced (0x4B)
  uint8_t ds1smsfg;  // System managed storage indicators (0x4E)
  char ds1scext[3];  // Secondary space extension (0x4F)
  uint16_t ds1dsorg; // Data set organization (0x52)
  uint8_t ds1recfm;  // Record format (0x54)
  char ds1optcd;     // Option Code (0x55)
  char ds1blkl[2];   // Block length (Type F unblocked records), or maximum block size (F blocked, U or V records) (0x56)
  char ds1lrecl[2];  // Logical record length (0x58)
  char ds1keyl;      // Key length (0 to 255) (0x5A)
  char ds1rkp[2];    // Relative key position (0x5B)
  char ds1dsind;     // Data set indicators (0x5D)
  char ds1scalo[4];  // Secondary allocation space parameters (0x5E)
  char ds1lstar[3];  // Last used track and block on track (TTR) (0x62)
  char ds1trbal[2];  // If not extended format, value from TRKCALC indicating space remaining on last track used (0x65)
  char _filler1;     // Reserved (0x66)
  char ds1ttthi;     // High order byte of track number on DS1LSTAR, valid if ds1large is on (0x68)
  char ds1exnts[30]; // Three extent fields (0x69)
  char ds1ptrds[5];  // Pointer (CCHHR) to a format-2 or format-3 DSCB, or zero - if this DSCB is a format-8 DSCB, its always the CCHHR of a format-9 DSCB (0x87)
  char ds1end;       // End of DSCB-1 (0x8C)
} DSCBFormat1;

typedef struct IndexableDSCBFormat1
{
  char ds1dsnam[44]; // Data set name (used as key)
  DSCBFormat1 dscb1; // Contents of DSCB-1
} IndexableDSCBFormat1;

#if (defined(__IBMCPP__) || defined(__IBMC__))
#pragma pack(reset)
#endif

#endif<|MERGE_RESOLUTION|>--- conflicted
+++ resolved
@@ -53,14 +53,10 @@
 #define ZDS_RECFM_VBS "VBS" // Variable Blocked Spanned
 
 #if (defined(__IBMCPP__) || defined(__IBMC__))
-<<<<<<< HEAD
-#pragma pack(1)
-=======
 #if defined(SWIG)
 #pragma pack(1)
 #else
 #pragma pack(packed)
->>>>>>> 23fd8e02
 #endif
 #endif
 

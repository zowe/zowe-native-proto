/**
 * This program and the accompanying materials are made available under the terms of the
 * Eclipse Public License v2.0 which accompanies this distribution, and is available at
 * https://www.eclipse.org/legal/epl-v20.html
 *
 * SPDX-License-Identifier: EPL-2.0
 *
 * Copyright Contributors to the Zowe Project.
 *
 */

#include <stdlib.h>
#include <stdio.h>
#include <string.h>

#include "zjblkup.h"
#include "zssitype.h"
#include "zjbm.h"
#include "zwto.h"
#include "zssi31.h"
#include "zjbm31.h"
#include "zstorage.h"
#include "zjsytype.h"
#include "zmetal.h"
#include "zjbtype.h"
#include "ihapsa.h"
#include "cvt.h"
#include "iefjesct.h"

// TODO(Kelosky):
// https://www.ibm.com/docs/en/zos/3.1.0?topic=79-putget-requests
// read system log

#define SYMBOL_ENTRIES 3
typedef struct
{
  JSYTABLE jsymbolTable;
  JSYENTRY jsymbolEntry[SYMBOL_ENTRIES];
  unsigned char buffer[SYMBOL_ENTRIES * 16];
} JSYMBOLO;

typedef struct psa PSA;
typedef struct cvt CVT;
typedef struct jesct JESCT;

static int get_ssibssnm(SSIB *ssib)
{
  PSA *psa_a = (PSA *)0;
  CVT *cvt_a = psa_a->flccvt;
  JESCT *jesct_a = cvt_a->cvtjesct;

  // This might be overkill, but just making sure we have an SS name
  if (NULL == jesct_a->jespjesn)
  {
    return RTNCD_FAILURE;
  }
  // We do not support JES3 (yet)
  if (0 != jesct_a->jesjesfg & jes3actv)
  {
    return ZJB_RTNCD_JES3_NOT_SUPPORTED;
  }

  memcpy(ssib->ssibssnm, jesct_a->jespjesn, sizeof(ssib->ssibssnm));
  return RTNCD_SUCCESS;
}

static int init_ssib(SSIB *ssib)
{
  memcpy(ssib->ssibid, "SSIB", sizeof(ssib->ssibid));
  ssib->ssiblen = sizeof(SSIB);
  return get_ssibssnm(ssib);
}

static void init_ssob(SSOB *PTR32 ssob, SSIB *PTR32 ssib, void *PTR32 function_depenent_area, int function)
{
  memcpy(ssob->ssobid, "SSOB", sizeof(ssob->ssobid));
  ssob->ssoblen = sizeof(SSOB);
  ssob->ssobssib = ssib;
  ssob->ssobindv = (int)function_depenent_area;
  ssob->ssobfunc = function;
}

static void init_stat(STAT *stat)
{
  memcpy(stat->stateye, "STAT", sizeof(stat->stateye));
  stat->statverl = statcvrl;
  stat->statverm = statcvrm;
  stat->statlen = statsize;
}

#pragma prolog(ZJBSYMB, " ZWEPROLG NEWDSA=(YES,128) ")
#pragma epilog(ZJBSYMB, " ZWEEPILG ")
int ZJBSYMB(ZJB *zjb, const char *symbol, char *value)
{
  int rc = 0;

  JSYMPARM jsym = {0};

  unsigned char *p = NULL;

  memcpy(jsym.jsymeye, "JSYM", sizeof(jsym.jsymeye));
  jsym.jsymlng = jsymsize;
  jsym.jsymrqop = jsymextr;

#define JSYMVRMC 0x0100;

  jsym.jsymvrm = JSYMVRMC;
  jsym.jsymsnmn = 1;
  jsym.jsymsnml = (int)strlen(symbol);
  jsym.jsymsnma = (void *PTR32)symbol;

  JSYMBOLO jsymbolOutput = {0};

  jsym.jsymouta = &jsymbolOutput;
  jsym.jsymouts = sizeof(JSYMBOLO);

  rc = iazsymbl(&jsym);

  if (0 != rc)
  {
    // TODO(Kelosky): read jsymerad for errors
    strcpy(zjb->diag.service_name, "iazsymbl");
    zjb->diag.e_msg_len = sprintf(zjb->diag.e_msg, "IAZSYMBL RC was: '%d', JSYMRETN was: '%d', JSYMREAS: %d", rc,
                                  jsym.jsymretn, jsym.jsymreas);
    zjb->diag.detail_rc = ZJB_RTNCD_SERVICE_FAILURE;
    return RTNCD_FAILURE;
  }

  p = (unsigned char *)&jsymbolOutput.jsymbolTable;                             // --> table
  JSYENTRY *jsymbolEntry = (JSYENTRY *)(p + jsymbolOutput.jsymbolTable.jsytent1); // --> first entry

  p = p + jsymbolEntry->jsyevalo;
  memcpy(value, p, jsymbolEntry->jsyevals);

  return RTNCD_SUCCESS;
}

// purge a job
#pragma prolog(ZJBMPRG, " ZWEPROLG NEWDSA=(YES,128) ")
#pragma epilog(ZJBMPRG, " ZWEEPILG ")
int ZJBMPRG(ZJB *zjb)
{
  // purge a job in protected (ssjmpprt) mode
  return ZJBMMOD(zjb, ssjmprg, ssjmpprt);
}

// cancel a job
#pragma prolog(ZJBMCNL, " ZWEPROLG NEWDSA=(YES,128) ")
#pragma epilog(ZJBMCNL, " ZWEEPILG ")
int ZJBMCNL(ZJB *zjb, int flags)
{
  // cancel a job in protected (ssjmcprt) mode
  int options = ssjmcprt | flags;
  return ZJBMMOD(zjb, ssjmcanc, ssjmcprt);
}

// hold a job
#pragma prolog(ZJBMHLD, " ZWEPROLG NEWDSA=(YES,128) ")
#pragma epilog(ZJBMHLD, " ZWEEPILG ")
int ZJBMHLD(ZJB *zjb)
{
  // Hold a job in protected (ssjmpprt) mode
  return ZJBMMOD(zjb, ssjmhold, 0);
}

// release a job
#pragma prolog(ZJBMRLS, " ZWEPROLG NEWDSA=(YES,128) ")
#pragma epilog(ZJBMRLS, " ZWEEPILG ")
int ZJBMRLS(ZJB *zjb)
{
  // Release a job in protected (ssjmpprt) mode
  return ZJBMMOD(zjb, ssjmrls, 0);
}

// modify a job
int ZJBMMOD(ZJB *zjb, int type, int flags)
{
  int rc = 0;
  int loop_control = 0;

  // return rc
  SSOB *PTR32 ssobp = NULL;
  SSOB ssob = {0};
  SSIB ssib = {0};
  SSJM ssjm = {0};

  // https://www.ibm.com/docs/en/zos/3.1.0?topic=sfcd-modify-job-function-call-ssi-function-code-85
  init_ssob(&ssob, &ssib, &ssjm, 85);
  rc = init_ssib(&ssib);
  if (0 != rc)
  {
    strcpy(zjb->diag.service_name, "init_ssib");
    zjb->diag.detail_rc = rc;
    if (ZJB_RTNCD_JES3_NOT_SUPPORTED == rc)
    {
      zjb->diag.e_msg_len = sprintf(zjb->diag.e_msg, "JES3 is not supported");
    }
    else
    {
      zjb->diag.e_msg_len = sprintf(zjb->diag.e_msg, "Failed to get SSIBSSNM");
    }
    return RTNCD_FAILURE;
  }

  memcpy(ssjm.ssjmeye, "SSJMPL  ", sizeof(ssjm.ssjmeye));
  ssjm.ssjmlen = ssjmsize;
  ssjm.ssjmvrm = ssjmvrmc;

  ssjm.ssjmopt1 = ssjm.ssjmopt1 | ssjmpd64; // 64 bit storage
  ssjm.ssjmopt1 = ssjm.ssjmopt1 | ssjmpsyn; // SYNC

  ssjm.ssjmtype = type;
  if (ssjmprg == type) // purge
  {
    ssjm.ssjmpflg = ssjm.ssjmpflg | flags;
  }
  else if (ssjmcanc == type) // cancel
  {
    ssjm.ssjmcflg = ssjm.ssjmcflg | flags;
  }

<<<<<<< HEAD
  memcpy(ssjm.ssjmjbid, zjb->header.jobid, 8);
=======
  if (zjb->jobid[0] != 0x00)
  {
    ssjm.ssjmsel1 = ssjm.ssjmsel1 | ssjmsjbi; // real lookup
    memcpy(ssjm.ssjmjbil, zjb->jobid, sizeof(ssjm.ssjmjbil));
    memcpy(ssjm.ssjmjbih, zjb->jobid, sizeof(ssjm.ssjmjbih));
  }
  else
  {
    char correlator31[64] = {0};
    memcpy(correlator31, zjb->correlator, sizeof(zjb->correlator));
    ssjm.ssjmsel5 = ssjmscor;
    ssjm.ssjmjcrp = &correlator31[0];
  }

  ssjm.ssjmsel2 = ssjm.ssjmsel2 | ssjmsjob; // batch jobs
  ssjm.ssjmsel2 = ssjm.ssjmsel2 | ssjmsstc; // stcs
  ssjm.ssjmsel2 = ssjm.ssjmsel2 | ssjmstsu; // time sharing users
>>>>>>> 994666d8

  ssobp = &ssob;

  rc = iazssji(&ssobp);

  if (0 != rc)
  {
<<<<<<< HEAD
    strcpy(zjb->diag.service_name, "iazssji");
    zjb->diag.e_msg_len = sprintf(zjb->diag.e_msg, "IAZSSJI RC was: '%d', SSOB return code was: '%d', SSJM return code was: '%d'", rc,
                                  ssob.ssobretc, ssjm.ssjmretn);
    zjb->diag.detail_rc = ZJB_RTNCD_SERVICE_FAILURE;
=======
    if (zjb->jobid[0] != 0x00)
    {
      zjb->diag.detail_rc = ZJB_RTNCD_JOB_NOT_FOUND;
      zjb->diag.e_msg_len = sprintf(
          zjb->diag.e_msg, "No jobs found matching jobid '%.8s'", zjb->jobid);
    }
    else
    {
      zjb->diag.detail_rc = ZJB_RTNCD_CORRELATOR_NOT_FOUND;
      zjb->diag.e_msg_len =
          sprintf(zjb->diag.e_msg, "No jobs found matching correlator '%.64s'",
                  zjb->correlator);
    }
>>>>>>> 994666d8
    return RTNCD_FAILURE;
  }

  return RTNCD_SUCCESS;
}

// view a single job
#pragma prolog(ZJBMVIEW, " ZWEPROLG NEWDSA=(YES,128) ")
#pragma epilog(ZJBMVIEW, " ZWEEPILG ")
int ZJBMVIEW(ZJB *zjb, ZJB_JOB_INFO **PTR64 job_info, int *entries)
{
  int rc = 0;

  SSOB *PTR32 ssobp = NULL;
  SSOB ssob = {0};
  SSIB ssib = {0};
  STAT stat = {0};

  init_ssob(&ssob, &ssib, &stat, 83); // get job queue info
  rc = init_ssib(&ssib);
  if (0 != rc)
  {
<<<<<<< HEAD
    strcpy(zjb->diag.service_name, "init_ssib");
    zjb->diag.detail_rc = rc;
    if (ZJB_RTNCD_JES3_NOT_SUPPORTED == rc)
    {
      zjb->diag.e_msg_len = sprintf(zjb->diag.e_msg, "JES3 is not supported");
    }
    else
    {
      zjb->diag.e_msg_len = sprintf(zjb->diag.e_msg, "Failed to get SSIBSSNM");
    }
    return RTNCD_FAILURE;
=======
    stat.statsel1 = stat.statsel1 | statsjbi; // real lookup
    memcpy(stat.statjbil, zjb->jobid, sizeof(stat.statjbil));
    memcpy(stat.statjbih, zjb->jobid, sizeof(stat.statjbih));
>>>>>>> 994666d8
  }

  init_stat(&stat);

  STATJQ *PTR32 statjqp = NULL;
  rc = ZJBMGJQ(zjb, &ssob, &stat, &statjqp);
  if (0 != rc)
  {
<<<<<<< HEAD
    return rc;
=======
    char correlator31[64] = {0};
    memcpy(correlator31, zjb->correlator, sizeof(zjb->correlator));
    stat.statsel5 = statscor;
    stat.statjcrp = &correlator31[0];
>>>>>>> 994666d8
  }

  rc = ZJBMTCOM(zjb, &stat, job_info, entries);

  return rc;
}

// list all jobs
#pragma prolog(ZJBMLIST, " ZWEPROLG NEWDSA=(YES,128) ")
#pragma epilog(ZJBMLIST, " ZWEEPILG ")
int ZJBMLIST(ZJB *zjb, ZJB_JOB_INFO **PTR64 job_info, int *entries)
{
  int rc = 0;

  SSOB *PTR32 ssobp = NULL;
  SSOB ssob = {0};
  SSIB ssib = {0};
  STAT stat = {0};

  init_ssob(&ssob, &ssib, &stat, 83); // get job queue info
  rc = init_ssib(&ssib);
  if (0 != rc)
  {
    strcpy(zjb->diag.service_name, "init_ssib");
    zjb->diag.detail_rc = rc;
    if (ZJB_RTNCD_JES3_NOT_SUPPORTED == rc)
    {
      zjb->diag.e_msg_len = sprintf(zjb->diag.e_msg, "JES3 is not supported");
    }
    else
    {
      zjb->diag.e_msg_len = sprintf(zjb->diag.e_msg, "Failed to get SSIBSSNM");
    }
    return RTNCD_FAILURE;
  }

  init_stat(&stat);

  STATJQ *PTR32 statjqp = NULL;
  rc = ZJBMGJQ(zjb, &ssob, &stat, &statjqp);
  if (0 != rc)
  {
    return rc;
  }

  rc = ZJBMTCOM(zjb, &stat, job_info, entries);

  return rc;
}

int ZJBMGJQ(ZJB *zjb, SSOB *ssobp, STAT *statp, STATJQ *PTR32 *PTR32 statjqp)
{
  int rc = 0;

  // Now invoke the service
  statp->statfmem = statfmjq;
  statp->statflg1 = 0;
  statp->statflg2 = 0;
  statp->statflg3 = 0;
  statp->statflg4 = 0;

  if (0 != strlen(zjb->header.jobid))
  {
    statp->statflg1 = statp->statflg1 | statjobi;
    memcpy(statp->statjobn, zjb->header.jobid, 8);
  }

  rc = iazssjm(ssobp);

  if (0 != rc)
  {
    rc = ZJBMEMSG(zjb, statp, ssobp, rc);
    return rc;
  }

  *statjqp = (STATJQ *PTR32)statp->statptr1;

  return RTNCD_SUCCESS;
}

int ZJBMEMSG(ZJB *zjb, STAT *PTR64 stat, SSOB *PTR64 ssobp, int rc)
{
  strcpy(zjb->diag.service_name, "iazssjm");
  zjb->diag.e_msg_len = sprintf(zjb->diag.e_msg, "IAZSSJM RC was: '%d', SSOB return code was: '%d', STAT return code was: '%d'", rc,
                                ssobp->ssobretc, stat->statretc);
  zjb->diag.detail_rc = ZJB_RTNCD_SERVICE_FAILURE;

  // write our message to the screen / log for reference
  // TODO(Kelosky): may want to remove this when stable
  char msg[100] = {0};
  sprintf(msg, "IAZSSJM RC: '%d', SSOB: '%d', STAT: '%d'", rc, ssobp->ssobretc, stat->statretc);
  wto31(msg);

  return RTNCD_FAILURE;
}

int ZJBMTCOM(ZJB *zjb, STAT *PTR64 stat, ZJB_JOB_INFO **PTR64 job_info, int *entries)
{
  int rc = 0;

  STATJQSE *statjqse = NULL;
  STATJQE *statjqe = NULL;
  STATJQE *statjqe_start = NULL;

  char *p = NULL;

  char user[9] = {0};
  char class[2] = {0};

  // ptr to extended offsets list and other information about returned job queue entries
  STATJQ *PTR32 statjq = (STATJQ *PTR32)stat->statptr1;

  *entries = statjq->statjqnr;

  ZJB_JOB_INFO *PTR64 jinfos = (ZJB_JOB_INFO *PTR64)CALLOC64(*entries, sizeof(ZJB_JOB_INFO));

  if (!jinfos)
  {
    strcpy(zjb->diag.service_name, "CALLOC64");
    zjb->diag.e_msg_len = sprintf(zjb->diag.e_msg, "Memory failure allocating jobs information");
    zjb->diag.detail_rc = ZJB_RTNCD_SERVICE_FAILURE;
    return RTNCD_FAILURE;
  }

  p = (char *)statjq;                                  // get ptr to structure
  statjqse = (STATJQSE *)(p + statjq->statjqof);      // ptr to extended offsets
  statjqe_start = (STATJQE *)(p + statjqse->jqesttof); // ptr to table entries
  statjqe = statjqe_start;

  for (int i = 0; i < *entries; i++)
  {
    ZJB_JOB_INFO *job_entry = &jinfos[i];

    memcpy(job_entry->jobname, statjqe->jqejname, 8);
    memcpy(job_entry->jobid, statjqe->jqejbid, 8);

    // Remove EBCDIC trailing spaces and null terminate
    for (int j = 7; j >= 0; j--)
    {
      if (job_entry->jobname[j] != ' ')
      {
        job_entry->jobname[j + 1] = '\0';
        break;
      }
    }

    for (int j = 7; j >= 0; j--)
    {
      if (job_entry->jobid[j] != ' ')
      {
        job_entry->jobid[j + 1] = '\0';
        break;
      }
    }

    memcpy(user, statjqe->jqeuseid, 8);
    for (int j = 7; j >= 0; j--)
    {
      if (user[j] != ' ')
      {
        user[j + 1] = '\0';
        break;
      }
    }
    strcpy(job_entry->owner, user);

    memcpy(class, &statjqe->jqeclass, 1);
    class[1] = '\0';
    strcpy(job_entry->class, class);

    strcpy(job_entry->status, get_job_status(statjqe->jqestc));

    switch (statjqe->jqetype)
    {
    case jqetjob:
      strcpy(job_entry->type, "JOB");
      break;
    case jqetstc:
      strcpy(job_entry->type, "STC");
      break;
    case jqettsu:
      strcpy(job_entry->type, "TSU");
      break;
    default:
      strcpy(job_entry->type, "UNK");
      break;
    }

    statjqe = (STATJQE *)((char *)statjqe + statjqe->jqelen);
  }

  *job_info = jinfos;

  return RTNCD_SUCCESS;
}

#pragma prolog(ZJBMLSDS, " ZWEPROLG NEWDSA=(YES,128) ")
#pragma epilog(ZJBMLSDS, " ZWEEPILG ")
int ZJBMLSDS(ZJB *PTR64 zjb, STATSEVB **PTR64 sysoutInfo, int *entries)
{
  int rc = 0;

  SSOB *PTR32 ssobp = NULL;
  SSOB ssob = {0};
  SSIB ssib = {0};
  STAT stat = {0};

  init_ssob(&ssob, &ssib, &stat, 83); // get job queue info
  rc = init_ssib(&ssib);
  if (0 != rc)
  {
    strcpy(zjb->diag.service_name, "init_ssib");
    zjb->diag.detail_rc = rc;
    if (ZJB_RTNCD_JES3_NOT_SUPPORTED == rc)
    {
      zjb->diag.e_msg_len = sprintf(zjb->diag.e_msg, "JES3 is not supported");
    }
    else
    {
      zjb->diag.e_msg_len = sprintf(zjb->diag.e_msg, "Failed to get SSIBSSNM");
    }
    return RTNCD_FAILURE;
  }

  init_stat(&stat);

  // Now invoke the service
  stat.statfmem = statfmse;
  stat.statflg1 = 0;
  stat.statflg2 = 0;
  stat.statflg3 = 0;
  stat.statflg4 = 0;

  if (0 != strlen(zjb->header.jobid))
  {
<<<<<<< HEAD
    stat.statflg1 = stat.statflg1 | statjobi;
    memcpy(stat.statjobn, zjb->header.jobid, 8);
=======
    stat.statsel1 = stat.statsel1 | statsjbi; // real lookup
    memcpy(stat.statjbil, zjb->jobid, sizeof(stat.statjbil));
    memcpy(stat.statjbih, zjb->jobid, sizeof(stat.statjbih));
  }
  else
  {
    char correlator31[64] = {0};
    memcpy(correlator31, zjb->correlator, sizeof(zjb->correlator));
    stat.statsel5 = statscor;
    stat.statjcrp = &correlator31[0];
>>>>>>> 994666d8
  }

  ssobp = &ssob;

  rc = iazssjm(ssobp);

  if (0 != rc)
  {
    rc = ZJBMEMSG(zjb, &stat, ssobp, rc);
    return rc;
  }

<<<<<<< HEAD
  STATSE *PTR32 statse = (STATSE *PTR32)stat.statptr1; // ptr to sysout information
=======
  if (NULL == statjqp)
  {

    if (zjb->jobid[0] != 0x00)
    {
      zjb->diag.detail_rc = ZJB_RTNCD_JOB_NOT_FOUND;
      zjb->diag.e_msg_len = sprintf(
          zjb->diag.e_msg, "No jobs found matching jobid '%.8s'", zjb->jobid);
    }
    else
    {
      zjb->diag.detail_rc = ZJB_RTNCD_CORRELATOR_NOT_FOUND;
      zjb->diag.e_msg_len =
          sprintf(zjb->diag.e_msg, "No jobs found matching correlator '%.64s'",
                  zjb->correlator);
    }

    stat.stattype = statmem; // free storage
    rc = iefssreq(&ssobp);   // TODO(Kelosky): recovery
    return RTNCD_FAILURE;
  }
>>>>>>> 994666d8

  *entries = statse->statseno;

  STATSEVB *PTR64 dses = (STATSEVB *PTR64)CALLOC64(*entries, sizeof(STATSEVB));

  if (!dses)
  {
<<<<<<< HEAD
    strcpy(zjb->diag.service_name, "CALLOC64");
    zjb->diag.e_msg_len = sprintf(zjb->diag.e_msg, "Memory failure allocating sysout information");
    zjb->diag.detail_rc = ZJB_RTNCD_SERVICE_FAILURE;
=======
    strcpy(zjb->diag.service_name, "IEFSSREQ");
    zjb->diag.service_rc = ssob.ssobretn;
    zjb->diag.service_rsn = stat.statreas;
    zjb->diag.service_rsn_secondary = stat.statrea2;
    zjb->diag.e_msg_len =
        sprintf(zjb->diag.e_msg,
                "IEFSSREQ rc was: '%d' SSOBRETN was: '%d', STATREAS was: '%d', "
                "STATREA2 was: '%d'",
                rc, ssob.ssobretn, stat.statreas,
                stat.statrea2); // STATREAS contains the reason
>>>>>>> 994666d8
    return RTNCD_FAILURE;
  }

  char *p = (char *)statse;                         // get ptr to statse structure
  STATSESO *statseso = (STATSESO *)(p + statse->statseof); // ptr to extended offsets
  STATSEVB *statsevb_start = (STATSEVB *)(p + statseso->sesttof); // ptr to variable table entries
  STATSEVB *statsevb = statsevb_start;

  for (int i = 0; i < *entries; i++)
  {
    STATSEVB *sysout_entry = &dses[i];

<<<<<<< HEAD
    memcpy(sysout_entry, statsevb, sizeof(STATSEVB));

    // move to next
    statsevb = (STATSEVB *)((char *)statsevb + statsevb->sevblen);
=======
  if (NULL == statjqp)
  {
    if (zjb->jobid[0] != 0x00)
    {
      zjb->diag.detail_rc = ZJB_RTNCD_JOB_NOT_FOUND;
      zjb->diag.e_msg_len = sprintf(
          zjb->diag.e_msg, "No jobs found matching jobid '%.8s'", zjb->jobid);
    }
    else
    {
      zjb->diag.detail_rc = ZJB_RTNCD_CORRELATOR_NOT_FOUND;
      zjb->diag.e_msg_len =
          sprintf(zjb->diag.e_msg, "No jobs found matching correlator '%.64s'",
                  zjb->correlator);
    }
    zjb->diag.detail_rc = ZJB_RTNCD_JOB_NOT_FOUND;
    stat.stattype = statmem; // free storage
    rc = iefssreq(&ssobp);   // TODO(Kelosky): recovery
    return RTNCD_FAILURE;
>>>>>>> 994666d8
  }

  *sysoutInfo = dses;

  return RTNCD_SUCCESS;
}

char *get_job_status(unsigned char status_code)
{
  switch (status_code)
  {
  case jqsrecv:
    return "INPUT";
  case jqshold:
    return "HELD";
  case jqsexec:
    return "ACTIVE";
  case jqsout:
    return "OUTPUT";
  default:
    return "UNKNOWN";
  }
}<|MERGE_RESOLUTION|>--- conflicted
+++ resolved
@@ -120,13 +120,12 @@
   {
     // TODO(Kelosky): read jsymerad for errors
     strcpy(zjb->diag.service_name, "iazsymbl");
-    zjb->diag.e_msg_len = sprintf(zjb->diag.e_msg, "IAZSYMBL RC was: '%d', JSYMRETN was: '%d', JSYMREAS: %d", rc,
-                                  jsym.jsymretn, jsym.jsymreas);
+    zjb->diag.e_msg_len = sprintf(zjb->diag.e_msg, "IAZSYMBL RC was: '%d', JSYMRETN was: '%d', JSYMREAS: %d", rc, jsym.jsymretn, jsym.jsymreas);
     zjb->diag.detail_rc = ZJB_RTNCD_SERVICE_FAILURE;
     return RTNCD_FAILURE;
   }
 
-  p = (unsigned char *)&jsymbolOutput.jsymbolTable;                             // --> table
+  p = (unsigned char *)&jsymbolOutput.jsymbolTable;                               // --> table
   JSYENTRY *jsymbolEntry = (JSYENTRY *)(p + jsymbolOutput.jsymbolTable.jsytent1); // --> first entry
 
   p = p + jsymbolEntry->jsyevalo;
@@ -183,6 +182,7 @@
   SSOB ssob = {0};
   SSIB ssib = {0};
   SSJM ssjm = {0};
+  SSJF *ssjfp = NULL;
 
   // https://www.ibm.com/docs/en/zos/3.1.0?topic=sfcd-modify-job-function-call-ssi-function-code-85
   init_ssob(&ssob, &ssib, &ssjm, 85);
@@ -218,10 +218,24 @@
   {
     ssjm.ssjmcflg = ssjm.ssjmcflg | flags;
   }
-
-<<<<<<< HEAD
-  memcpy(ssjm.ssjmjbid, zjb->header.jobid, 8);
-=======
+  else if (ssjmhold == type) // hold
+  {
+    // no flags needed
+  }
+  else if (ssjmrls == type) // release
+  {
+    // no flags needed
+  }
+  else if (ssjmrst == type) // restart
+  {                         // TODO(zFernand0): not implemented
+    ssjm.ssjmeflg = ssjm.ssjmeflg | flags;
+  }
+  else if (ssjmspin == type) // spin
+  {                          // TODO(zFernand0): not implemented
+    ssjm.ssjmtsfl = ssjm.ssjmtsfl | flags;
+    // ssjm.ssjmtsdn = ddname to spin
+  }
+
   if (zjb->jobid[0] != 0x00)
   {
     ssjm.ssjmsel1 = ssjm.ssjmsel1 | ssjmsjbi; // real lookup
@@ -239,20 +253,26 @@
   ssjm.ssjmsel2 = ssjm.ssjmsel2 | ssjmsjob; // batch jobs
   ssjm.ssjmsel2 = ssjm.ssjmsel2 | ssjmsstc; // stcs
   ssjm.ssjmsel2 = ssjm.ssjmsel2 | ssjmstsu; // time sharing users
->>>>>>> 994666d8
 
   ssobp = &ssob;
-
-  rc = iazssji(&ssobp);
-
-  if (0 != rc)
-  {
-<<<<<<< HEAD
-    strcpy(zjb->diag.service_name, "iazssji");
-    zjb->diag.e_msg_len = sprintf(zjb->diag.e_msg, "IAZSSJI RC was: '%d', SSOB return code was: '%d', SSJM return code was: '%d'", rc,
-                                  ssob.ssobretc, ssjm.ssjmretn);
-    zjb->diag.detail_rc = ZJB_RTNCD_SERVICE_FAILURE;
-=======
+  ssobp = (SSOB * PTR32)((unsigned int)ssobp | 0x80000000);
+  rc = iefssreq(&ssobp); // TODO(Kelosky): recovery
+
+  if (0 != rc || 0 != ssob.ssobretn)
+  {
+    strcpy(zjb->diag.service_name, "IEFSSREQ");
+    zjb->diag.service_rc = ssob.ssobretn;
+    zjb->diag.service_rsn = ssjm.ssjmretn;
+    zjb->diag.service_rsn_secondary = ssjm.ssjmret2;
+    // Understanding reason codes from this SSOB: https://www.ibm.com/docs/en/zos/3.1.0?topic=85-output-parameters
+    zjb->diag.e_msg_len = sprintf(zjb->diag.e_msg, "IEFSSREQ rc was: '%d' SSOBRETN was: '%d', SSJMRETN was: '%d', SSJMRET2 was: '%d'", rc, ssob.ssobretn, ssjm.ssjmretn, ssjm.ssjmret2);
+    return RTNCD_FAILURE;
+  }
+
+  ssjfp = (SSJF *)ssjm.ssjmsjf8; // NOTE(Kelosky): in the future we can return a list of SSJFs, for now, if none returned, the job was not found
+
+  if (0 == ssjm.ssjmnsjf)
+  {
     if (zjb->jobid[0] != 0x00)
     {
       zjb->diag.detail_rc = ZJB_RTNCD_JOB_NOT_FOUND;
@@ -266,327 +286,263 @@
           sprintf(zjb->diag.e_msg, "No jobs found matching correlator '%.64s'",
                   zjb->correlator);
     }
->>>>>>> 994666d8
     return RTNCD_FAILURE;
   }
 
   return RTNCD_SUCCESS;
 }
 
-// view a single job
+// view job
 #pragma prolog(ZJBMVIEW, " ZWEPROLG NEWDSA=(YES,128) ")
 #pragma epilog(ZJBMVIEW, " ZWEEPILG ")
 int ZJBMVIEW(ZJB *zjb, ZJB_JOB_INFO **PTR64 job_info, int *entries)
 {
+  STAT stat = {0};
+  init_stat(&stat);
+
+  if (zjb->jobid[0] != 0x00)
+  {
+    stat.statsel1 = stat.statsel1 | statsjbi; // real lookup
+    memcpy(stat.statjbil, zjb->jobid, sizeof(stat.statjbil));
+    memcpy(stat.statjbih, zjb->jobid, sizeof(stat.statjbih));
+  }
+  else
+  {
+    char correlator31[64] = {0};
+    memcpy(correlator31, zjb->correlator, sizeof(zjb->correlator));
+    stat.statsel5 = statscor;
+    stat.statjcrp = &correlator31[0];
+  }
+
+  stat.stattype = statters;
+
+  return ZJBMTCOM(zjb, &stat, job_info, entries);
+}
+
+// list jobs
+#pragma prolog(ZJBMLIST, " ZWEPROLG NEWDSA=(YES,128) ")
+#pragma epilog(ZJBMLIST, " ZWEEPILG ")
+int ZJBMLIST(ZJB *zjb, ZJB_JOB_INFO **PTR64 job_info, int *entries)
+{
+  STAT stat = {0};
+  init_stat(&stat);
+
+  stat.statsel1 = statsown;
+  stat.stattype = statters;
+  memcpy(stat.statownr, zjb->owner_name, sizeof((stat.statownr)));
+
+  if (0 == strcmp(zjb->prefix_name, "        "))
+  {
+    // do nothing
+  }
+  else
+  {
+    stat.statsel1 |= statsjbn; // add job name filter
+    memcpy(stat.statjobn, zjb->prefix_name, sizeof((stat.statjobn)));
+  }
+
+  return ZJBMTCOM(zjb, &stat, job_info, entries);
+}
+
+int ZJBMGJQ(ZJB *zjb, SSOB *ssobp, STAT *statp, STATJQ *PTR32 *PTR32 statjqp)
+{
   int rc = 0;
 
+  SSOB *PTR32 ssobp2 = NULL;
+
+  ssobp2 = ssobp;
+  ssobp2 = (SSOB * PTR32)((unsigned int)ssobp2 | 0x80000000);
+  rc = iefssreq(&ssobp2); // TODO(Kelosky): recovery
+
+  if (0 != rc || 0 != ssobp->ssobretn)
+  {
+    ZJBMEMSG(zjb, statp, ssobp, rc);
+    statp->stattype = statmem; // free storage
+    rc = iefssreq(&ssobp2);
+    return RTNCD_FAILURE;
+  }
+
+  *statjqp = (STATJQ * PTR32) statp->statjobf;
+
+  return RTNCD_SUCCESS;
+}
+
+int ZJBMEMSG(ZJB *zjb, STAT *PTR64 stat, SSOB *PTR64 ssobp, int rc)
+{
+  strcpy(zjb->diag.service_name, "IEFSSREQ");
+  zjb->diag.detail_rc = ZJB_RTNCD_SERVICE_FAILURE;
+  zjb->diag.service_rc = ssobp->ssobretn;
+  zjb->diag.service_rsn = stat->statreas;
+  zjb->diag.service_rsn_secondary = stat->statrea2;
+#define STATLERR 8
+  if (STATLERR == ssobp->ssobretn && statrojb == stat->statreas) // skip if invalid job id
+  {
+    zjb->diag.e_msg_len = sprintf(zjb->diag.e_msg, "Job ID '%.8s' was not valid", stat->statojbi); // STATREAS contains the reason
+  }
+  else
+  {
+    zjb->diag.e_msg_len = sprintf(zjb->diag.e_msg, "IEFSSREQ rc was: '%d' SSOBRETN was: '%d', STATREAS was: '%d', STATREA2 was: '%d'", rc, ssobp->ssobretn, stat->statreas, stat->statrea2); // STATREAS contains the reason
+  }
+}
+
+int ZJBMTCOM(ZJB *zjb, STAT *PTR64 stat, ZJB_JOB_INFO **PTR64 job_info, int *entries)
+{
+  int rc = 0;
+
+  SSOB *PTR32 ssobp = NULL;
+  SSOB ssob = {0};
+  SSIB ssib = {0};
+
+  // https://www.ibm.com/docs/en/zos/3.1.0?topic=sfcd-extended-status-function-call-ssi-function-code-80
+  init_ssob(&ssob, &ssib, stat, 80);
+  if (0 != init_ssib(&ssib))
+  {
+    strcpy(zjb->diag.service_name, "init_ssib");
+    zjb->diag.detail_rc = ZJB_RTNCD_SERVICE_FAILURE;
+    return RTNCD_FAILURE;
+  }
+
+  ssobp = &ssob;
+  ssobp = (SSOB * PTR32)((unsigned int)ssobp | 0x80000000);
+  rc = iefssreq(&ssobp); // TODO(Kelosky): recovery
+
+  if (0 != rc || 0 != ssob.ssobretn)
+  {
+    ZJBMEMSG(zjb, stat, &ssob, rc);
+    stat->stattype = statmem; // free storage
+    rc = iefssreq(&ssobp);
+    return RTNCD_FAILURE;
+  }
+
+  STATJQ *PTR32 statjqp = (STATJQ * PTR32) stat->statjobf;
+
+  ZJB_JOB_INFO *statjqtrsp = storage_get64(zjb->buffer_size);
+  *job_info = statjqtrsp;
+
+  STATJQHD *PTR32 statjqhdp = NULL;
+  STATJQTR *PTR32 statjqtrp = NULL;
+
+  int total_size = 0;
+  int loop_control = 0;
+
+  while (statjqp)
+  {
+    if (loop_control >= zjb->jobs_max)
+    {
+      zjb->diag.detail_rc = ZJB_RSNCD_MAX_JOBS_REACHED;
+      zjb->diag.e_msg_len = sprintf(zjb->diag.e_msg, "Reached maximum returned jobs requested %d", zjb->jobs_max);
+      stat->stattype = statmem; // free storage
+      rc = iefssreq(&ssobp);
+      return RTNCD_WARNING;
+      break;
+    }
+
+    total_size += (int)sizeof(ZJB_JOB_INFO);
+
+    if (total_size <= zjb->buffer_size)
+    {
+      *entries = *entries + 1;
+
+      statjqhdp = (STATJQHD * PTR32)((unsigned char *PTR32)statjqp + statjqp->stjqohdr);
+      statjqtrp = (STATJQTR * PTR32)((unsigned char *PTR32)statjqhdp + sizeof(STATJQHD));
+
+      memcpy(statjqtrsp, statjqtrp, sizeof(STATJQTR));
+      int rc = iaztlkup(&ssob, statjqtrsp, zjb);
+      if (0 != rc)
+      {
+        strcpy(zjb->diag.service_name, "iaztlkup");
+        // For information about the reason code, look for `tlkretcd` in "native/c/chdsect/iaztlkdf.h"
+        // https://www.ibm.com/docs/en/zos/3.1.0?topic=80-text-lookup-service-iaztlkup
+        zjb->diag.e_msg_len = sprintf(zjb->diag.e_msg, "IAZTLKUP RC: '%d' reason: '%d'", statjqtrsp->statjqtr.sttrjid, rc, zjb->diag.detail_rc);
+        zjb->diag.detail_rc = ZJB_RTNCD_SERVICE_FAILURE;
+        storage_free64(statjqtrsp);
+        return RTNCD_FAILURE;
+      }
+
+      statjqtrsp++;
+    }
+    else
+    {
+      zjb->diag.detail_rc = ZJB_RTNCD_INSUFFICIENT_BUFFER;
+    }
+
+    statjqp = (STATJQ * PTR32) statjqp->stjqnext;
+
+    loop_control++;
+  }
+
+  zjb->buffer_size_needed = total_size;
+
+  stat->stattype = statmem; // free storage
+  rc = iefssreq(&ssobp);    // TODO(Kelosky): recovery
+
+  return RTNCD_SUCCESS;
+}
+
+#define LOOP_MAX 100
+
+// list data sets for a job
+#pragma prolog(ZJBMLSDS, " ZWEPROLG NEWDSA=(YES,128) ")
+#pragma epilog(ZJBMLSDS, " ZWEEPILG ")
+int ZJBMLSDS(ZJB *PTR64 zjb, STATSEVB **PTR64 sysoutInfo, int *entries)
+{
+  int rc = 0;
+  int loop_control = 0;
+
+  // return rc
   SSOB *PTR32 ssobp = NULL;
   SSOB ssob = {0};
   SSIB ssib = {0};
   STAT stat = {0};
 
-  init_ssob(&ssob, &ssib, &stat, 83); // get job queue info
-  rc = init_ssib(&ssib);
-  if (0 != rc)
-  {
-<<<<<<< HEAD
+  STATJQ *PTR32 statjqp = NULL;
+  STATJQHD *PTR32 statjqhdp = NULL;
+  STATJQTR *PTR32 statjqtrp = NULL;
+
+  STATVO *PTR32 statvop = NULL;
+  STATSVHD *PTR32 statsvhdp = NULL;
+  STATSEVB *PTR32 statsevbp = NULL;
+
+  // https://www.ibm.com/docs/en/zos/3.1.0?topic=sfcd-extended-status-function-call-ssi-function-code-80
+  if (0 != init_ssib(&ssib))
+  {
     strcpy(zjb->diag.service_name, "init_ssib");
-    zjb->diag.detail_rc = rc;
-    if (ZJB_RTNCD_JES3_NOT_SUPPORTED == rc)
-    {
-      zjb->diag.e_msg_len = sprintf(zjb->diag.e_msg, "JES3 is not supported");
-    }
-    else
-    {
-      zjb->diag.e_msg_len = sprintf(zjb->diag.e_msg, "Failed to get SSIBSSNM");
-    }
-    return RTNCD_FAILURE;
-=======
+    zjb->diag.detail_rc = ZJB_RTNCD_SERVICE_FAILURE;
+    return RTNCD_FAILURE;
+  }
+  init_ssob(&ssob, &ssib, &stat, 80);
+  init_stat(&stat);
+
+  stat.stattype = statters;
+
+  if (zjb->jobid[0] != 0x00)
+  {
     stat.statsel1 = stat.statsel1 | statsjbi; // real lookup
     memcpy(stat.statjbil, zjb->jobid, sizeof(stat.statjbil));
     memcpy(stat.statjbih, zjb->jobid, sizeof(stat.statjbih));
->>>>>>> 994666d8
-  }
-
-  init_stat(&stat);
-
-  STATJQ *PTR32 statjqp = NULL;
-  rc = ZJBMGJQ(zjb, &ssob, &stat, &statjqp);
-  if (0 != rc)
-  {
-<<<<<<< HEAD
-    return rc;
-=======
+  }
+  else
+  {
     char correlator31[64] = {0};
     memcpy(correlator31, zjb->correlator, sizeof(zjb->correlator));
     stat.statsel5 = statscor;
     stat.statjcrp = &correlator31[0];
->>>>>>> 994666d8
-  }
-
-  rc = ZJBMTCOM(zjb, &stat, job_info, entries);
-
-  return rc;
-}
-
-// list all jobs
-#pragma prolog(ZJBMLIST, " ZWEPROLG NEWDSA=(YES,128) ")
-#pragma epilog(ZJBMLIST, " ZWEEPILG ")
-int ZJBMLIST(ZJB *zjb, ZJB_JOB_INFO **PTR64 job_info, int *entries)
-{
-  int rc = 0;
-
-  SSOB *PTR32 ssobp = NULL;
-  SSOB ssob = {0};
-  SSIB ssib = {0};
-  STAT stat = {0};
-
-  init_ssob(&ssob, &ssib, &stat, 83); // get job queue info
-  rc = init_ssib(&ssib);
+  }
+
+  // NOTE(Kelosky): we first locate the STATJQ via jobid or job correlator because verbose data which containts SYSOUT info
+  // cannot be obtained directly from the jobid or job correlator as documented by the JES SSI API.
+  rc = ZJBMGJQ(zjb, &ssob, &stat, &statjqp);
+
   if (0 != rc)
   {
-    strcpy(zjb->diag.service_name, "init_ssib");
-    zjb->diag.detail_rc = rc;
-    if (ZJB_RTNCD_JES3_NOT_SUPPORTED == rc)
-    {
-      zjb->diag.e_msg_len = sprintf(zjb->diag.e_msg, "JES3 is not supported");
-    }
-    else
-    {
-      zjb->diag.e_msg_len = sprintf(zjb->diag.e_msg, "Failed to get SSIBSSNM");
-    }
-    return RTNCD_FAILURE;
-  }
-
-  init_stat(&stat);
-
-  STATJQ *PTR32 statjqp = NULL;
-  rc = ZJBMGJQ(zjb, &ssob, &stat, &statjqp);
-  if (0 != rc)
-  {
     return rc;
   }
-
-  rc = ZJBMTCOM(zjb, &stat, job_info, entries);
-
-  return rc;
-}
-
-int ZJBMGJQ(ZJB *zjb, SSOB *ssobp, STAT *statp, STATJQ *PTR32 *PTR32 statjqp)
-{
-  int rc = 0;
-
-  // Now invoke the service
-  statp->statfmem = statfmjq;
-  statp->statflg1 = 0;
-  statp->statflg2 = 0;
-  statp->statflg3 = 0;
-  statp->statflg4 = 0;
-
-  if (0 != strlen(zjb->header.jobid))
-  {
-    statp->statflg1 = statp->statflg1 | statjobi;
-    memcpy(statp->statjobn, zjb->header.jobid, 8);
-  }
-
-  rc = iazssjm(ssobp);
-
-  if (0 != rc)
-  {
-    rc = ZJBMEMSG(zjb, statp, ssobp, rc);
-    return rc;
-  }
-
-  *statjqp = (STATJQ *PTR32)statp->statptr1;
-
-  return RTNCD_SUCCESS;
-}
-
-int ZJBMEMSG(ZJB *zjb, STAT *PTR64 stat, SSOB *PTR64 ssobp, int rc)
-{
-  strcpy(zjb->diag.service_name, "iazssjm");
-  zjb->diag.e_msg_len = sprintf(zjb->diag.e_msg, "IAZSSJM RC was: '%d', SSOB return code was: '%d', STAT return code was: '%d'", rc,
-                                ssobp->ssobretc, stat->statretc);
-  zjb->diag.detail_rc = ZJB_RTNCD_SERVICE_FAILURE;
-
-  // write our message to the screen / log for reference
-  // TODO(Kelosky): may want to remove this when stable
-  char msg[100] = {0};
-  sprintf(msg, "IAZSSJM RC: '%d', SSOB: '%d', STAT: '%d'", rc, ssobp->ssobretc, stat->statretc);
-  wto31(msg);
-
-  return RTNCD_FAILURE;
-}
-
-int ZJBMTCOM(ZJB *zjb, STAT *PTR64 stat, ZJB_JOB_INFO **PTR64 job_info, int *entries)
-{
-  int rc = 0;
-
-  STATJQSE *statjqse = NULL;
-  STATJQE *statjqe = NULL;
-  STATJQE *statjqe_start = NULL;
-
-  char *p = NULL;
-
-  char user[9] = {0};
-  char class[2] = {0};
-
-  // ptr to extended offsets list and other information about returned job queue entries
-  STATJQ *PTR32 statjq = (STATJQ *PTR32)stat->statptr1;
-
-  *entries = statjq->statjqnr;
-
-  ZJB_JOB_INFO *PTR64 jinfos = (ZJB_JOB_INFO *PTR64)CALLOC64(*entries, sizeof(ZJB_JOB_INFO));
-
-  if (!jinfos)
-  {
-    strcpy(zjb->diag.service_name, "CALLOC64");
-    zjb->diag.e_msg_len = sprintf(zjb->diag.e_msg, "Memory failure allocating jobs information");
-    zjb->diag.detail_rc = ZJB_RTNCD_SERVICE_FAILURE;
-    return RTNCD_FAILURE;
-  }
-
-  p = (char *)statjq;                                  // get ptr to structure
-  statjqse = (STATJQSE *)(p + statjq->statjqof);      // ptr to extended offsets
-  statjqe_start = (STATJQE *)(p + statjqse->jqesttof); // ptr to table entries
-  statjqe = statjqe_start;
-
-  for (int i = 0; i < *entries; i++)
-  {
-    ZJB_JOB_INFO *job_entry = &jinfos[i];
-
-    memcpy(job_entry->jobname, statjqe->jqejname, 8);
-    memcpy(job_entry->jobid, statjqe->jqejbid, 8);
-
-    // Remove EBCDIC trailing spaces and null terminate
-    for (int j = 7; j >= 0; j--)
-    {
-      if (job_entry->jobname[j] != ' ')
-      {
-        job_entry->jobname[j + 1] = '\0';
-        break;
-      }
-    }
-
-    for (int j = 7; j >= 0; j--)
-    {
-      if (job_entry->jobid[j] != ' ')
-      {
-        job_entry->jobid[j + 1] = '\0';
-        break;
-      }
-    }
-
-    memcpy(user, statjqe->jqeuseid, 8);
-    for (int j = 7; j >= 0; j--)
-    {
-      if (user[j] != ' ')
-      {
-        user[j + 1] = '\0';
-        break;
-      }
-    }
-    strcpy(job_entry->owner, user);
-
-    memcpy(class, &statjqe->jqeclass, 1);
-    class[1] = '\0';
-    strcpy(job_entry->class, class);
-
-    strcpy(job_entry->status, get_job_status(statjqe->jqestc));
-
-    switch (statjqe->jqetype)
-    {
-    case jqetjob:
-      strcpy(job_entry->type, "JOB");
-      break;
-    case jqetstc:
-      strcpy(job_entry->type, "STC");
-      break;
-    case jqettsu:
-      strcpy(job_entry->type, "TSU");
-      break;
-    default:
-      strcpy(job_entry->type, "UNK");
-      break;
-    }
-
-    statjqe = (STATJQE *)((char *)statjqe + statjqe->jqelen);
-  }
-
-  *job_info = jinfos;
-
-  return RTNCD_SUCCESS;
-}
-
-#pragma prolog(ZJBMLSDS, " ZWEPROLG NEWDSA=(YES,128) ")
-#pragma epilog(ZJBMLSDS, " ZWEEPILG ")
-int ZJBMLSDS(ZJB *PTR64 zjb, STATSEVB **PTR64 sysoutInfo, int *entries)
-{
-  int rc = 0;
-
-  SSOB *PTR32 ssobp = NULL;
-  SSOB ssob = {0};
-  SSIB ssib = {0};
-  STAT stat = {0};
-
-  init_ssob(&ssob, &ssib, &stat, 83); // get job queue info
-  rc = init_ssib(&ssib);
-  if (0 != rc)
-  {
-    strcpy(zjb->diag.service_name, "init_ssib");
-    zjb->diag.detail_rc = rc;
-    if (ZJB_RTNCD_JES3_NOT_SUPPORTED == rc)
-    {
-      zjb->diag.e_msg_len = sprintf(zjb->diag.e_msg, "JES3 is not supported");
-    }
-    else
-    {
-      zjb->diag.e_msg_len = sprintf(zjb->diag.e_msg, "Failed to get SSIBSSNM");
-    }
-    return RTNCD_FAILURE;
-  }
-
-  init_stat(&stat);
-
-  // Now invoke the service
-  stat.statfmem = statfmse;
-  stat.statflg1 = 0;
-  stat.statflg2 = 0;
-  stat.statflg3 = 0;
-  stat.statflg4 = 0;
-
-  if (0 != strlen(zjb->header.jobid))
-  {
-<<<<<<< HEAD
-    stat.statflg1 = stat.statflg1 | statjobi;
-    memcpy(stat.statjobn, zjb->header.jobid, 8);
-=======
-    stat.statsel1 = stat.statsel1 | statsjbi; // real lookup
-    memcpy(stat.statjbil, zjb->jobid, sizeof(stat.statjbil));
-    memcpy(stat.statjbih, zjb->jobid, sizeof(stat.statjbih));
-  }
-  else
-  {
-    char correlator31[64] = {0};
-    memcpy(correlator31, zjb->correlator, sizeof(zjb->correlator));
-    stat.statsel5 = statscor;
-    stat.statjcrp = &correlator31[0];
->>>>>>> 994666d8
-  }
+  stat.statsel1 = 0;
+  stat.statsel5 = 0;
 
   ssobp = &ssob;
-
-  rc = iazssjm(ssobp);
-
-  if (0 != rc)
-  {
-    rc = ZJBMEMSG(zjb, &stat, ssobp, rc);
-    return rc;
-  }
-
-<<<<<<< HEAD
-  STATSE *PTR32 statse = (STATSE *PTR32)stat.statptr1; // ptr to sysout information
-=======
+  ssobp = (SSOB * PTR32)((unsigned int)ssobp | 0x80000000);
+
   if (NULL == statjqp)
   {
 
@@ -608,19 +564,14 @@
     rc = iefssreq(&ssobp);   // TODO(Kelosky): recovery
     return RTNCD_FAILURE;
   }
->>>>>>> 994666d8
-
-  *entries = statse->statseno;
-
-  STATSEVB *PTR64 dses = (STATSEVB *PTR64)CALLOC64(*entries, sizeof(STATSEVB));
-
-  if (!dses)
-  {
-<<<<<<< HEAD
-    strcpy(zjb->diag.service_name, "CALLOC64");
-    zjb->diag.e_msg_len = sprintf(zjb->diag.e_msg, "Memory failure allocating sysout information");
-    zjb->diag.detail_rc = ZJB_RTNCD_SERVICE_FAILURE;
-=======
+
+  stat.stattrsa = statjqp;
+  stat.stattype = statoutv;
+
+  rc = iefssreq(&ssobp); // TODO(Kelosky): recovery
+
+  if (0 != rc || 0 != ssob.ssobretn)
+  {
     strcpy(zjb->diag.service_name, "IEFSSREQ");
     zjb->diag.service_rc = ssob.ssobretn;
     zjb->diag.service_rsn = stat.statreas;
@@ -631,25 +582,17 @@
                 "STATREA2 was: '%d'",
                 rc, ssob.ssobretn, stat.statreas,
                 stat.statrea2); // STATREAS contains the reason
->>>>>>> 994666d8
-    return RTNCD_FAILURE;
-  }
-
-  char *p = (char *)statse;                         // get ptr to statse structure
-  STATSESO *statseso = (STATSESO *)(p + statse->statseof); // ptr to extended offsets
-  STATSEVB *statsevb_start = (STATSEVB *)(p + statseso->sesttof); // ptr to variable table entries
-  STATSEVB *statsevb = statsevb_start;
-
-  for (int i = 0; i < *entries; i++)
-  {
-    STATSEVB *sysout_entry = &dses[i];
-
-<<<<<<< HEAD
-    memcpy(sysout_entry, statsevb, sizeof(STATSEVB));
-
-    // move to next
-    statsevb = (STATSEVB *)((char *)statsevb + statsevb->sevblen);
-=======
+    return RTNCD_FAILURE;
+  }
+
+  statjqp = (STATJQ * PTR32) stat.statjobf;
+  statvop = (STATVO * PTR32) statjqp->stjqsvrb;
+
+  if (NULL == statjqp)
+  {
+    statjqp = stat.stattrsa;
+  }
+
   if (NULL == statjqp)
   {
     if (zjb->jobid[0] != 0x00)
@@ -669,27 +612,59 @@
     stat.stattype = statmem; // free storage
     rc = iefssreq(&ssobp);   // TODO(Kelosky): recovery
     return RTNCD_FAILURE;
->>>>>>> 994666d8
-  }
-
-  *sysoutInfo = dses;
+  }
+
+  STATSEVB *statsetrsp = storage_get64(zjb->buffer_size);
+  *sysoutInfo = statsetrsp;
+
+  int total_size = 0;
+
+  while (statjqp)
+  {
+    statjqhdp = (STATJQHD * PTR32)((unsigned char *PTR32)statjqp + statjqp->stjqohdr);
+    statjqtrp = (STATJQTR * PTR32)((unsigned char *PTR32)statjqhdp + sizeof(STATJQHD));
+
+    while (statvop)
+    {
+
+      if (loop_control >= zjb->dds_max)
+      {
+        stat.stattype = statmem; // free storage
+        rc = iefssreq(&ssobp);   // TODO(Kelosky): recovery
+        zjb->diag.detail_rc = ZJB_RSNCD_MAX_JOBS_REACHED;
+        zjb->diag.e_msg_len = sprintf(zjb->diag.e_msg, "max DDs reached '%d', results truncated", zjb->dds_max);
+        return RTNCD_WARNING;
+      }
+
+      total_size += (int)sizeof(STATSEVB);
+
+      if (total_size <= zjb->buffer_size)
+      {
+        *entries = *entries + 1;
+
+        statsvhdp = (STATSVHD * PTR32)((unsigned char *PTR32)statvop + statvop->stvoohdr);
+        statsevbp = (STATSEVB * PTR32)((unsigned char *PTR32)statsvhdp + sizeof(STATSVHD));
+
+        memcpy(statsetrsp, statsevbp, sizeof(STATSEVB));
+        statsetrsp++;
+      }
+      else
+      {
+        zjb->diag.detail_rc = ZJB_RTNCD_INSUFFICIENT_BUFFER;
+      }
+
+      statvop = (STATVO * PTR32) statvop->stvojnxt;
+
+      loop_control++;
+    }
+
+    statjqp = (STATJQ * PTR32) statjqp->stjqnext;
+  }
+
+  zjb->buffer_size_needed = total_size;
+
+  stat.stattype = statmem; // free storage
+  rc = iefssreq(&ssobp);   // TODO(Kelosky): recovery
 
   return RTNCD_SUCCESS;
-}
-
-char *get_job_status(unsigned char status_code)
-{
-  switch (status_code)
-  {
-  case jqsrecv:
-    return "INPUT";
-  case jqshold:
-    return "HELD";
-  case jqsexec:
-    return "ACTIVE";
-  case jqsout:
-    return "OUTPUT";
-  default:
-    return "UNKNOWN";
-  }
 }
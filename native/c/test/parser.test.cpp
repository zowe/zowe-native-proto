/**
 * This program and the accompanying materials are made available under the terms of the
 * Eclipse Public License v2.0 which accompanies this distribution, and is available at
 * https://www.eclipse.org/legal/epl-v20.html
 *
 * SPDX-License-Identifier: EPL-2.0
 *
 * Copyright Contributors to the Zowe Project.
 *
 */

#include <string>
#include <vector>

#include "parser.test.hpp"
#include "ztest.hpp"
#include "../parser.hpp"

using namespace parser;
using namespace ztst;

namespace
{

std::vector<char *> to_argv(std::vector<std::string> &storage)
{
  std::vector<char *> argv;
  argv.reserve(storage.size());
  for (std::string &arg : storage)
  {
    argv.push_back(const_cast<char *>(arg.c_str()));
  }
  return argv;
}

bool g_handler_called = false;
std::string g_handler_arg;

int sample_handler(plugin::InvocationContext &context)
{
  g_handler_called = true;
  g_handler_arg = context.get<std::string>("name");
  return 7;
}

} // namespace

void parser_tests()
{
  describe("parser tests", []() -> void
           { describe("dynamic keyword arguments", []() -> void
                      {
             it("captures single dynamic keyword values", []() {
               ArgumentParser arg_parser("prog", "dynamic sample");
               Command &root = arg_parser.get_root_command();
               root.enable_dynamic_keywords(ArgType_Single, "example", "placeholder description");
               root.add_keyword_arg("name", make_aliases("-n"), "name to record",
                                   ArgType_Single);

               std::vector<std::string> raw =
                   {"prog", "--foo", "bar", "--name", "cli"};
               std::vector<char *> argv = to_argv(raw);

               ParseResult result =
                   arg_parser.parse(static_cast<int>(argv.size()), argv.data());

               Expect(result.status).ToBe(ParseResult::ParserStatus_Success);
               Expect(result.has_dynamic("foo")).ToBe(true);

               const ArgValue *foo_value = result.get_dynamic("foo");
               Expect(foo_value != nullptr).ToBe(true);
               const std::string foo_string = foo_value ? *foo_value->get_string() : nullptr;
               Expect(foo_string == "bar").ToBe(true);

               const std::string *name_value = result.get<std::string>("name");
               Expect(name_value != nullptr).ToBe(true);
               if (name_value)
               {
                 Expect(*name_value == "cli").ToBe(true);
               }
             });

             it("collects multiple dynamic keyword values", []() {
               ArgumentParser arg_parser("prog", "dynamic sample");
               Command &root = arg_parser.get_root_command();
               root.enable_dynamic_keywords(ArgType_Multiple, "mult-example", "multiple placeholder example");

               std::vector<std::string> raw =
                   {"prog", "--tags", "one", "two", "three"};
               std::vector<char *> argv = to_argv(raw);

               ParseResult result =
                   arg_parser.parse(static_cast<int>(argv.size()), argv.data());

               Expect(result.status).ToBe(ParseResult::ParserStatus_Success);
               Expect(result.has_dynamic("tags")).ToBe(true);

               const ArgValue *tags_value = result.get_dynamic("tags");
               Expect(tags_value != nullptr).ToBe(true);
               const std::vector<std::string> *tags_list =
                   tags_value ? tags_value->get_string_vector() : nullptr;
               Expect(tags_list != nullptr).ToBe(true);
               if (tags_list)
               {
                 Expect(tags_list->size()).ToBe(static_cast<size_t>(3));
                 Expect((*tags_list)[0] == "one").ToBe(true);
                 Expect((*tags_list)[1] == "two").ToBe(true);
                 Expect((*tags_list)[2] == "three").ToBe(true);
               }
             });

             it("requires values for dynamic single keywords", []() {
               ArgumentParser arg_parser("prog", "dynamic sample");
               Command &root = arg_parser.get_root_command();
               root.enable_dynamic_keywords(ArgType_Single, "val", "description");

               std::vector<std::string> raw = {"prog", "--missing"};
               std::vector<char *> argv = to_argv(raw);
               
               std::stringstream err_output;
               std::streambuf* original_cerr_buf = std::cerr.rdbuf();
               std::cerr.rdbuf(err_output.rdbuf());

               ParseResult result =
                   arg_parser.parse(static_cast<int>(argv.size()), argv.data());

               std::cerr.rdbuf(original_cerr_buf);

               Expect(result.status).ToBe(ParseResult::ParserStatus_ParseError);
               Expect(result.error_message.find("option --missing requires a value.")).Not().ToBe(std::string::npos);
             });

             it("enforces values for dynamic multi-value keywords", []() {
               ArgumentParser arg_parser("prog", "dynamic sample");
               Command &root = arg_parser.get_root_command();
               root.enable_dynamic_keywords(ArgType_Multiple, "items", "description");

               std::vector<std::string> raw = {"prog", "--tags"};
               std::vector<char *> argv = to_argv(raw);
               
               std::stringstream err_output;
               std::streambuf* original_cerr_buf = std::cerr.rdbuf();
               std::cerr.rdbuf(err_output.rdbuf());

               ParseResult result =
                   arg_parser.parse(static_cast<int>(argv.size()), argv.data());

               std::cerr.rdbuf(original_cerr_buf);

               Expect(result.status).ToBe(ParseResult::ParserStatus_ParseError);
               Expect(result.error_message.find("option --tags requires at least one value.")).Not().ToBe(std::string::npos);
             });

             it("errors on unknown keyword when dynamic support disabled", []() {
               ArgumentParser arg_parser("prog", "dynamic sample");
               Command &root = arg_parser.get_root_command();
               root.add_keyword_arg("name", make_aliases("-n"), "known option",
                                   ArgType_Single);

               std::vector<std::string> raw = {"prog", "--foo", "bar"};
               std::vector<char *> argv = to_argv(raw);

               std::stringstream err_output;
               std::streambuf* original_cerr_buf = std::cerr.rdbuf();
               std::cerr.rdbuf(err_output.rdbuf());

               ParseResult result =
                   arg_parser.parse(static_cast<int>(argv.size()), argv.data());

               std::cerr.rdbuf(original_cerr_buf);

               Expect(result.status).ToBe(ParseResult::ParserStatus_ParseError);
               Expect(result.has_dynamic("foo")).ToBe(false);
             }); });


             describe("keyword arguments", []() -> void
                      {
             it("captures values for named keywords", []() {
               ArgumentParser arg_parser("prog", "keyword sample");
               Command &root = arg_parser.get_root_command();
               root.add_keyword_arg("dataset", make_aliases("-d"), "dataset to process",
                                   ArgType_Single);

               std::vector<std::string> raw = {"prog", "--dataset", "HLQ.PDS"};
               std::vector<char *> argv = to_argv(raw);

               ParseResult result =
                   arg_parser.parse(static_cast<int>(argv.size()), argv.data());

               Expect(result.status).ToBe(ParseResult::ParserStatus_Success);
               Expect(result.get_value<std::string>("dataset", ""))
                   .ToBe("HLQ.PDS");
             });

             it("accepts short aliases for keyword arguments", []() {
               ArgumentParser arg_parser("prog", "keyword sample");
               Command &root = arg_parser.get_root_command();
               root.add_keyword_arg("name", make_aliases("-n"), "name to capture", ArgType_Single);

               std::vector<std::string> raw = {"prog", "-n", "cli"};
               std::vector<char *> argv = to_argv(raw);

               ParseResult result =
                   arg_parser.parse(static_cast<int>(argv.size()), argv.data());

               Expect(result.status).ToBe(ParseResult::ParserStatus_Success);
               Expect(result.get_value<std::string>("name", ""))
                   .ToBe("cli");
             });

             it("collects multiple values for keyword arguments", []() {
               ArgumentParser arg_parser("prog", "keyword sample");
               Command &root = arg_parser.get_root_command();
               root.add_keyword_arg("members", make_aliases("-m"), "member names",
                                   ArgType_Multiple);

               std::vector<std::string> raw =
                   {"prog", "--members", "alpha", "beta", "gamma"};
               std::vector<char *> argv = to_argv(raw);

               ParseResult result =
                   arg_parser.parse(static_cast<int>(argv.size()), argv.data());

               Expect(result.status).ToBe(ParseResult::ParserStatus_Success);
               const std::vector<std::string> *members =
                   result.get<std::vector<std::string>>("members");
               Expect(members != nullptr).ToBe(true);
               if (members)
               {
                 Expect(members->size()).ToBe(static_cast<size_t>(3));
                 Expect((*members)[0] == "alpha").ToBe(true);
                 Expect((*members)[1] == "beta").ToBe(true);
                 Expect((*members)[2] == "gamma").ToBe(true);
               }
             });

             it("allows explicit boolean values for keyword flags", []() {
               ArgumentParser arg_parser("prog", "keyword sample");
               Command &root = arg_parser.get_root_command();
               root.add_keyword_arg("force", make_aliases("-f"), "force execution",
                                   ArgType_Flag);

               std::vector<std::string> raw = {"prog", "--force", "false"};
               std::vector<char *> argv = to_argv(raw);

               ParseResult result =
                   arg_parser.parse(static_cast<int>(argv.size()), argv.data());

               Expect(result.status).ToBe(ParseResult::ParserStatus_Success);
               Expect(result.get_value<bool>("force", true)).ToBe(false);
             });

             it("reports missing values for keyword arguments", []() {
               ArgumentParser arg_parser("prog", "keyword sample");
               Command &root = arg_parser.get_root_command();
               root.add_keyword_arg("target", make_aliases("-t"), "target data set",
                                   ArgType_Single);

               std::vector<std::string> raw = {"prog", "--target"};
               std::vector<char *> argv = to_argv(raw);
               
               std::stringstream err_output;
               std::streambuf* original_cerr_buf = std::cerr.rdbuf();
               std::cerr.rdbuf(err_output.rdbuf());

               ParseResult result =
                   arg_parser.parse(static_cast<int>(argv.size()), argv.data());

               std::cerr.rdbuf(original_cerr_buf);

               Expect(result.status).ToBe(ParseResult::ParserStatus_ParseError);
             });
             });


             describe("flag parsing", []() -> void
                      {
             it("supports combined short boolean flags", []() {
               ArgumentParser arg_parser("prog", "flag sample");
               Command &root = arg_parser.get_root_command();
               root.add_keyword_arg("verbose", make_aliases("-v"), "enable verbose output", ArgType_Flag);
               root.add_keyword_arg("force", make_aliases("-f"), "force execution", ArgType_Flag);

               std::vector<std::string> raw = {"prog", "-vf"};
               std::vector<char *> argv = to_argv(raw);

               ParseResult result =
                   arg_parser.parse(static_cast<int>(argv.size()), argv.data());

               Expect(result.status).ToBe(ParseResult::ParserStatus_Success);
               Expect(result.get_value<bool>("verbose")).ToBe(true);
               Expect(result.get_value<bool>("force")).ToBe(true);
             });

             it("rejects combined short flags when a value is required", []() {
               ArgumentParser arg_parser("prog", "flag sample");
               Command &root = arg_parser.get_root_command();
               root.add_keyword_arg("verbose", make_aliases("-v"), "enable verbose output", ArgType_Flag);
               root.add_keyword_arg("output", make_aliases("-o"), "output file", ArgType_Single);

               std::vector<std::string> raw = {"prog", "-vo", "file.txt"};
               std::vector<char *> argv = to_argv(raw);

               std::stringstream err_output;
               std::streambuf* original_cerr_buf = std::cerr.rdbuf();
               std::cerr.rdbuf(err_output.rdbuf());

               ParseResult result =
                   arg_parser.parse(static_cast<int>(argv.size()), argv.data());

               std::cerr.rdbuf(original_cerr_buf);

               Expect(result.status).ToBe(ParseResult::ParserStatus_ParseError);
               Expect(result.error_message.find("option -o requires a value and cannot be combined")).Not().ToBe(std::string::npos);
             });

             it("honors automatically generated no- boolean flags", []() {
               ArgumentParser arg_parser("prog", "flag sample");
               Command &root = arg_parser.get_root_command();
               root.add_keyword_arg("debug", make_aliases("-d"), "enable debug output", ArgType_Flag, false,
                                   ArgValue(true));

               std::vector<std::string> raw = {"prog", "--no-debug"};
               std::vector<char *> argv = to_argv(raw);

               ParseResult result =
                   arg_parser.parse(static_cast<int>(argv.size()), argv.data());

               Expect(result.status).ToBe(ParseResult::ParserStatus_Success);
               Expect(result.get_value<bool>("debug")).ToBe(false);
             });
             });

             describe("positional arguments", []() -> void
                      {
             it("reports missing required positional arguments", []() {
               ArgumentParser arg_parser("prog", "positional sample");
               Command &root = arg_parser.get_root_command();
               root.add_positional_arg("dataset", "dataset to process", ArgType_Single, true);

               std::vector<std::string> raw = {"prog"};
               std::vector<char *> argv = to_argv(raw);
               
               std::stringstream err_output;
               std::streambuf* original_cerr_buf = std::cerr.rdbuf();
               std::cerr.rdbuf(err_output.rdbuf());

               ParseResult result =
                   arg_parser.parse(static_cast<int>(argv.size()), argv.data());

               std::cerr.rdbuf(original_cerr_buf);

               Expect(result.status).ToBe(ParseResult::ParserStatus_ParseError);
               Expect(result.error_message.find("missing required positional argument: dataset")).Not().ToBe(std::string::npos);
             });

             it("applies defaults when optional positional arguments are omitted", []() {
               ArgumentParser arg_parser("prog", "positional sample");
               Command &root = arg_parser.get_root_command();
               root.add_positional_arg("dataset", "dataset to process", ArgType_Single, true);
               root.add_positional_arg("target", "optional target", ArgType_Single, false, ArgValue("default"));

               std::vector<std::string> raw = {"prog", "hlq.dataset"};
               std::vector<char *> argv = to_argv(raw);

               ParseResult result =
                   arg_parser.parse(static_cast<int>(argv.size()), argv.data());

               Expect(result.status).ToBe(ParseResult::ParserStatus_Success);
               const std::string *dataset = result.get<std::string>("dataset");
               Expect(dataset != nullptr).ToBe(true);
               if (dataset)
               {
                 Expect(*dataset == "hlq.dataset").ToBe(true);
               }
               Expect(result.get_value<std::string>("target", "fallback")).ToBe("default");
             });

             it("collects multiple positional values", []() {
               ArgumentParser arg_parser("prog", "positional sample");
               Command &root = arg_parser.get_root_command();
               root.add_positional_arg("dataset", "dataset to process", ArgType_Single, true);
               root.add_positional_arg("members", "one or more members", ArgType_Multiple, false);

               std::vector<std::string> raw = {"prog", "hlq.dataset", "mem1", "mem2", "mem3"};
               std::vector<char *> argv = to_argv(raw);

               ParseResult result =
                   arg_parser.parse(static_cast<int>(argv.size()), argv.data());

               Expect(result.status).ToBe(ParseResult::ParserStatus_Success);
               const std::vector<std::string> *members = result.get<std::vector<std::string>>("members");
               Expect(members != nullptr).ToBe(true);
               if (members)
               {
                 Expect(members->size()).ToBe(static_cast<size_t>(3));
                 Expect((*members)[0] == "mem1").ToBe(true);
                 Expect((*members)[1] == "mem2").ToBe(true);
                 Expect((*members)[2] == "mem3").ToBe(true);
               }
             });

             it("rejects unexpected trailing positional arguments", []() {
               ArgumentParser arg_parser("zowex", "command sample");
               Command &root = arg_parser.get_root_command();

               std::stringstream err_output;
               std::streambuf* original_cerr_buf = std::cerr.rdbuf();
               std::cerr.rdbuf(err_output.rdbuf());
<<<<<<< HEAD
                
=======

>>>>>>> f47fefbb
               command_ptr job_cmd(new Command("job", "job operations"));
               command_ptr list_cmd(new Command("list", "list jobs"));
               job_cmd->add_command(list_cmd);
               root.add_command(job_cmd);

               std::vector<std::string> raw = {"zowex", "job", "list", "extra"};
               std::vector<char *> argv = to_argv(raw);

               ParseResult result =
                   arg_parser.parse(static_cast<int>(argv.size()), argv.data());

               std::cerr.rdbuf(original_cerr_buf);

               Expect(result.status).ToBe(ParseResult::ParserStatus_ParseError);
               Expect(result.error_message.find("unexpected argument") != std::string::npos).ToBe(true);
             });
             });

             describe("conflict handling", []() -> void
                      {
             it("flags conflicting keyword arguments", []() {
               ArgumentParser arg_parser("prog", "conflict sample");
               Command &root = arg_parser.get_root_command();
               std::stringstream err_output;
               std::streambuf* original_cerr_buf = std::cerr.rdbuf();
               std::cerr.rdbuf(err_output.rdbuf());

               root.add_argument("primary")
                   .aliases(make_aliases("-p"))
                   .help("primary action")
                   .type(ArgType_Flag)
                   .conflicts_with("secondary");
               root.add_argument("secondary")
                   .aliases(make_aliases("-s"))
                   .help("secondary action")
                   .type(ArgType_Flag)
                   .conflicts_with("primary");

               std::vector<std::string> raw = {"prog", "--primary", "--secondary"};
               std::vector<char *> argv = to_argv(raw);

               ParseResult result =
                   arg_parser.parse(static_cast<int>(argv.size()), argv.data());
               std::cerr.rdbuf(original_cerr_buf);

               Expect(result.status).ToBe(ParseResult::ParserStatus_ParseError);
               Expect(result.error_message.find("conflicting options provided: --primary conflicts with --secondary")).Not().ToBe(std::string::npos);
             });
             });

             describe("required options", []() -> void
                      {
             it("demands presence of required keyword arguments", []() {
               ArgumentParser arg_parser("prog", "required sample");
               Command &root = arg_parser.get_root_command();
               root.add_keyword_arg("source", make_aliases("-s"), "source file", ArgType_Single, true);
               
               std::stringstream err_output;
               std::streambuf* original_cerr_buf = std::cerr.rdbuf();
               std::cerr.rdbuf(err_output.rdbuf());

               std::vector<std::string> raw = {"prog"};
               std::vector<char *> argv = to_argv(raw);

               ParseResult result =
                   arg_parser.parse(static_cast<int>(argv.size()), argv.data());

               std::cerr.rdbuf(original_cerr_buf);

               Expect(result.status).ToBe(ParseResult::ParserStatus_ParseError);
               Expect(result.error_message.find("missing required option: -s, --source <value>")).Not().ToBe(std::string::npos);
             });
             });

             describe("command handlers", []() -> void
                      {
             it("invokes registered handlers on successful parse", []() {
               g_handler_called = false;
               g_handler_arg.clear();

               ArgumentParser arg_parser("prog", "handler sample");
               Command &root = arg_parser.get_root_command();
               root.add_keyword_arg("name", make_aliases("-n"), "name to capture", ArgType_Single, true);
               root.set_handler(&sample_handler);

               std::vector<std::string> raw = {"prog", "--name", "cli"};
               std::vector<char *> argv = to_argv(raw);

               ParseResult result =
                   arg_parser.parse(static_cast<int>(argv.size()), argv.data());

               Expect(result.status).ToBe(ParseResult::ParserStatus_Success);
               Expect(result.exit_code).ToBe(7);
               Expect(g_handler_called).ToBe(true);
               Expect(g_handler_arg == "cli").ToBe(true);
               Expect(result.get_value<std::string>("name", ""))
                   .ToBe("cli");
             });
             }); });
}<|MERGE_RESOLUTION|>--- conflicted
+++ resolved
@@ -408,11 +408,7 @@
                std::stringstream err_output;
                std::streambuf* original_cerr_buf = std::cerr.rdbuf();
                std::cerr.rdbuf(err_output.rdbuf());
-<<<<<<< HEAD
-                
-=======
-
->>>>>>> f47fefbb
+
                command_ptr job_cmd(new Command("job", "job operations"));
                command_ptr list_cmd(new Command("list", "list jobs"));
                job_cmd->add_command(list_cmd);

--- conflicted
+++ resolved
@@ -14,15 +14,12 @@
 #include "ztest.hpp"
 #include "ztype.h"
 #include "zutils.hpp"
-<<<<<<< HEAD
 #include "zowex.test.hpp"
 #include "zowex.ds.test.hpp"
 #include "zowex.uss.test.hpp"
 #include "zowex.job.test.hpp"
-=======
 #include "zoweax.console.test.hpp"
 #include "zowex.tso.test.hpp"
->>>>>>> d42f3ef4
 
 using namespace std;
 using namespace ztst;
@@ -51,161 +48,12 @@
                   int file_size = stoi(response);
                   ExpectWithContext(file_size, response).ToBeLessThan(10 * 1024 * 1024);
                 });
-<<<<<<< HEAD
              zowex_ds_tests();
              zowex_uss_tests();
              zowex_job_tests();
-=======
-             describe("job tests",
-                      []() -> void
-                      {
-                        it("should list jobs",
-                           []()
-                           {
-                             int rc = 0;
-                             string response;
-                             rc = execute_command_with_output(zowex_command + " job list", response);
-                             ExpectWithContext(rc, response).ToBeGreaterThanOrEqualTo(0); // results might be truncated
-                           });
-
-                        it("should list proclib",
-                           []()
-                           {
-                             int rc = 0;
-                             string response;
-                             rc = execute_command_with_output(zowex_command + " job list-proclib", response);
-                             ExpectWithContext(rc, response).ToBeGreaterThanOrEqualTo(0);
-                           });
-
-                        it("should submit a job, view it, and delete it", []()
-                           {
-                           int rc = 0;
-                           string stdout_output, stderr_output;
-
-                           string jobname = "IEFBR14$";
-                           string jcl = "//" + jobname + " JOB (IZUACCT),TEST,REGION=0M\n//RUN EXEC PGM=IEFBR14";
-
-                           // write jcl to the data set
-                           string submit_command = "printf \"" + jcl + "\" | " + zowex_command + " job submit-jcl --only-jobid";
-                           rc = execute_command(submit_command, stdout_output, stderr_output);
-                           string job_id = TrimChars(stdout_output);
-                           ExpectWithContext(rc, stderr_output).ToBe(0);
-                           Expect(job_id).Not().ToBe("");
-
-                           // view the job
-                           string view_command = zowex_command + " job view-status " + job_id;
-                           rc = execute_command(view_command, stdout_output, stderr_output);
-                           ExpectWithContext(rc, stderr_output).ToBe(0);
-                           Expect(stdout_output).ToContain(jobname);
-
-                           // delete the job
-                           string delete_command = zowex_command + " job delete " + job_id;
-                           rc = execute_command(delete_command, stdout_output, stderr_output);
-                           ExpectWithContext(rc, stderr_output).ToBe(0);
-                           Expect(stdout_output).ToContain("deleted"); });
-                      });
-             describe("data set tests",
-                      []() -> void
-                      {
-                        // describe("data set create tests",
-                        //          []() -> void
-                        //          {
-                        //            it("should create a fb data set",
-                        //               []()
-                        //               {
-                        //                 int rc = 0;
-                        //                 string user;
-                        //                 execute_command_with_output("whoami", user);
-                        //                 string data_set = TrimChars(user) + ".temp.temp.temp.temp.temp.temp.tmp";
-                        //                 string response;
-                        //                 string del_command = zowex_command + " data-set delete " + data_set;
-                        //                 execute_command_with_output(del_command, response);
-                        //                 string command = zowex_command + " data-set create-fb " + data_set;
-                        //                 rc = execute_command_with_output(command, response);
-                        //                 ExpectWithContext(rc, response).ToBe(0);
-                        //                 execute_command_with_output(del_command, response);
-                        //               });
-                        //          });
-                        describe("data set list tests",
-                                 []() -> void
-                                 {
-                                   it("should list a data set",
-                                      []()
-                                      {
-                                        int rc = 0;
-                                        string data_set = "SYS1.MACLIB";
-                                        string response;
-                                        string command = zowex_command + " data-set list " + data_set;
-                                        rc = execute_command_with_output(command, response);
-                                        ExpectWithContext(rc, response).ToBe(0);
-                                      });
-                                   it("should list a member of a data set",
-                                      []()
-                                      {
-                                        string data_set = "SYS1.MACLIB";
-                                        string response;
-                                        string command = zowex_command + " data-set lm " + data_set + " --no-warn --me 1";
-                                        TestLog("Running: " + command);
-                                        int rc = execute_command_with_output(command, response);
-                                        ExpectWithContext(rc, response).ToBe(0);
-                                      });
-                                   it("should warn when listing members of a data set with many members",
-                                      []()
-                                      {
-                                        int rc = 0;
-                                        string data_set = "SYS1.MACLIB";
-                                        string response;
-                                        string command = zowex_command + " data-set lm " + data_set + " --me 1";
-                                        rc = execute_command_with_output(command, response);
-                                        ExpectWithContext(rc, response).ToBe(RTNCD_WARNING);
-                                      });
-                                 });
-
-                        // describe("data set i/o tests",
-                        //          []() -> void
-                        //          {
-                        //            it("should write and read from a data set",
-                        //               []()
-                        //               {
-                        //                 int rc = 0;
-                        //                 string user;
-                        //                 execute_command_with_output("whoami", user);
-                        //                 string data_set = TrimChars(user) + ".temp.temp.temp.temp.temp.temp.tmp";
-                        //                 string member = "IEFBR14";
-                        //                 string data_set_member = "\"" + data_set + "(" + member + ")\"";
-                        //                 string response;
-
-                        //                 // delete the data set if it exists
-                        //                 string del_command = zowex_command + " data-set delete " + data_set;
-                        //                 execute_command_with_output(del_command, response);
-
-                        //                 // create the data set
-                        //                 string command = zowex_command + " data-set create-fb " + data_set;
-                        //                 rc = execute_command_with_output(command, response);
-                        //                 ExpectWithContext(rc, response).ToBe(0);
-
-                        //                 string jcl = "//IEFBR14$ JOB (IZUACCT),TEST,REGION=0M\n//RUN EXEC PGM=IEFBR14";
-
-                        //                 // write jcl to the data set
-                        //                 string write_command = "printf \"" + jcl + "\" | " + zowex_command + " data-set write " + data_set_member;
-                        //                 rc = execute_command_with_output(write_command, response);
-                        //                 ExpectWithContext(rc, response).ToBe(0);
-
-                        //                 // read from the data set
-                        //                 string read_command = zowex_command + " data-set view " + data_set_member;
-                        //                 rc = execute_command_with_output(read_command, response);
-                        //                 ExpectWithContext(rc, response).ToBe(0);
-                        //                 Expect(TrimChars(response)).ToBe(jcl);
-
-                        //                 // delete the data set
-                        //                 execute_command_with_output(del_command, response);
-                        //               });
-                        //          });
-                      });
              zowex_tso_tests();
->>>>>>> d42f3ef4
            });
 
-  describe("zoweax test", []() -> void
+  describe("zoweax", []() -> void
            { zoweax_console_tests(); });
 }
--- conflicted
+++ resolved
@@ -121,12 +121,6 @@
 
                   sleep_on_status("INPUT", correlator);
 
-<<<<<<< HEAD
-      ExpectWithContext(rc, zjb.diag.e_msg).ToBe(RTNCD_SUCCESS); });
-              
-      // https://github.com/zowe/zowe-native-proto/issues/641
-             xit("should be able to list and view SYSOUT files for INPUT jobs", [&]() -> void
-=======
                   memset(&zjb, 0, sizeof(zjb));
                   rc = zjb_read_job_jcl(&zjb, correlator, returned_jcl);
 
@@ -135,7 +129,6 @@
               
               // https://github.com/zowe/zowe-native-proto/issues/641
               xit("should be able to list and view SYSOUT files for INPUT jobs", [&]() -> void
->>>>>>> 95ae970e
                 {
                   ZJB zjb = {0};
                   string jobid;
@@ -160,16 +153,9 @@
                   ExpectWithContext(rc, zjb.diag.e_msg).ToBe(RTNCD_SUCCESS);
                   Expect(content).Not().ToBe(""); // expect some content returned
 
-<<<<<<< HEAD
       memset(&zjb, 0, sizeof(zjb));
       rc = zjb_delete(&zjb, correlator);
       ExpectWithContext(rc, zjb.diag.e_msg).ToBe(RTNCD_SUCCESS); }); });
-=======
-                  memset(&zjb, 0, sizeof(zjb));
-                  rc = zjb_delete(&zjb, correlator);
-                  ExpectWithContext(rc, zjb.diag.e_msg).ToBe(RTNCD_SUCCESS); 
-                }); });
->>>>>>> 95ae970e
 }
 
 void sleep_on_status(string status, string jobid)

#
#  This program and the accompanying materials are
#  made available under the terms of the Eclipse Public License v2.0
#  which accompanies this distribution, and is available at
#  https://www.eclipse.org/legal/epl-v20.html
#
#  SPDX-License-Identifier: EPL-2.0
#
#  Copyright Contributors to the Zowe Project.
#

.INCLUDE: ../toolchain.mk

OCXX=$(CXXLANG)
BIND=ld

# https://www.ibm.com/docs/en/zos/3.1.0?topic=bor-binder-options
# https://www.ibm.com/docs/en/zos/3.1.0?topic=descriptions-ld-link-object-files
BIND_FLAGS = -bRMODE=ANY
BIND_FLAGS_AUTH = -bRMODE=ANY,AC=1
BIND_FLAGS_64 = -bRMODE=ANY,AMODE=64
BIND_FLAGS_64_AUTH = -bRMODE=ANY,AMODE=64,AC=1

MACLIBS= -I../../asmmac $(MACLIBS_BASE)
MTL_HEADERS=$(MTL_HEADERS_BASE) -I../ -I../chdsect

C_FLAGS=$(C_FLAGS_BASE) -I./chdsect
DLL_CPP_FLAGS=$(DLL_CPP_FLAGS_BASE) -I./chdsect
CPP_FLAGS=$(CPP_FLAGS_BASE)
CXXLANG_FLAGS=$(CXXLANG_FLAGS_BASE) -I../ -I./chdsect -std=c++14
CXXLANG_BND_FLAGS=-W "l,lp64"

# make -DBuildType=DEBUG
.IF $(BuildType) == DEBUG
# -g generates debugging information
DEBUGGER_FLAGS=-qSOURCE -qDEBUG
CPP_BND_FLAGS=$(CPP_BND_DEBUG_FLAGS) $(DEBUGGER_FLAGS)
CPP_BND_FLAGS_AUTH=$(CPP_BND_DEBUG_FLAGS_AUTH) $(DEBUGGER_FLAGS)
C_FLAGS+=$(DEBUGGER_FLAGS)
DLL_BND_FLAGS=$(DLL_BND_DEBUG_FLAGS) $(DEBUGGER_FLAGS)
MTL_FLAGS+=$(DEBUGGER_FLAGS) -qSHOWINC
MTL_FLAGS64+=$(DEBUGGER_FLAGS) -qSHOWINC
ASM_FLAGS+=--verbose
# List output flags for debugging
CPP_LIST_FLAG=-qlist=$$*.cpp.lst
MTL_LIST_FLAG=-qlist=$$*.mtl.lst
ASM_LIST_FLAG=-a=$$*.s.lst
.ELSE
PRODUCTION_FLAGS=-qNOSOURCE -qNODEBUG
CPP_BND_FLAGS=$(CPP_BND_BASE_FLAGS) $(PRODUCTION_FLAGS)
CPP_BND_FLAGS_AUTH=$(CPP_BND_BASE_FLAGS_AUTH) $(PRODUCTION_FLAGS)
C_FLAGS+=$(PRODUCTION_FLAGS)
DLL_BND_FLAGS=$(DLL_BND_BASE_FLAGS) $(PRODUCTION_FLAGS)
DLL_CPP_FLAGS+=$(PRODUCTION_FLAGS) -qNOSHOWINC
MTL_FLAGS+=$(PRODUCTION_FLAGS) -qNOSHOWINC
MTL_FLAGS64+=$(PRODUCTION_FLAGS) -qNOSHOWINC
ASM_FLAGS+=--noverbose
# No list output for production builds
CPP_LIST_FLAG=
MTL_LIST_FLAG=
ASM_LIST_FLAG=
.END

# Apply LOG_FLAGS to all relevant compilation flags if logging is enabled
.IF DEFINED(LOG_FLAGS)
C_FLAGS+=$(LOG_FLAGS)
DLL_CPP_FLAGS+=$(LOG_FLAGS)
CPP_FLAGS+=$(LOG_FLAGS)
CXXLANG_FLAGS+=$(LOG_FLAGS)
MTL_FLAGS+=$(LOG_FLAGS)
MTL_FLAGS64+=$(LOG_FLAGS)
.END

all:
	$(MAKE) -DZLOG_ENABLE=1 build-out build-out/ztest_runner


#
# Output directories
#
build-out:
	@echo 'Creating build-out'
	mkdir -p build-out

#
# Testing utilities
#
build-out/ztest_runner.o: ztest_runner.cpp
	$(OCXX) $(CXXLANG_FLAGS) $(CPP_LIST_FLAG) -c $^ -o $@

build-out/ztest_runner: build-out/ztest_runner.o \
build-out/zbase64.test.o \
build-out/zstd.test.o \
build-out/zstorage.test.o \
build-out/zstorage.metal.test.o \
build-out/zut.test.o \
build-out/zut.o \
build-out/zutm.o \
build-out/zutm31.o \
build-out/zds.test.o \
build-out/zds.o \
build-out/zdsm.o \
build-out/zam.o \
build-out/zjb.test.o \
build-out/zjb.o \
build-out/zjbm.o \
build-out/zjbm31.o \
build-out/zssi31.o \
build-out/zcn.test.o \
build-out/zcn.o \
build-out/zcnm.o \
build-out/zcnm31.o \
build-out/zrecovery.test.o \
build-out/zrecovery.metal.test.o \
build-out/zmetal.test.o \
build-out/zmetal.metal.test.o \
build-out/zusf.test.o \
build-out/zusf.o \
build-out/zowex.ds.test.o \
build-out/zowex.uss.test.o \
build-out/zowex.job.test.o \
build-out/zowex.job.list.test.o \
build-out/zowex.job.submit.test.o \
build-out/zowex.job.manage.test.o \
build-out/zowex.test.o \
build-out/zowex.tso.test.o \
build-out/zoweax.console.test.o \
build-out/zutils.o \
build-out/parser.test.o \
build-out/zlogger.test.o \
build-out/zlogger_metal.o \
build-out/zjson.test.o \
build-out/zjsonm.o
	$(OCXX) $(CXXLANG_BND_FLAGS) -o $@ $^ > $*.bind.lst

build-out/zut.o:
	ln -sf ../../build-out/xlclang/zut.o build-out/zut.o

build-out/zutm.o:
	ln -sf ../../build-out/zutm.o build-out/zutm.o

build-out/zutm31.o:
	ln -sf ../../build-out/zutm31.o build-out/zutm31.o

build-out/zds.o:
	ln -sf ../../build-out/xlclang/zds.o build-out/zds.o

build-out/zdsm.o:
	ln -sf ../../build-out/zdsm.o build-out/zdsm.o

build-out/zam.o:
	ln -sf ../../build-out/zam.o build-out/zam.o

build-out/zjb.o:
	ln -sf ../../build-out/xlclang/zjb.o build-out/zjb.o

build-out/zjbm.o:
	ln -sf ../../build-out/zjbm.o build-out/zjbm.o

build-out/zjbm31.o:
	ln -sf ../../build-out/zjbm31.o build-out/zjbm31.o

build-out/zssi31.o:
	ln -sf ../../build-out/zssi31.o build-out/zssi31.o

build-out/zcn.o:
	ln -sf ../../build-out/xlclang/zcn.o build-out/zcn.o

build-out/zcnm.o:
	ln -sf ../../build-out/zcnm.o build-out/zcnm.o

build-out/zcnm31.o:
	ln -sf ../../build-out/zcnm31.o build-out/zcnm31.o

build-out/zusf.o:
	ln -sf ../../build-out/xlclang/zusf.o build-out/zusf.o

build-out/zowex.ds.test.o: zowex.ds.test.cpp
	$(OCXX) $(CXXLANG_FLAGS) $(CPP_LIST_FLAG) -c $^ -o $@

build-out/zowex.uss.test.o: zowex.uss.test.cpp
	$(OCXX) $(CXXLANG_FLAGS) $(CPP_LIST_FLAG) -c $^ -o $@

build-out/zowex.job.test.o: zowex.job.test.cpp
	$(OCXX) $(CXXLANG_FLAGS) $(CPP_LIST_FLAG) -c $^ -o $@

<<<<<<< HEAD
build-out/zowex.job.list.test.o: zowex.job.list.test.cpp
	$(OCXX) $(CXXLANG_FLAGS) $(CPP_LIST_FLAG) -c $^ -o $@

build-out/zowex.job.submit.test.o: zowex.job.submit.test.cpp
	$(OCXX) $(CXXLANG_FLAGS) $(CPP_LIST_FLAG) -c $^ -o $@

build-out/zowex.job.manage.test.o: zowex.job.manage.test.cpp
	$(OCXX) $(CXXLANG_FLAGS) $(CPP_LIST_FLAG) -c $^ -o $@
=======
build-out/zowex.tso.test.o: zowex.tso.test.cpp
	$(OCXX) $(CXXLANG_FLAGS) -qlist=$*.cpp.lst -c $^ -o $@

build-out/zoweax.console.test.o: zoweax.console.test.cpp
	$(OCXX) $(CXXLANG_FLAGS) -qlist=$*.cpp.lst -c $^ -o $@
>>>>>>> ca1e225f

build-out/zowex.test.o: zowex.test.cpp
	$(OCXX) $(CXXLANG_FLAGS) $(CPP_LIST_FLAG) -c $^ -o $@

build-out/zutils.o: zutils.cpp
	$(OCXX) $(CXXLANG_FLAGS) $(CPP_LIST_FLAG) -c $^ -o $@

build-out/zbase64.test.o: zbase64.test.cpp
	$(OCXX) $(CXXLANG_FLAGS) $(CPP_LIST_FLAG) -c $^ -o $@

build-out/zstd.test.o: zstd.test.cpp
	$(OCXX) $(CXXLANG_FLAGS) $(CPP_LIST_FLAG) -c $^ -o $@

build-out/zstorage.test.o: zstorage.test.cpp
	$(OCXX) $(CXXLANG_FLAGS) $(CPP_LIST_FLAG) -c $^ -o $@

build-out/zstorage.metal.test.s: zstorage.metal.test.c
	$(CC) $(MTL_FLAGS64) $(MTL_LIST_FLAG) $(MTL_HEADERS) -o $@ $^

build-out/zstorage.metal.test.o: build-out/zstorage.metal.test.s
	$(ASM) $(ASM_FLAGS) $(ASM_LIST_FLAG) $(MACLIBS) -o $@ $^

build-out/zut.test.o: zut.test.cpp
	$(OCXX) $(CXXLANG_FLAGS) $(CPP_LIST_FLAG) -c $^ -o $@

build-out/zjb.test.o: zjb.test.cpp
	$(OCXX) $(CXXLANG_FLAGS) $(CPP_LIST_FLAG) -c $^ -o $@

build-out/zds.test.o: zds.test.cpp
	$(OCXX) $(CXXLANG_FLAGS) $(CPP_LIST_FLAG) -c $^ -o $@

build-out/zcn.test.o: zcn.test.cpp
	$(OCXX) $(CXXLANG_FLAGS) $(CPP_LIST_FLAG) -c $^ -o $@

build-out/zrecovery.test.o: zrecovery.test.cpp
	$(OCXX) $(CXXLANG_FLAGS) $(CPP_LIST_FLAG) -c $^ -o $@

build-out/zrecovery.metal.test.s: zrecovery.metal.test.c
	$(CC) $(MTL_FLAGS64) $(MTL_LIST_FLAG) $(MTL_HEADERS) -o $@ $^

build-out/zrecovery.metal.test.o: build-out/zrecovery.metal.test.s
	$(ASM) $(ASM_FLAGS) $(ASM_LIST_FLAG) $(MACLIBS) -o $@ $^

build-out/zmetal.test.o: zmetal.test.cpp
	$(OCXX) $(CXXLANG_FLAGS) $(CPP_LIST_FLAG) -c $^ -o $@

build-out/zmetal.metal.test.s: zmetal.metal.test.c
	$(CC) $(MTL_FLAGS64) $(MTL_LIST_FLAG) $(MTL_HEADERS) -o $@ $^

build-out/zmetal.metal.test.o: build-out/zmetal.metal.test.s
	$(ASM) $(ASM_FLAGS) $(ASM_LIST_FLAG) $(MACLIBS) -o $@ $^

build-out/zusf.test.o: zusf.test.cpp
	$(OCXX) $(CXXLANG_FLAGS) $(CPP_LIST_FLAG) -c $^ -o $@
	
build-out/parser.test.o: parser.test.cpp
	$(OCXX) $(CXXLANG_FLAGS) -qlist=$*.cpp.lst -c $^ -o $@

build-out/zlogger.test.o: zlogger.test.cpp
	$(OCXX) $(CXXLANG_FLAGS) $(CPP_LIST_FLAG) -c $^ -o $@

build-out/zlogger_metal.s: ../zlogger_metal.c
	$(CC) $(MTL_FLAGS64) $(MTL_LIST_FLAG) $(MTL_HEADERS) -o $@ $^

build-out/zlogger_metal.o: build-out/zlogger_metal.s
	$(ASM) $(ASM_FLAGS) $(ASM_LIST_FLAG) $(MACLIBS) -o $@ $^

build-out/zjson.test.o: zjson.test.cpp
	$(OCXX) $(CXXLANG_FLAGS) $(CPP_LIST_FLAG) -c $^ -o $@

build-out/zjsonm.s: ../zjsonm.c
	$(CC) $(MTL_FLAGS64) $(MTL_LIST_FLAG) $(MTL_HEADERS) -o $@ $^

build-out/zjsonm.o: build-out/zjsonm.s
	$(ASM) $(ASM_FLAGS) $(ASM_LIST_FLAG) $(MACLIBS) -o $@ $^

# build-out/testrcvy.s: testrcvy.c
# 	$(CC) $(MTL_FLAGS64) $(MTL_LIST_FLAG) $(MTL_HEADERS) -o $@ $^

# build-out/testrcvy.o: build-out/testrcvy.s
# 	$(ASM) $(ASM_FLAGS) $(ASM_LIST_FLAG) $(MACLIBS) -o $@ $^

# build-out/testrcvy: build-out/testrcvy.o
# 	$(BIND) $(BIND_FLAGS_64) -V -eMAIN -o $@ $^ > $*.bind.lst

# build-out/testasm1.o: testasm1.s
# 	$(ASM) $(ASM_FLAGS) $(ASM_LIST_FLAG) $(MACLIBS) -o $@ $^

# build-out/testasm1: build-out/testasm1.o
# 	$(BIND) $(BIND_FLAGS_AUTH) -V -eTESTASM1 -o $@ $^ > $*.bind.lst

# build-out/testasm4.o: testasm4.s
# 	$(ASM) $(ASM_FLAGS) $(ASM_LIST_FLAG) $(MACLIBS) -o $@ $^

# build-out/testasm4: build-out/testasm4.o
# 	$(BIND) $(BIND_FLAGS_64) -V -eTESTASM4 -o $@ $^ > $*.bind.lst

# build-out/main.s: main.c
# 	$(CC) $(MTL_FLAGS64) $(MTL_LIST_FLAG) $(MTL_HEADERS) -I../chdsect -I../ -o $@ $^

# build-out/main.o: build-out/main.s
# 	$(ASM) $(ASM_FLAGS) $(ASM_LIST_FLAG) $(MACLIBS) -o $@ $^

# build-out/main: build-out/main.o
# 	$(BIND) $(BIND_FLAGS_64) -V -eMAIN -o $@ $^ > $*.bind.lst

#
# Testing utilities
#
test:
	$(MAKE) -DZLOG_ENABLE=1 build-out build-out/ztest_runner
	chmod +x test.sh
	_CEE_RUNOPTS="TRAP(ON,NOSPIE)" ./build-out/ztest_runner

clean:
	rm -f *.o
	rm -f *.dbg
	rm -f *.so
	rm -f *.a
	rm -f *.u
	rm -f *.x
	rm -f *.lst
	rm -f CEEDUMP.*
	rm -rf build-out<|MERGE_RESOLUTION|>--- conflicted
+++ resolved
@@ -184,7 +184,6 @@
 build-out/zowex.job.test.o: zowex.job.test.cpp
 	$(OCXX) $(CXXLANG_FLAGS) $(CPP_LIST_FLAG) -c $^ -o $@
 
-<<<<<<< HEAD
 build-out/zowex.job.list.test.o: zowex.job.list.test.cpp
 	$(OCXX) $(CXXLANG_FLAGS) $(CPP_LIST_FLAG) -c $^ -o $@
 
@@ -193,13 +192,12 @@
 
 build-out/zowex.job.manage.test.o: zowex.job.manage.test.cpp
 	$(OCXX) $(CXXLANG_FLAGS) $(CPP_LIST_FLAG) -c $^ -o $@
-=======
+
 build-out/zowex.tso.test.o: zowex.tso.test.cpp
 	$(OCXX) $(CXXLANG_FLAGS) -qlist=$*.cpp.lst -c $^ -o $@
 
 build-out/zoweax.console.test.o: zoweax.console.test.cpp
 	$(OCXX) $(CXXLANG_FLAGS) -qlist=$*.cpp.lst -c $^ -o $@
->>>>>>> ca1e225f
 
 build-out/zowex.test.o: zowex.test.cpp
 	$(OCXX) $(CXXLANG_FLAGS) $(CPP_LIST_FLAG) -c $^ -o $@

--- conflicted
+++ resolved
@@ -120,7 +120,7 @@
 MTL_FLAGS64+=$(LOG_FLAGS)
 .END
 
-all: 
+all:
 	$(MAKE) -DZLOG_ENABLE=1 build-out build-out/ztest_runner
 
 
@@ -164,14 +164,11 @@
 build-out/zmetal.metal.test.o \
 build-out/zusf.test.o \
 build-out/zusf.o \
-<<<<<<< HEAD
 build-out/zowex.test.o \
 build-out/zshmem.o
-=======
 build-out/zshmem.o \
 build-out/zlogger.test.o \
 build-out/zlogger_metal.o
->>>>>>> 277e0969
 	$(OCXX) $(CXXLANG_BND_FLAGS) -o $@ $^ > $*.bind.lst
 
 build-out/zut.o:
@@ -264,11 +261,9 @@
 build-out/zusf.test.o: zusf.test.cpp
 	$(OCXX) $(CXXLANG_FLAGS) -qlist=$*.cpp.lst -c $^ -o $@
 
-<<<<<<< HEAD
 build-out/zowex.test.o: zowex.test.cpp
 	$(OCXX) $(CXXLANG_FLAGS) -qlist=$*.cpp.lst -c $^ -o $@
 
-=======
 build-out/zlogger.test.o: zlogger.test.cpp
 	$(OCXX) $(CXXLANG_FLAGS) -qlist=$*.cpp.lst -c $^ -o $@
 
@@ -278,7 +273,6 @@
 build-out/zlogger_metal.o: build-out/zlogger_metal.s
 	$(ASM) $(ASM_FLAGS) -a=$*.s.lst $(MACLIBS) -o $@ $^
 
->>>>>>> 277e0969
 # build-out/testrcvy.s: testrcvy.c
 # 	$(CC) $(MTL_FLAGS64) -qlist=$*.mtl.lst $(MTL_HEADERS) -o $@ $^
 
@@ -312,7 +306,7 @@
 #
 # Testing utilities
 #
-test: 
+test:
 	$(MAKE) -DZLOG_ENABLE=1 build-out build-out/ztest_runner
 	chmod +x test.sh
 	_CEE_RUNOPTS="TRAP(ON,NOSPIE)" ./build-out/ztest_runner

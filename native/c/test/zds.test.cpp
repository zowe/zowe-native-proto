/**
 * This program and the accompanying materials are made available under the terms of the
 * Eclipse Public License v2.0 which accompanies this distribution, and is available at
 * https://www.eclipse.org/legal/epl-v20.html
 *
 * SPDX-License-Identifier: EPL-2.0
 *
 * Copyright Contributors to the Zowe Project.
 *
 */

#include <iostream>
#include <stdexcept>

#include "ztest.hpp"
#include "zds.hpp"
// #include "zstorage.metal.test.h"

using namespace std;
using namespace ztst;

void zds_tests()
{

  describe("zds tests",
<<<<<<< HEAD
           []() -> void {

=======
           []() -> void
           {
             it("should list data sets in a DSN",
                []() -> void
                {
                  int rc = 0;
                  ZDS zds = {0};
                  vector<ZDSEntry> entries;
                  string dsn = "SYS1.MACLIB";
                  rc = zds_list_data_sets(&zds, dsn, entries);
                  ExpectWithContext(rc, zds.diag.e_msg).ToBe(0);
                });
>>>>>>> 0a43b9fe
           });
}<|MERGE_RESOLUTION|>--- conflicted
+++ resolved
@@ -23,10 +23,6 @@
 {
 
   describe("zds tests",
-<<<<<<< HEAD
-           []() -> void {
-
-=======
            []() -> void
            {
              it("should list data sets in a DSN",
@@ -39,6 +35,5 @@
                   rc = zds_list_data_sets(&zds, dsn, entries);
                   ExpectWithContext(rc, zds.diag.e_msg).ToBe(0);
                 });
->>>>>>> 0a43b9fe
            });
 }
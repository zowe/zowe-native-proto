/**
 * This program and the accompanying materials are made available under the terms of the
 * Eclipse Public License v2.0 which accompanies this distribution, and is available at
 * https://www.eclipse.org/legal/epl-v20.html
 *
 * SPDX-License-Identifier: EPL-2.0
 *
 * Copyright Contributors to the Zowe Project.
 *
 */

#include <iostream>
#include "zstorage.test.hpp"
#include "zut.test.hpp"
#include "zjb.test.hpp"
#include "zds.test.hpp"
#include "zcn.test.hpp"
#include "zrecovery.test.hpp"
#include "zmetal.test.hpp"
#include "zusf.test.hpp"
#include "zbase64.test.hpp"
<<<<<<< HEAD
#include "zowex.test.hpp"
=======
#include "zlogger.test.hpp"
#include "zstd.test.hpp"
#include "zjson.test.hpp"
>>>>>>> d777ff76
#include "ztest.hpp"

using namespace std;
using namespace ztst;

string matcher = "";

int main(int argc, char *argv[])
{

  if (argc > 1)
  {
    cout << "Running tests matching: " << argv[1] << endl;
    matcher = argv[1];
  }

  int rc = tests(
      []() -> void
      {
        zut_tests();
        zjb_tests();
        zds_tests();
        zcn_tests();
        zstorage_tests();
        zrecovery_tests();
        zmetal_tests();
        zusf_tests();
        zbase64_tests();
<<<<<<< HEAD
        zowex_tests();
=======
        zlogger_tests();
        zstd_tests();
        zjson_tests();
>>>>>>> d777ff76
      });

  return rc;
}<|MERGE_RESOLUTION|>--- conflicted
+++ resolved
@@ -19,13 +19,10 @@
 #include "zmetal.test.hpp"
 #include "zusf.test.hpp"
 #include "zbase64.test.hpp"
-<<<<<<< HEAD
 #include "zowex.test.hpp"
-=======
 #include "zlogger.test.hpp"
 #include "zstd.test.hpp"
 #include "zjson.test.hpp"
->>>>>>> d777ff76
 #include "ztest.hpp"
 
 using namespace std;
@@ -54,13 +51,10 @@
         zmetal_tests();
         zusf_tests();
         zbase64_tests();
-<<<<<<< HEAD
         zowex_tests();
-=======
         zlogger_tests();
         zstd_tests();
         zjson_tests();
->>>>>>> d777ff76
       });
 
   return rc;

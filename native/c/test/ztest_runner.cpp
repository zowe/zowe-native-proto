--- conflicted
+++ resolved
@@ -37,20 +37,14 @@
   int rc = tests(
       []() -> void
       {
-        // zstorage_tests();
-        // zut_tests();
+        zut_tests();
         zjb_tests();
-<<<<<<< HEAD
-        // zds_tests();
-        // zrecovery_tests();
-        // zmetal_tests();
-=======
         zds_tests();
         zcn_tests();
+        zstorage_tests();
         zrecovery_tests();
         zmetal_tests();
         zusf_tests();
->>>>>>> 36868429
       });
 
   return rc;

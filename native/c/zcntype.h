/**
 * This program and the accompanying materials are made available under the terms of the
 * Eclipse Public License v2.0 which accompanies this distribution, and is available at
 * https://www.eclipse.org/legal/epl-v20.html
 *
 * SPDX-License-Identifier: EPL-2.0
 *
 * Copyright Contributors to the Zowe Project.
 *
 */

#ifndef ZCNTYPE_H
#define ZCNTYPE_H

#include <stdint.h>
#include "ztype.h"

// RTNCD_CODE_SUCCESS ztype.h         -1
#define ZCN_RTNCD_SERVICE_FAILURE -2
#define ZCN_RTNCD_NOT_AUTH -3
#define ZCN_RTNCD_INSUFFICIENT_BUFFER -4

#define ZCN_DEFAULT_BUFFER_SIZE 4096

#if (defined(__IBMCPP__) || defined(__IBMC__))
<<<<<<< HEAD
#pragma pack(1)
=======
#if defined(SWIG)
#pragma pack(1)
#else
#pragma pack(packed)
>>>>>>> 23fd8e02
#endif
#endif

#define ZCN_EYE "ZCN"

// NOTE(Kelosky): struct is padded to nearest double word boundary; ensure proper alignment for fields
typedef struct
{
  char eye[3];              // future use
  unsigned char version[1]; // future use
  int32_t len;              // future use

  unsigned int *PTR64 ecb; // save and set to NULL to prevent waiting

  int32_t buffer_size;
  int32_t buffer_size_needed; // total ammount of buffer size needed to satisfy request

  char console_name[8]; // console name used, upper cased/padded/truncated

  int16_t unused;       // non-zero if reply found in control
  int16_t reply_id_len; // non-zero if reply found in control
  unsigned char reserve_1[4];

  char reply_id[8]; // if reply_id_len is non-zero

  int32_t id;
  uint32_t alet;

  void *PTR64 area;

  ZDIAG diag;

} ZCN;

#if (defined(__IBMCPP__) || defined(__IBMC__))
#pragma pack(reset)
#endif

#endif<|MERGE_RESOLUTION|>--- conflicted
+++ resolved
@@ -23,14 +23,10 @@
 #define ZCN_DEFAULT_BUFFER_SIZE 4096
 
 #if (defined(__IBMCPP__) || defined(__IBMC__))
-<<<<<<< HEAD
-#pragma pack(1)
-=======
 #if defined(SWIG)
 #pragma pack(1)
 #else
 #pragma pack(packed)
->>>>>>> 23fd8e02
 #endif
 #endif
 

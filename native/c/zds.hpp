/**
 * This program and the accompanying materials are made available under the terms of the
 * Eclipse Public License v2.0 which accompanies this distribution, and is available at
 * https://www.eclipse.org/legal/epl-v20.html
 *
 * SPDX-License-Identifier: EPL-2.0
 *
 * Copyright Contributors to the Zowe Project.
 *
 */

#ifndef ZDS_HPP
#define ZDS_HPP

#include <iostream>
#include <vector>
#include <string>
#include "zdstype.h"

extern const size_t MAX_DS_LENGTH;

struct ZDSMem
{
  std::string name;
  // std::string dsorg;
};

struct ZDSEntry
{
  std::string name;
  std::string dsorg;
  std::string volser;
  std::string recfm;
  bool migr;
};

typedef struct
{
  std::string alcunit;   // Allocation Unit
  int blksize;           // Block Size
  int dirblk;            // Directory Blocks
  std::string dsorg;     // Data Set Organization
  int primary;           // Primary Space
  std::string recfm;     // Record Format
  int lrecl;             // Record Length
  std::string dataclass; // Data Class
  std::string unit;      // Device Type
  std::string dsntype;   // Data Set Type
  std::string mgntclass; // Management Class
  std::string dsname;    // Data Set Name
  int avgblk;            // Average Block Length
  int secondary;         // Secondary Space
  int size;              // Size
  std::string storclass; // Storage Class
  std::string vol;       // Volume Serial
} DS_ATTRIBUTES;

std::string zds_get_recfm(const fldata_t &file_info);

/**
 * @brief Read data from a z/OS data set
 *
 * @param zds data set returned attributes and error information
 * @param dsn data set name from which to read
 * @param response data read
 * @param encoding The desired encoding for the data set (optional)
 * @return int 0 for success; non zero otherwise
 */
int zds_read_from_dsn(ZDS *zds, std::string dsn, std::string &response);

/**
 * @brief Read data from a DDNAME
 *
 * @param zds data set returned attributes and error information
 * @param ddname ddname from which to read
 * @param response data read
 * @return int 0 for success; non zero otherwise
 */
int zds_read_from_dd(ZDS *zds, std::string ddname, std::string &response);

/**
 * @brief Write data to a DDNAME
 *
 * @param zds data set returned attributes and error information
 * @param ddname DDNAME to write to
 * @param data data to write
 * @return int 0 for success; non zero otherwise
 */
int zds_write_to_dd(ZDS *zds, std::string ddname, std::string data);

/**
 * @brief Write data to a z/OS data set name
 *
 * @param zds data set returned attributes and error information
 * @param dsn data set name to write to
 * @param data data to write
 * @return int 0 for success; non zero otherwise
 */
int zds_write_to_dsn(ZDS *zds, std::string dsn, std::string &data);

/**
 * @brief Create a data set
 *
 * @param zds data set returned attributes and error information
 * @param dsn data set name to create
 * @param response messages from dynamic allocation (which may be present even when successful requests are made)
 * @return int 0 for success; non zero otherwise
 */

int zds_create_dsn(ZDS *zds, std::string dsn, DS_ATTRIBUTES attributes, std::string &response);

/**
 * @brief Create a data set
 *
 * @param zds data set returned attributes and error information
 * @param dsn data set name to create
 * @param response messages from dynamic allocation (which may be present even when successful requests are made)
 * @return int 0 for success; non zero otherwise
 */
int zds_create_dsn_vb(ZDS *zds, std::string dsn, std::string &response);

/**
 * @brief Create an ADATA data set
 *
 * @param zds data set returned attributes and error information
 * @param dsn data set name to create
 * @param response messages from dynamic allocation (which may be present even when successful requests are made)
 * @return int 0 for success; non zero otherwise
 */
int zds_create_dsn_adata(ZDS *zds, std::string dsn, std::string &response);

/**
 * @brief Create a loadlib data set
 *
 * @param zds data set returned attributes and error information
 * @param dsn data set name to create
 * @param response messages from dynamic allocation (which may be present even when successful requests are made)
 * @return int 0 for success; non zero otherwise
 */
int zds_create_dsn_loadlib(ZDS *zds, std::string dsn, std::string &response);

/**
 * @brief Delete a data set
 *
 * @param zds data set returned attributes and error information
 * @param dsn data set name to delete to
 * @return int 0 for success; non zero otherwise
 */
int zds_delete_dsn(ZDS *zds, std::string dsn);

/**
 * @brief Obtain list of members in a z/OS data set
 *
 * @param zds data set returned attributes and error information
 * @param dsn data set name to obtain attributes for
 * @param members populated list returned containing member names within a z/OS data set
 * @return int 0 for success; non zero otherwise
 */
int zds_list_members(ZDS *zds, std::string dsn, std::vector<ZDSMem> &members);

#ifdef SWIG
<<<<<<< HEAD
extern "C"
{
#endif
int zds_list_data_sets(ZDS *zds, std::string dsn, std::vector<ZDSEntry> &attributes);
=======
extern "C" 
{
#endif
  int zds_list_data_sets(ZDS *zds, std::string dsn, std::vector<ZDSEntry> &attributes);
>>>>>>> 5f0a1fda
#ifdef SWIG
}
#endif

int zdsReadDynalloc(std::string, std::string, std::string, std::string &); // NOTE(Kelosky): testing only

/**
 * @brief Read data from a z/OS data set in streaming mode
 *
 * @param zds data set returned attributes and error information
 * @param dsn data set name from which to read
 * @param pipe name of the output pipe
 * @return int 0 for success; non zero otherwise
 */
int zds_read_from_dsn_streamed(ZDS *zds, std::string dsn, std::string pipe);

/**
 * @brief Write data to a z/OS data set in streaming mode
 *
 * @param zds data set returned attributes and error information
 * @param dsn data set name to write to
 * @param pipe name of the input pipe
 * @return int 0 for success; non zero otherwise
 */
int zds_write_to_dsn_streamed(ZDS *zds, std::string dsn, std::string pipe);

#endif<|MERGE_RESOLUTION|>--- conflicted
+++ resolved
@@ -159,17 +159,10 @@
 int zds_list_members(ZDS *zds, std::string dsn, std::vector<ZDSMem> &members);
 
 #ifdef SWIG
-<<<<<<< HEAD
-extern "C"
-{
-#endif
-int zds_list_data_sets(ZDS *zds, std::string dsn, std::vector<ZDSEntry> &attributes);
-=======
 extern "C" 
 {
 #endif
   int zds_list_data_sets(ZDS *zds, std::string dsn, std::vector<ZDSEntry> &attributes);
->>>>>>> 5f0a1fda
 #ifdef SWIG
 }
 #endif

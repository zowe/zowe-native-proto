--- conflicted
+++ resolved
@@ -57,8 +57,10 @@
 
 std::string zds_get_recfm(const fldata_t &file_info);
 
-extern "C"
-{
+#ifdef SWIG
+extern "C" 
+{
+#endif
   /**
    * @brief Read data from a z/OS data set
    *
@@ -109,90 +111,71 @@
    */
   int zds_list_members(ZDS *zds, std::string dsn, std::vector<ZDSMem> &members);
 
-  int zds_list_data_sets(ZDS *zds, std::string dsn, std::vector<ZDSEntry> &attributes);
-}
-
-/**
- * @brief Read data from a DDNAME
- *
- * @param zds data set returned attributes and error information
- * @param ddname ddname from which to read
- * @param response data read
- * @return int 0 for success; non zero otherwise
- */
-int zds_read_from_dd(ZDS *zds, std::string ddname, std::string &response);
-
-/**
- * @brief Write data to a DDNAME
- *
- * @param zds data set returned attributes and error information
- * @param ddname DDNAME to write to
- * @param data data to write
- * @return int 0 for success; non zero otherwise
- */
-int zds_write_to_dd(ZDS *zds, std::string ddname, std::string data);
-
-/**
- * @brief Create a data set
- *
- * @param zds data set returned attributes and error information
- * @param dsn data set name to create
- * @param response messages from dynamic allocation (which may be present even when successful requests are made)
- * @return int 0 for success; non zero otherwise
- */
-int zds_create_dsn_vb(ZDS *zds, std::string dsn, std::string &response);
-
-/**
- * @brief Create an ADATA data set
- *
- * @param zds data set returned attributes and error information
- * @param dsn data set name to create
- * @param response messages from dynamic allocation (which may be present even when successful requests are made)
- * @return int 0 for success; non zero otherwise
- */
-int zds_create_dsn_adata(ZDS *zds, std::string dsn, std::string &response);
-
-/**
- * @brief Create a loadlib data set
- *
- * @param zds data set returned attributes and error information
- * @param dsn data set name to create
- * @param response messages from dynamic allocation (which may be present even when successful requests are made)
- * @return int 0 for success; non zero otherwise
- */
-int zds_create_dsn_loadlib(ZDS *zds, std::string dsn, std::string &response);
-
-<<<<<<< HEAD
-=======
-/**
- * @brief Delete a data set
- *
- * @param zds data set returned attributes and error information
- * @param dsn data set name to delete to
- * @return int 0 for success; non zero otherwise
- */
-int zds_delete_dsn(ZDS *zds, std::string dsn);
-
-/**
- * @brief Obtain list of members in a z/OS data set
- *
- * @param zds data set returned attributes and error information
- * @param dsn data set name to obtain attributes for
- * @param members populated list returned containing member names within a z/OS data set
- * @return int 0 for success; non zero otherwise
- */
-int zds_list_members(ZDS *zds, std::string dsn, std::vector<ZDSMem> &members);
-
-#ifdef SWIG
-extern "C" 
-{
-#endif
   int zds_list_data_sets(ZDS *zds, std::string dsn, std::vector<ZDSEntry> &attributes);
 #ifdef SWIG
 }
 #endif
 
->>>>>>> 5bb6dca4
+/**
+ * @brief Read data from a DDNAME
+ *
+ * @param zds data set returned attributes and error information
+ * @param ddname ddname from which to read
+ * @param response data read
+ * @return int 0 for success; non zero otherwise
+ */
+int zds_read_from_dd(ZDS *zds, std::string ddname, std::string &response);
+
+/**
+ * @brief Write data to a DDNAME
+ *
+ * @param zds data set returned attributes and error information
+ * @param ddname DDNAME to write to
+ * @param data data to write
+ * @return int 0 for success; non zero otherwise
+ */
+int zds_write_to_dd(ZDS *zds, std::string ddname, std::string data);
+
+/**
+ * @brief Create a data set
+ *
+ * @param zds data set returned attributes and error information
+ * @param dsn data set name to create
+ * @param response messages from dynamic allocation (which may be present even when successful requests are made)
+ * @return int 0 for success; non zero otherwise
+ */
+int zds_create_dsn_vb(ZDS *zds, std::string dsn, std::string &response);
+
+/**
+ * @brief Create an ADATA data set
+ *
+ * @param zds data set returned attributes and error information
+ * @param dsn data set name to create
+ * @param response messages from dynamic allocation (which may be present even when successful requests are made)
+ * @return int 0 for success; non zero otherwise
+ */
+int zds_create_dsn_adata(ZDS *zds, std::string dsn, std::string &response);
+
+/**
+ * @brief Create a loadlib data set
+ *
+ * @param zds data set returned attributes and error information
+ * @param dsn data set name to create
+ * @param response messages from dynamic allocation (which may be present even when successful requests are made)
+ * @return int 0 for success; non zero otherwise
+ */
+int zds_create_dsn_loadlib(ZDS *zds, std::string dsn, std::string &response);
+
+/**
+ * @brief Delete a data set
+ *
+ * @param zds data set returned attributes and error information
+ * @param dsn data set name to delete to
+ * @return int 0 for success; non zero otherwise
+ */
+int zds_delete_dsn(ZDS *zds, std::string dsn);
+
+
 int zdsReadDynalloc(std::string, std::string, std::string, std::string &); // NOTE(Kelosky): testing only
 
 /**

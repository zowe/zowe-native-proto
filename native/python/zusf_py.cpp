<<<<<<< HEAD
#include "zusf_py.hpp"

void create_uss_file(const std::string &file, const std::string &mode)
{
    ZUSF ctx = {0};
    if (zusf_create_uss_file_or_dir(&ctx, file, mode, false) != 0)
    {
        std::string error_msg = (ctx.diag.e_msg);
        throw std::runtime_error(error_msg);
    }
}

void create_uss_dir(const std::string &file, const std::string &mode)
{
    ZUSF ctx = {0};
    if (zusf_create_uss_file_or_dir(&ctx, file, mode, true) != 0)
    {
        std::string error_msg = ctx.diag.e_msg;
        throw std::runtime_error(error_msg);
    }
}

std::string list_uss_dir(const std::string &path)
{
    ZUSF ctx = {0};
    std::string out;
    if (zusf_list_uss_file_path(&ctx, path, out) != 0)
    {
        std::string error_msg = ctx.diag.e_msg;
        throw std::runtime_error(error_msg);
    }
    return out;
}

std::string read_uss_file(const std::string &file, const std::string &codepage)
{
    ZUSF ctx = {0};

    if (!codepage.empty())
    {
        ctx.encoding_opts.data_type = codepage == "binary" ? eDataTypeBinary : eDataTypeText;
        strncpy(ctx.encoding_opts.codepage, codepage.c_str(), sizeof(ctx.encoding_opts.codepage) - 1);
    }

    std::string response;
    if (zusf_read_from_uss_file(&ctx, file, response) != 0)
    {
        std::string error_msg = ctx.diag.e_msg;
        throw std::runtime_error(error_msg);
    }
    return response;
}

void read_uss_file_streamed(const std::string &file, const std::string &pipe, const std::string &codepage)
{
    ZUSF ctx = {0};

    if (!codepage.empty())
    {
        ctx.encoding_opts.data_type = codepage == "binary" ? eDataTypeBinary : eDataTypeText;
        strncpy(ctx.encoding_opts.codepage, codepage.c_str(), sizeof(ctx.encoding_opts.codepage) - 1);
    }

    if (zusf_read_from_uss_file_streamed(&ctx, file, pipe) != 0)
    {
        std::string error_msg = ctx.diag.e_msg;
        throw std::runtime_error(error_msg);
    }
}

std::string write_uss_file(const std::string &file, const std::string &data, const std::string &codepage, const std::string &etag)
{
    ZUSF ctx = {0};

    if (!codepage.empty())
    {
        ctx.encoding_opts.data_type = codepage == "binary" ? eDataTypeBinary : eDataTypeText;
        strncpy(ctx.encoding_opts.codepage, codepage.c_str(), sizeof(ctx.encoding_opts.codepage) - 1);
    }

    if (!etag.empty())
    {
        strncpy(ctx.etag, etag.c_str(), sizeof(ctx.etag) - 1);
    }

    std::string data_copy = data;
    if (zusf_write_to_uss_file(&ctx, file, data_copy) != 0)
    {
        std::string error_msg = ctx.diag.e_msg;
        throw std::runtime_error(error_msg);
    }

    return std::string(ctx.etag);
}

std::string write_uss_file_streamed(const std::string &file, const std::string &pipe, const std::string &codepage, const std::string &etag)
{
    ZUSF ctx = {0};

    if (!codepage.empty())
    {
        ctx.encoding_opts.data_type = codepage == "binary" ? eDataTypeBinary : eDataTypeText;
        strncpy(ctx.encoding_opts.codepage, codepage.c_str(), sizeof(ctx.encoding_opts.codepage) - 1);
    }

    if (!etag.empty())
    {
        strncpy(ctx.etag, etag.c_str(), sizeof(ctx.etag) - 1);
    }

    if (zusf_write_to_uss_file_streamed(&ctx, file, pipe) != 0)
    {
        std::string error_msg = ctx.diag.e_msg;
        throw std::runtime_error(error_msg);
    }

    return std::string(ctx.etag);
}

void chmod_uss_item(const std::string &file, const std::string &mode, bool recursive)
{
    ZUSF ctx = {0};
    if (zusf_chmod_uss_file_or_dir(&ctx, file, mode, recursive) != 0)
    {
        std::string error_msg = ctx.diag.e_msg;
        throw std::runtime_error(error_msg);
    }
}

void delete_uss_item(const std::string &file, bool recursive)
{
    ZUSF ctx = {0};
    if (zusf_delete_uss_item(&ctx, file, recursive) != 0)
    {
        std::string error_msg = ctx.diag.e_msg;
        throw std::runtime_error(error_msg);
    }
}

void chown_uss_item(const std::string &file, const std::string &owner, bool recursive)
{
    ZUSF ctx = {0};
    if (zusf_chown_uss_file_or_dir(&ctx, file, owner, recursive) != 0)
    {
        std::string error_msg = ctx.diag.e_msg;
        throw std::runtime_error(error_msg);
    }
}

void chtag_uss_item(const std::string &file, const std::string &tag, bool recursive)
{
    ZUSF ctx = {0};
    if (zusf_chtag_uss_file_or_dir(&ctx, file, tag, recursive) != 0)
    {
        std::string error_msg = ctx.diag.e_msg;
        throw std::runtime_error(error_msg);
    }
=======
/**
 * This program and the accompanying materials are made available under the terms of the
 * Eclipse Public License v2.0 which accompanies this distribution, and is available at
 * https://www.eclipse.org/legal/epl-v20.html
 *
 * SPDX-License-Identifier: EPL-2.0
 *
 * Copyright Contributors to the Zowe Project.
 *
 */

#include "zusf_py.h"

std::string list_uss_dir(const std::string &path)
{
  ZUSF ctx = {0};
  std::string out;
  if (zusf_list_uss_file_path(&ctx, path.c_str(), out) != 0)
  {
    std::string error_msg = ctx.diag.e_msg;
    throw std::runtime_error(error_msg);
  }
  return out;
>>>>>>> fcf934bb
}<|MERGE_RESOLUTION|>--- conflicted
+++ resolved
@@ -1,4 +1,14 @@
-<<<<<<< HEAD
+/**
+ * This program and the accompanying materials are made available under the terms of the
+ * Eclipse Public License v2.0 which accompanies this distribution, and is available at
+ * https://www.eclipse.org/legal/epl-v20.html
+ *
+ * SPDX-License-Identifier: EPL-2.0
+ *
+ * Copyright Contributors to the Zowe Project.
+ *
+ */
+
 #include "zusf_py.hpp"
 
 void create_uss_file(const std::string &file, const std::string &mode)
@@ -23,14 +33,14 @@
 
 std::string list_uss_dir(const std::string &path)
 {
-    ZUSF ctx = {0};
-    std::string out;
-    if (zusf_list_uss_file_path(&ctx, path, out) != 0)
-    {
-        std::string error_msg = ctx.diag.e_msg;
-        throw std::runtime_error(error_msg);
-    }
-    return out;
+  ZUSF ctx = {0};
+  std::string out;
+  if (zusf_list_uss_file_path(&ctx, path.c_str(), out) != 0)
+  {
+    std::string error_msg = ctx.diag.e_msg;
+    throw std::runtime_error(error_msg);
+  }
+  return out;
 }
 
 std::string read_uss_file(const std::string &file, const std::string &codepage)
@@ -156,29 +166,4 @@
         std::string error_msg = ctx.diag.e_msg;
         throw std::runtime_error(error_msg);
     }
-=======
-/**
- * This program and the accompanying materials are made available under the terms of the
- * Eclipse Public License v2.0 which accompanies this distribution, and is available at
- * https://www.eclipse.org/legal/epl-v20.html
- *
- * SPDX-License-Identifier: EPL-2.0
- *
- * Copyright Contributors to the Zowe Project.
- *
- */
-
-#include "zusf_py.h"
-
-std::string list_uss_dir(const std::string &path)
-{
-  ZUSF ctx = {0};
-  std::string out;
-  if (zusf_list_uss_file_path(&ctx, path.c_str(), out) != 0)
-  {
-    std::string error_msg = ctx.diag.e_msg;
-    throw std::runtime_error(error_msg);
-  }
-  return out;
->>>>>>> fcf934bb
 }
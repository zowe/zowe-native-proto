/**
 * This program and the accompanying materials are made available under the terms of the
 * Eclipse Public License v2.0 which accompanies this distribution, and is available at
 * https://www.eclipse.org/legal/epl-v20.html
 *
 * SPDX-License-Identifier: EPL-2.0
 *
 * Copyright Contributors to the Zowe Project.
 *
 */

#include "zds_py.hpp"
#include <unistd.h>
#include <stdexcept>

/**
 * Dataset Functions
 */

void create_data_set(std::string dsn, DS_ATTRIBUTES attributes)
{
<<<<<<< HEAD
    ZDS zds = {0};
    std::string response;

    DS_ATTRIBUTES attrs_copy = attributes;

    a2e_inplace(dsn);

    a2e_inplace(attrs_copy.alcunit);
    a2e_inplace(attrs_copy.dsorg);
    a2e_inplace(attrs_copy.recfm);
    a2e_inplace(attrs_copy.dataclass);
    a2e_inplace(attrs_copy.unit);
    a2e_inplace(attrs_copy.dsntype);
    a2e_inplace(attrs_copy.mgntclass);
    a2e_inplace(attrs_copy.dsname);
    a2e_inplace(attrs_copy.storclass);
    a2e_inplace(attrs_copy.vol);

    int rc = zds_create_dsn(&zds, dsn, attrs_copy, response);
    if (rc != 0)
    {
        std::string diag(zds.diag.e_msg, zds.diag.e_msg_len);
        diag.push_back('\0');
        e2a_inplace(diag);
        diag.pop_back();
        throw std::runtime_error(diag);
    }
=======
  if (s.empty())
    return;
  s.push_back('\0');
  __e2a_s(&s[0]);
  s.pop_back();
>>>>>>> fcf934bb
}

std::vector<ZDSEntry> list_data_sets(std::string dsn)
{
  std::vector<ZDSEntry> entries;
  ZDS zds = {0};

<<<<<<< HEAD
    a2e_inplace(dsn);
    int rc = zds_list_data_sets(&zds, dsn, entries);

    if (rc != 0)
    {
        std::string diag(zds.diag.e_msg, zds.diag.e_msg_len);
        diag.push_back('\0');
        e2a_inplace(diag);
        diag.pop_back();
        throw std::runtime_error(diag);
    }

    for (auto &e : entries)
    {
        e2a_inplace(e.name);
        e2a_inplace(e.dsorg);
        e2a_inplace(e.volser);
        e2a_inplace(e.recfm);
    }
    return entries;
}

std::string read_data_set(std::string dsn, std::string codepage)
{
    ZDS zds = {0};

    if (!codepage.empty())
    {
        zds.encoding_opts.data_type = codepage == "binary" ? eDataTypeBinary : eDataTypeText;
        strncpy(zds.encoding_opts.codepage, codepage.c_str(), sizeof(zds.encoding_opts.codepage) - 1);
    }

    a2e_inplace(dsn);
    std::string response;
    int rc = zds_read_from_dsn(&zds, dsn, response);

    if (rc != 0)
    {
        std::string diag(zds.diag.e_msg, zds.diag.e_msg_len);
        diag.push_back('\0');
        e2a_inplace(diag);
        diag.pop_back();
        throw std::runtime_error(diag);
    }

    e2a_inplace(response);
    return response;
}

std::string write_data_set(std::string dsn, std::string data, std::string codepage, std::string etag)
{
    ZDS zds = {0};

    if (!codepage.empty())
    {
        zds.encoding_opts.data_type = codepage == "binary" ? eDataTypeBinary : eDataTypeText;
        strncpy(zds.encoding_opts.codepage, codepage.c_str(), sizeof(zds.encoding_opts.codepage) - 1);
    }

    if (!etag.empty())
    {
        strncpy(zds.etag, etag.c_str(), sizeof(zds.etag) - 1);
    }

    a2e_inplace(dsn);
    a2e_inplace(data);
    int rc = zds_write_to_dsn(&zds, dsn, data);

    if (rc != 0)
    {
        std::string diag(zds.diag.e_msg, zds.diag.e_msg_len);
        diag.push_back('\0');
        e2a_inplace(diag);
        diag.pop_back();
        throw std::runtime_error(diag);
    }

    std::string new_etag(zds.etag);
    e2a_inplace(new_etag);
    return new_etag;
}

void delete_data_set(std::string dsn)
{
    ZDS zds = {0};
    a2e_inplace(dsn);
    int rc = zds_delete_dsn(&zds, dsn);

    if (rc != 0)
    {
        std::string diag(zds.diag.e_msg, zds.diag.e_msg_len);
        diag.push_back('\0');
        e2a_inplace(diag);
        diag.pop_back();
        throw std::runtime_error(diag);
    }
}

/**
 * Dataset Member Functions
 */

void create_member(std::string dsn)
{
    ZDS zds = {0};
    a2e_inplace(dsn);
    std::string empty_data = "";
    a2e_inplace(empty_data);
    int rc = zds_write_to_dsn(&zds, dsn, empty_data);

    if (rc != 0)
    {
        std::string diag(zds.diag.e_msg, zds.diag.e_msg_len);
        diag.push_back('\0');
        e2a_inplace(diag);
        diag.pop_back();
        throw std::runtime_error(diag);
    }
}

std::vector<ZDSMem> list_members(std::string dsn)
{
    std::vector<ZDSMem> members;
    ZDS zds = {0};

    a2e_inplace(dsn);
    int rc = zds_list_members(&zds, dsn, members);

    if (rc != 0)
    {
        std::string diag(zds.diag.e_msg, zds.diag.e_msg_len);
        diag.push_back('\0');
        e2a_inplace(diag);
        diag.pop_back();
        throw std::runtime_error(diag);
    }

    for (auto &m : members)
    {
        e2a_inplace(m.name);
    }
    return members;
=======
  __a2e_s(&dsn[0]);
  int rc = zds_list_data_sets(&zds, dsn, entries);

  if (rc != 0)
  {
    std::string diag(zds.diag.e_msg, zds.diag.e_msg_len);
    diag.push_back('\0');
    __e2a_s(&diag[0]);
    diag.pop_back();
    std::cerr
        << "ZDS call failed, rc=" << rc
        << ", diag=\"" << diag << "\"\n";
  }

  for (auto &e : entries)
  {
    e2a_inplace(e.name);
    e2a_inplace(e.dsorg);
    e2a_inplace(e.volser);
    e2a_inplace(e.recfm);
  }
  return entries;
>>>>>>> fcf934bb
}<|MERGE_RESOLUTION|>--- conflicted
+++ resolved
@@ -19,7 +19,6 @@
 
 void create_data_set(std::string dsn, DS_ATTRIBUTES attributes)
 {
-<<<<<<< HEAD
     ZDS zds = {0};
     std::string response;
 
@@ -47,13 +46,6 @@
         diag.pop_back();
         throw std::runtime_error(diag);
     }
-=======
-  if (s.empty())
-    return;
-  s.push_back('\0');
-  __e2a_s(&s[0]);
-  s.pop_back();
->>>>>>> fcf934bb
 }
 
 std::vector<ZDSEntry> list_data_sets(std::string dsn)
@@ -61,7 +53,6 @@
   std::vector<ZDSEntry> entries;
   ZDS zds = {0};
 
-<<<<<<< HEAD
     a2e_inplace(dsn);
     int rc = zds_list_data_sets(&zds, dsn, entries);
 
@@ -74,14 +65,14 @@
         throw std::runtime_error(diag);
     }
 
-    for (auto &e : entries)
-    {
-        e2a_inplace(e.name);
-        e2a_inplace(e.dsorg);
-        e2a_inplace(e.volser);
-        e2a_inplace(e.recfm);
-    }
-    return entries;
+  for (auto &e : entries)
+  {
+    e2a_inplace(e.name);
+    e2a_inplace(e.dsorg);
+    e2a_inplace(e.volser);
+    e2a_inplace(e.recfm);
+  }
+  return entries;
 }
 
 std::string read_data_set(std::string dsn, std::string codepage)
@@ -204,28 +195,4 @@
         e2a_inplace(m.name);
     }
     return members;
-=======
-  __a2e_s(&dsn[0]);
-  int rc = zds_list_data_sets(&zds, dsn, entries);
-
-  if (rc != 0)
-  {
-    std::string diag(zds.diag.e_msg, zds.diag.e_msg_len);
-    diag.push_back('\0');
-    __e2a_s(&diag[0]);
-    diag.pop_back();
-    std::cerr
-        << "ZDS call failed, rc=" << rc
-        << ", diag=\"" << diag << "\"\n";
-  }
-
-  for (auto &e : entries)
-  {
-    e2a_inplace(e.name);
-    e2a_inplace(e.dsorg);
-    e2a_inplace(e.volser);
-    e2a_inplace(e.recfm);
-  }
-  return entries;
->>>>>>> fcf934bb
 }
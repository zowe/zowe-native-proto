--- conflicted
+++ resolved
@@ -31,14 +31,15 @@
     a2e_inplace(owner_name);
     int rc = zjb_list_by_owner(&zjb, owner_name, "", jobs);
 
-    if (rc != 0)
-    {
-        std::string diag(zjb.diag.e_msg, zjb.diag.e_msg_len);
-        diag.push_back('\0');
-        e2a_inplace(diag);
-        diag.pop_back();
-        throw std::runtime_error(diag);
-    }
+  if (rc != 0 && rc != RTNCD_WARNING)
+  {
+    std::string diag(zjb.diag.e_msg, zjb.diag.e_msg_len);
+    diag.push_back('\0');
+    e2a_inplace(diag);
+    diag.pop_back();
+    std::cerr << "ZJB list_jobs_by_owner failed, rc=" << rc
+              << ", diag=\"" << diag << "\"\n";
+  }
 
   for (auto &job : jobs)
   {
@@ -86,7 +87,6 @@
   return jobs;
 }
 
-<<<<<<< HEAD
 ZJob get_job_status(std::string jobid)
 {
     ZJob job = {0};
@@ -94,31 +94,16 @@
 
     a2e_inplace(jobid);
     int rc = zjb_view(&zjb, jobid, job);
-=======
-std::vector<ZJob> list_jobs_by_owner(std::string owner_name, std::string prefix)
-{
-  std::vector<ZJob> jobs;
-  ZJB zjb = {0};
-
-    __a2e_s(&owner_name[0]);
-    __a2e_s(&prefix[0]);
-    int rc = zjb_list_by_owner(&zjb, owner_name, prefix, jobs);
->>>>>>> 5bb6dca4
-
-    if (rc != 0)
-    {
-        std::string diag(zjb.diag.e_msg, zjb.diag.e_msg_len);
-        diag.push_back('\0');
-        e2a_inplace(diag);
-        diag.pop_back();
-        throw std::runtime_error(diag);
-    }
-
-<<<<<<< HEAD
-=======
-  for (auto &job : jobs)
-  {
->>>>>>> 5bb6dca4
+
+    if (rc != 0)
+    {
+        std::string diag(zjb.diag.e_msg, zjb.diag.e_msg_len);
+        diag.push_back('\0');
+        e2a_inplace(diag);
+        diag.pop_back();
+        throw std::runtime_error(diag);
+    }
+
     e2a_inplace(job.jobname);
     e2a_inplace(job.jobid);
     e2a_inplace(job.owner);
@@ -126,7 +111,6 @@
     e2a_inplace(job.full_status);
     e2a_inplace(job.retcode);
     e2a_inplace(job.correlator);
-<<<<<<< HEAD
 
     return job;
 }
@@ -241,9 +225,4 @@
     }
 
     return true;
-=======
-  }
-
-  return jobs;
->>>>>>> 5bb6dca4
 }
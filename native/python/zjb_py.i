%module zjb_py

%{
#include "zjb_py.hpp"
%}

%include "exception.i"

%exception {
    try {
        $action
    } catch (const std::runtime_error& e) {
        SWIG_exception(SWIG_RuntimeError, e.what());
    } catch (const std::exception& e) {
        SWIG_exception(SWIG_RuntimeError, e.what());
    } catch (...) {
        SWIG_exception(SWIG_RuntimeError, "Unknown exception");
    }
}

%include "std_string.i"
%include "std_vector.i"

%feature("docstring") list_jobs_by_owner "List all jobs owned by the specified user.";
%feature("docstring") get_job_status "Get the current status of a job by job ID.";
%feature("docstring") list_spool_files "List all spool files (DD statements) for a job.";
%feature("docstring") read_spool_file "Read the content of a specific spool file by job ID and key.";
%feature("docstring") get_job_jcl "Retrieve the JCL content for a job.";
%feature("docstring") submit_job "Submit JCL content and return the assigned job ID.";
%feature("docstring") delete_job "Delete a job from the system and return success status.";

%include "zjb_py.hpp"

%template(ZJobVector) std::vector<ZJob>;
%template(ZJobDDVector) std::vector<ZJobDD>;

struct ZJob {
<<<<<<< HEAD
	std::string jobname;
	std::string jobid;
	std::string owner;
	std::string status;
	std::string full_status;
	std::string retcode;
	std::string correlator;
};

struct ZJobDD
{
  std::string jobid;
  std::string ddn;
  std::string dsn;
  std::string stepname;
  std::string procstep;
  int key;
=======
    std::string jobname;
    std::string jobid;
    std::string owner;
    std::string status;
    std::string full_status;
    std::string retcode;
    std::string correlator;
>>>>>>> 5bb6dca4
};<|MERGE_RESOLUTION|>--- conflicted
+++ resolved
@@ -35,14 +35,13 @@
 %template(ZJobDDVector) std::vector<ZJobDD>;
 
 struct ZJob {
-<<<<<<< HEAD
-	std::string jobname;
-	std::string jobid;
-	std::string owner;
-	std::string status;
-	std::string full_status;
-	std::string retcode;
-	std::string correlator;
+    std::string jobname;
+    std::string jobid;
+    std::string owner;
+    std::string status;
+    std::string full_status;
+    std::string retcode;
+    std::string correlator;
 };
 
 struct ZJobDD
@@ -53,13 +52,4 @@
   std::string stepname;
   std::string procstep;
   int key;
-=======
-    std::string jobname;
-    std::string jobid;
-    std::string owner;
-    std::string status;
-    std::string full_status;
-    std::string retcode;
-    std::string correlator;
->>>>>>> 5bb6dca4
 };
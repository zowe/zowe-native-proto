/**
 * This program and the accompanying materials are made available under the terms of the
 * Eclipse Public License v2.0 which accompanies this distribution, and is available at
 * https://www.eclipse.org/legal/epl-v20.html
 *
 * SPDX-License-Identifier: EPL-2.0
 *
 * Copyright Contributors to the Zowe Project.
 *
 */
import { ProfileConstants } from "@zowe/core-for-zowe-sdk";
import { Gui, type IZoweTree, type IZoweTreeNode, ZoweVsCodeExtension, type imperative } from "@zowe/zowe-explorer-api";
import * as vscode from "vscode";
import { ZSshClient } from "zowe-native-proto-sdk";
import {
    AbstractConfigManager,
    MESSAGE_TYPE,
    type ProgressCallback,
    type inputBoxOpts,
    type qpItem,
    type qpOpts,
} from "../../sdk/src/ZSshAuthUtils";

// biome-ignore lint/complexity/noStaticOnlyClass: Utilities class has static methods
export class SshConfigUtils {
    public static migratedConfigs: ISshConfigExt[];
    public static filteredMigratedConfigs: ISshConfigExt[];
    public static validationResult: ISshConfigExt | undefined;
    public static selectedProfile: ISshConfigExt | undefined;
    public static sshProfiles: imperative.IProfileLoaded[];

    public static getServerPath(profile?: imperative.IProfile): string {
        const serverPathMap: Record<string, string> =
            vscode.workspace.getConfiguration("zowe-native-proto-vsce").get("serverInstallPath") ?? {};
        return (
            (profile && serverPathMap[profile?.host]) ??
            process.env.ZOWE_OPT_SERVER_PATH ??
            profile?.serverPath ??
            ZSshClient.DEFAULT_SERVER_PATH
        );
    }

<<<<<<< HEAD
=======
    public static async promptForProfile(profileName?: string): Promise<imperative.IProfileLoaded | undefined> {
        const zoweExplorerApi = ZoweVsCodeExtension.getZoweExplorerApi();
        const profCache = zoweExplorerApi.getExplorerExtenderApi().getProfilesCache();
        const profInfo = await profCache.getProfileInfo();
        SshConfigUtils.validationResult = undefined;
        if (profileName) {
            return profCache.getLoadedProfConfig(profileName, "ssh");
        }

        SshConfigUtils.sshProfiles = (await profCache.fetchAllProfilesByType("ssh")).filter(
            ({ name, profile }) => name && profile?.host,
        );
        // Get configs from ~/.ssh/config
        SshConfigUtils.migratedConfigs = await ZClientUtils.migrateSshConfig();

        // Parse to remove migratable configs that already exist on the team config
        SshConfigUtils.filteredMigratedConfigs = SshConfigUtils.migratedConfigs.filter(
            (migratedConfig) =>
                !SshConfigUtils.sshProfiles.some((sshProfile) => sshProfile.profile?.host === migratedConfig.hostname),
        );

        // Prompt user for ssh (new config, existing, migrating)
        const result = await SshConfigUtils.showQuickPickWithCustomInput();

        // If nothing selected, return
        if (!result) return;

        // If result is add new SSH host then create a new config, if not use migrated configs
        SshConfigUtils.selectedProfile = SshConfigUtils.filteredMigratedConfigs.find(
            ({ name, hostname }) => result?.label === name && result?.description === hostname,
        );

        if (result.description === "Custom SSH Host") {
            const createNewConfig = await SshConfigUtils.createNewConfig(result.label);
            if (!createNewConfig) return undefined;
            SshConfigUtils.selectedProfile = createNewConfig;
        } else if (result.label === "$(plus) Add New SSH Host...") {
            const createNewConfig = await SshConfigUtils.createNewConfig();
            if (!createNewConfig) return undefined;
            SshConfigUtils.selectedProfile = createNewConfig;
        }

        // If an existing team config profile was selected
        if (!SshConfigUtils.selectedProfile) {
            const foundProfile = SshConfigUtils.sshProfiles.find(({ name }) => name === result.label);
            if (foundProfile) {
                const validConfig = await SshConfigUtils.validateConfig({
                    hostname: foundProfile?.profile?.host,
                    port: foundProfile?.profile?.port,
                    privateKey: foundProfile?.profile?.privateKey,
                    keyPassphrase: foundProfile?.profile?.keyPassphrase,
                    user: foundProfile?.profile?.user,
                    password: foundProfile?.profile?.password,
                });
                if (validConfig === undefined) return;

                await SshConfigUtils.setProfile(validConfig, foundProfile.name);
                return { ...foundProfile, profile: { ...foundProfile.profile, ...validConfig } };
            }
        }

        // Current directory open in vscode window
        const workspaceDir = ZoweVsCodeExtension.workspaceRoot;

        // Prioritize creating a team config in the local workspace if it exists even if a global config exists
        // TODO: This behavior is only for the POC phase
        ////////////////////////////////////////////////////////////////////////////////////////////////////////
        if (workspaceDir?.uri.fsPath !== undefined && !profInfo.getTeamConfig().layerExists(workspaceDir!.uri.fsPath)) {
            await SshConfigUtils.createZoweSchema(false);
        } else {
            await SshConfigUtils.createZoweSchema(true);
        }
        ////////////////////////////////////////////////////////////////////////////////////////////////////////

        // Prompt for a new profile name with the hostname (for adding a new config) or host value (for migrating from a config)
        SshConfigUtils.selectedProfile = await SshConfigUtils.getNewProfileName(
            SshConfigUtils.selectedProfile!,
            profInfo.getTeamConfig(),
        );

        if (!SshConfigUtils.selectedProfile?.name) {
            vscode.window.showWarningMessage("SSH setup cancell1ed.");
            return;
        }

        if (SshConfigUtils.validationResult === undefined) {
            await SshConfigUtils.validateFoundPrivateKeys();
        }

        if (SshConfigUtils.validationResult === undefined) {
            // Attempt to validate with given URL/creds
            SshConfigUtils.validationResult = await SshConfigUtils.validateConfig(SshConfigUtils.selectedProfile);
        }
        // If validateConfig returns a string, that string is the correct keyPassphrase
        if (SshConfigUtils.validationResult && Object.keys(SshConfigUtils.validationResult).length >= 1) {
            SshConfigUtils.selectedProfile = { ...SshConfigUtils.selectedProfile, ...SshConfigUtils.validationResult };
        }

        // If no private key or password is on the profile then there is no possible validation combination, thus return
        if (!SshConfigUtils.selectedProfile?.privateKey && !SshConfigUtils.selectedProfile?.password) {
            vscode.window.showWarningMessage("SSH setup cancelled.");
            return;
        }

        await SshConfigUtils.setProfile(SshConfigUtils.selectedProfile);

        return {
            name: SshConfigUtils.selectedProfile.name,
            message: "",
            failNotFound: false,
            type: "ssh",
            profile: {
                host: SshConfigUtils.selectedProfile.hostname,
                name: SshConfigUtils.selectedProfile.name,
                password: SshConfigUtils.selectedProfile.password,
                user: SshConfigUtils.selectedProfile.user,
                privateKey: SshConfigUtils.selectedProfile.privateKey,
                handshakeTimeout: SshConfigUtils.selectedProfile.handshakeTimeout,
                port: SshConfigUtils.selectedProfile.port,
                keyPassphrase: SshConfigUtils.selectedProfile.keyPassphrase,
            },
        };
    }

    // Function to show the QuickPick with dynamic top option
    private static async showQuickPickWithCustomInput(): Promise<vscode.QuickPickItem | undefined> {
        // Choose between adding a new SSH host, an existing team config profile, and migrating from config.
        const qpItems: vscode.QuickPickItem[] = [
            { label: "$(plus) Add New SSH Host..." },
            ...SshConfigUtils.sshProfiles.map(({ name, profile }) => ({
                label: name!,
                description: profile!.host!,
            })),
            {
                label: "Migrate From SSH Config",
                kind: vscode.QuickPickItemKind.Separator,
            },
            ...SshConfigUtils.filteredMigratedConfigs.map(({ name, hostname }) => ({
                label: name!,
                description: hostname,
            })),
        ];

        const quickPick = vscode.window.createQuickPick();
        quickPick.items = qpItems;
        quickPick.placeholder = "Select configured SSH host or enter user@host";

        let value: undefined;

        // Add the custom entry
        const customItem = {
            label: `> ${value}`, // Using ">" as a visual cue for custom input
            description: "Custom SSH Host",
            alwaysShow: true,
        };

        quickPick.onDidChangeValue((value) => {
            if (value) {
                // Update custom entry when something is typed in search bar
                customItem.label = `> ${value}`;
                // Update the QuickPick items with the custom entry at the top, if not already added
                quickPick.items = [customItem, ...qpItems.filter((item) => item.label !== customItem.label)];
            } else {
                // Remove the custom entry if the search bar is cleared
                quickPick.items = [...qpItems];
            }
        });

        // Show the QuickPick
        quickPick.show();

        // Wait for selection
        const result = await new Promise<vscode.QuickPickItem | undefined>((resolve) => {
            quickPick.onDidAccept(() => {
                resolve(quickPick.selectedItems[0]);
                quickPick.hide();
            });
        });

        if (result?.label.startsWith(">")) result.label = result.label.replace(">", "").trim();

        return result;
    }

>>>>>>> d68bea94
    public static async showSessionInTree(profileName: string, visible: boolean): Promise<void> {
        // This method is a hack until the ZE API offers a method to show/hide profile in tree
        // See https://github.com/zowe/zowe-explorer-vscode/issues/3506
        const zoweExplorerApi = ZoweVsCodeExtension.getZoweExplorerApi().getExplorerExtenderApi();
        const treeProviders = ["datasetProvider", "ussFileProvider", "jobsProvider"].map(
            // biome-ignore lint/suspicious/noExplicitAny: Accessing internal properties
            (prop) => (zoweExplorerApi as any)[prop] as IZoweTree<IZoweTreeNode>,
        );
        const localStorage = zoweExplorerApi.getLocalStorage?.();
        for (const provider of treeProviders) {
            // Show or hide profile in active window
            const sessionNode = provider.mSessionNodes.find((node) => node.getProfileName() === profileName);
            if (visible && sessionNode == null) {
                await provider.addSession({ sessionName: profileName, profileType: "ssh" });
            } else if (!visible && sessionNode != null) {
                provider.deleteSession(sessionNode);
            }
            // Update tree session history to persist
            const settingName = provider.getTreeType();
            if (localStorage != null) {
                const treeHistory = localStorage.getValue<{ sessions: string[] }>(settingName);
                treeHistory.sessions = treeHistory.sessions.filter((session: string) => session !== profileName);
                if (visible) {
                    treeHistory.sessions.push(profileName);
                }
                localStorage.setValue(settingName, treeHistory);
            }
        }
    }
<<<<<<< HEAD
}
export class VscePromptApi extends AbstractConfigManager {
    protected showMessage(message: string, messageType: MESSAGE_TYPE): void {
        switch (messageType) {
            case MESSAGE_TYPE.INFORMATION:
                vscode.window.showInformationMessage(message);
                break;
            case MESSAGE_TYPE.WARNING:
                vscode.window.showWarningMessage(message);
                break;
            case MESSAGE_TYPE.ERROR:
                vscode.window.showErrorMessage(message);
                break;
            default:
                break;
        }
=======

    private static async createNewConfig(knownConfigOpts?: string): Promise<ISshConfigExt | undefined> {
        const sshRegex = /^ssh\s+(?:([a-zA-Z0-9_-]+)@)?([a-zA-Z0-9.-]+)/;

        const flagRegex = /-(\w+)(?:\s+("[^"]+"|'[^']+'|\S+))?/g;
        const SshProfile: ISshConfigExt = {};
        const zoweExplorerApi = ZoweVsCodeExtension.getZoweExplorerApi();
        const profInfo = await zoweExplorerApi.getExplorerExtenderApi().getProfilesCache().getProfileInfo();

        //check if project layer exists, if it doesnt create one, but if no workspace then create it as global

        const workspaceDir = ZoweVsCodeExtension.workspaceRoot;
        if (workspaceDir?.uri.fsPath !== undefined && !profInfo.getTeamConfig().layerExists(workspaceDir!.uri.fsPath)) {
            await SshConfigUtils.createZoweSchema(false);
        }

        let sshResponse: string | undefined;

        // KnownConfigOpts is defined if a custom option is selected via the first quickpick (ex: user@host is entered in search bar)
        console.debug();
        if (!knownConfigOpts) {
            sshResponse = await vscode.window.showInputBox({
                prompt: "Enter SSH connection command",
                placeHolder: "E.g. ssh user@example.com",
                ignoreFocusOut: true,
            });
        } else {
            sshResponse = `ssh ${knownConfigOpts}`;
            console.debug();
            const match = sshResponse.match(sshRegex);
            console.debug();
            if (!match || match[0].length < sshResponse.length) {
                vscode.window.showErrorMessage(
                    "Invalid custom connection format. Ensure it matches the expected pattern.",
                );
                return undefined;
            }
        }
        console.debug();
        if (sshResponse === undefined) {
            vscode.window.showWarningMessage("SSH setup cancelled.");
            return undefined;
        }

        const sshMatch = sshResponse.match(sshRegex);
        console.debug();

        if (!sshMatch) {
            vscode.window.showErrorMessage("Invalid SSH command format. Ensure it matches the expected pattern.");
            return undefined;
        }

        SshProfile.user = sshMatch[1] || require("node:os").userInfo().username;
        SshProfile.hostname = sshMatch[2];

        let flagMatch: RegExpExecArray | null;

        if (!knownConfigOpts) {
            // biome-ignore lint/suspicious/noAssignInExpressions: We just want to use the regex array in the loop
            while ((flagMatch = flagRegex.exec(sshResponse)) !== null) {
                const [, flag, value] = flagMatch;
                // Check for missing value
                if (!value) {
                    vscode.window.showErrorMessage(`Missing value for flag -${flag}.`);
                    return undefined;
                }

                const unquotedValue = value.replace(/^["']|["']$/g, ""); // Remove surrounding quotes

                // Map aliases to consistent keys
                if (flag === "p" || flag.toLowerCase() === "port") {
                    const portNumber = Number.parseInt(unquotedValue, 10);
                    if (Number.isNaN(portNumber)) {
                        vscode.window.showErrorMessage(
                            `Invalid value for flag --${flag}. Port must be a valid number.`,
                        );
                        return undefined;
                    }
                    SshProfile.port = portNumber;
                } else if (flag === "i" || flag.toLowerCase() === "identity_file") {
                    SshProfile.privateKey = unquotedValue;
                }

                // Validate if quotes are required
                if (/\s/.test(unquotedValue) && !/^["'].*["']$/.test(value)) {
                    vscode.window.showErrorMessage(
                        `Invalid value for flag --${flag}. Values with spaces must be quoted.`,
                    );
                    return undefined;
                }
            }
        }
        return SshProfile;
>>>>>>> d68bea94
    }
    protected async showInputBox(opts: inputBoxOpts): Promise<string | undefined> {
        return vscode.window.showInputBox(opts);
    }

    protected async withProgress<T>(message: string, task: (progress: ProgressCallback) => Promise<T>): Promise<T> {
        return await Gui.withProgress(
            {
                location: vscode.ProgressLocation.Notification,
                title: message,
                cancellable: false,
            },
            async (progress) => {
                return await task((percent) => progress.report({ increment: percent }));
            },
        );
    }
    protected async showQuickPick(opts: qpOpts): Promise<string | undefined> {
        const quickPick = vscode.window.createQuickPick();
        Object.assign(quickPick, {
            items: opts.items,
            title: opts.title,
            placeholder: opts.placeholder,
            ignoreFocusOut: true,
        });

        return await new Promise<string | undefined>((resolve) => {
            quickPick.onDidAccept(() => {
                resolve(quickPick.selectedItems[0]?.label);
                quickPick.hide();
            });
            quickPick.onDidHide(() => resolve(undefined)); // Handle case when user cancels
            quickPick.show();
        });
    }

    protected async showCustomQuickPick(opts: qpOpts): Promise<qpItem | undefined> {
        const quickPick = vscode.window.createQuickPick();
        Object.assign(quickPick, {
            items: opts.items.map((item) =>
                item.separator ? { ...item, kind: vscode.QuickPickItemKind.Separator } : item,
            ),
            title: opts.title,
            placeholder: opts.placeholder,
            ignoreFocusOut: true,
        });

        const customItem = {
            label: ">", // Using ">" as a visual cue for custom input
            description: "Custom SSH Host",
            alwaysShow: true,
        };

<<<<<<< HEAD
        quickPick.onDidChangeValue((value) => {
            if (value) {
                customItem.label = `> ${value}`;
                quickPick.items = [customItem, ...opts.items];
            } else {
                quickPick.items = opts.items;
=======
        const promptForPassword = async (config: ISshConfigExt): Promise<ISshConfigExt | undefined> => {
            for (let attempts = 0; attempts < 3; attempts++) {
                const testPassword = await vscode.window.showInputBox({
                    title: `${configModifications.user ?? config.user}@${config.hostname}'s password:`,
                    password: true,
                    placeHolder: "Enter your password",
                    ignoreFocusOut: true,
                });

                if (!testPassword) return undefined;

                try {
                    await attemptConnection({ ...config, ...configModifications, password: testPassword });
                    return { password: testPassword };
                } catch (error) {
                    if (`${error}`.includes("FOTS1668")) {
                        vscode.window.showErrorMessage("Password Expired on Target System");
                        return undefined;
                    }
                    vscode.window.showErrorMessage(`Password Authentication Failed (${attempts + 1}/3)`);
                }
            }
            return undefined;
        };

        try {
            const privateKeyPath = newConfig.privateKey;

            if (!newConfig.user) {
                const userModification = await vscode.window.showInputBox({
                    title: `Enter user for host: '${newConfig.hostname}'`,
                    placeHolder: "Enter the user for the target host",
                    ignoreFocusOut: true,
                });
                configModifications.user = userModification;
            }

            if ((!privateKeyPath || !readFileSync(path.normalize(privateKeyPath), "utf-8")) && !newConfig.password) {
                const passwordPrompt = await promptForPassword(newConfig);
                return passwordPrompt ? { ...configModifications, ...passwordPrompt } : undefined;
            }

            await attemptConnection({ ...newConfig, ...configModifications });
        } catch (err) {
            console.debug();
            const errorMessage = `${err}`;

            if (
                newConfig.privateKey &&
                !newConfig.password &&
                errorMessage.includes("All configured authentication methods failed")
            ) {
                return undefined;
            }

            if (errorMessage.includes("Invalid username")) {
                const testUser = await vscode.window.showInputBox({
                    title: `Enter user for host: '${newConfig.hostname}'`,
                    placeHolder: "Enter the user for the target host",
                    ignoreFocusOut: true,
                });

                if (!testUser) return undefined;
                try {
                    await attemptConnection({ ...newConfig, user: testUser });
                    return { user: testUser };
                } catch {
                    return undefined;
                }
>>>>>>> d68bea94
            }
        });

        return new Promise<qpItem | undefined>((resolve) => {
            quickPick.onDidAccept(() => {
                const selection = quickPick.selectedItems[0];
                if (selection) {
                    if (selection.label.startsWith(">")) {
                        resolve({
                            label: selection.label.replace(">", "").trim(),
                            description: "Custom SSH Host",
                        });
                    } else {
                        resolve(selection);
                    }
                }
<<<<<<< HEAD
                quickPick.hide();
            });
            quickPick.onDidHide(() => resolve(undefined));
            quickPick.show();
        });
    }

    protected getCurrentDir(): string | undefined {
        return ZoweVsCodeExtension.workspaceRoot?.uri.fsPath;
    }

    protected getProfileType(): imperative.IProfileTypeConfiguration[] {
        const zoweExplorerApi = ZoweVsCodeExtension.getZoweExplorerApi();
        const profCache = zoweExplorerApi.getExplorerExtenderApi().getProfilesCache();

        return [
            // biome-ignore lint/suspicious/noExplicitAny: Accessing protected method
            ...(profCache as any).getCoreProfileTypes(),
            ...profCache.getConfigArray(),
            ProfileConstants.BaseProfile,
        ];
=======
                return undefined;
            }
            if (errorMessage.includes("All configured authentication methods failed")) {
                const passwordPrompt = await promptForPassword(newConfig);
                return passwordPrompt ? { ...configModifications, ...passwordPrompt } : undefined;
            }
        }
        return configModifications;
>>>>>>> d68bea94
    }

    private static async validateFoundPrivateKeys() {
        // Create a progress bar using the custom Gui.withProgress
        await Gui.withProgress(
            {
                location: vscode.ProgressLocation.Notification,
                title: "Validating SSH Configurations...",
                cancellable: false,
            },

            async (progress, token) => {
                // Find private keys located at ~/.ssh/ and attempt to connect with them
                if (!SshConfigUtils.validationResult) {
                    const foundPrivateKeys = await ZClientUtils.findPrivateKeys();
                    for (const privateKey of foundPrivateKeys) {
                        const testValidation: ISshConfigExt = SshConfigUtils.selectedProfile!;
                        testValidation.privateKey = privateKey;
                        const result = await SshConfigUtils.validateConfig(testValidation);
                        progress.report({ increment: 100 / foundPrivateKeys.length });

                        if (result) {
                            SshConfigUtils.validationResult = {};
                            if (Object.keys(result).length >= 1) {
                                SshConfigUtils.selectedProfile = { ...SshConfigUtils.selectedProfile, ...result };
                            }
                            return;
                        }
                    }
                }

                // Match hostname to configurations from ~/.ssh/config file
                let validationAttempts = SshConfigUtils.migratedConfigs.filter(
                    (config) => config.hostname === SshConfigUtils.selectedProfile?.hostname,
                );

                // If multiple matches exist, narrow down by user
                if (validationAttempts.length > 1 && SshConfigUtils.selectedProfile?.user) {
                    validationAttempts = validationAttempts.filter(
                        (config) => config.user === SshConfigUtils.selectedProfile?.user,
                    );
                } else {
                    // If no user is specified, allow all configs where the hostname matches
                    validationAttempts = validationAttempts.filter(
                        (config) =>
                            !SshConfigUtils.selectedProfile?.user ||
                            config.user === SshConfigUtils.selectedProfile?.user,
                    );
                }

                for (const profile of validationAttempts) {
                    const testValidation: ISshConfigExt = profile;
                    const result = await SshConfigUtils.validateConfig(testValidation);
                    progress.report({ increment: 100 / validationAttempts.length });
                    if (result !== undefined) {
                        SshConfigUtils.validationResult = {};
                        if (Object.keys(result).length >= 1) {
                            SshConfigUtils.selectedProfile = {
                                ...SshConfigUtils.selectedProfile,
                                ...result,
                                privateKey: testValidation.privateKey,
                            };
                        }
                        return;
                    }
                }
            },
        );
    }
}<|MERGE_RESOLUTION|>--- conflicted
+++ resolved
@@ -40,193 +40,6 @@
         );
     }
 
-<<<<<<< HEAD
-=======
-    public static async promptForProfile(profileName?: string): Promise<imperative.IProfileLoaded | undefined> {
-        const zoweExplorerApi = ZoweVsCodeExtension.getZoweExplorerApi();
-        const profCache = zoweExplorerApi.getExplorerExtenderApi().getProfilesCache();
-        const profInfo = await profCache.getProfileInfo();
-        SshConfigUtils.validationResult = undefined;
-        if (profileName) {
-            return profCache.getLoadedProfConfig(profileName, "ssh");
-        }
-
-        SshConfigUtils.sshProfiles = (await profCache.fetchAllProfilesByType("ssh")).filter(
-            ({ name, profile }) => name && profile?.host,
-        );
-        // Get configs from ~/.ssh/config
-        SshConfigUtils.migratedConfigs = await ZClientUtils.migrateSshConfig();
-
-        // Parse to remove migratable configs that already exist on the team config
-        SshConfigUtils.filteredMigratedConfigs = SshConfigUtils.migratedConfigs.filter(
-            (migratedConfig) =>
-                !SshConfigUtils.sshProfiles.some((sshProfile) => sshProfile.profile?.host === migratedConfig.hostname),
-        );
-
-        // Prompt user for ssh (new config, existing, migrating)
-        const result = await SshConfigUtils.showQuickPickWithCustomInput();
-
-        // If nothing selected, return
-        if (!result) return;
-
-        // If result is add new SSH host then create a new config, if not use migrated configs
-        SshConfigUtils.selectedProfile = SshConfigUtils.filteredMigratedConfigs.find(
-            ({ name, hostname }) => result?.label === name && result?.description === hostname,
-        );
-
-        if (result.description === "Custom SSH Host") {
-            const createNewConfig = await SshConfigUtils.createNewConfig(result.label);
-            if (!createNewConfig) return undefined;
-            SshConfigUtils.selectedProfile = createNewConfig;
-        } else if (result.label === "$(plus) Add New SSH Host...") {
-            const createNewConfig = await SshConfigUtils.createNewConfig();
-            if (!createNewConfig) return undefined;
-            SshConfigUtils.selectedProfile = createNewConfig;
-        }
-
-        // If an existing team config profile was selected
-        if (!SshConfigUtils.selectedProfile) {
-            const foundProfile = SshConfigUtils.sshProfiles.find(({ name }) => name === result.label);
-            if (foundProfile) {
-                const validConfig = await SshConfigUtils.validateConfig({
-                    hostname: foundProfile?.profile?.host,
-                    port: foundProfile?.profile?.port,
-                    privateKey: foundProfile?.profile?.privateKey,
-                    keyPassphrase: foundProfile?.profile?.keyPassphrase,
-                    user: foundProfile?.profile?.user,
-                    password: foundProfile?.profile?.password,
-                });
-                if (validConfig === undefined) return;
-
-                await SshConfigUtils.setProfile(validConfig, foundProfile.name);
-                return { ...foundProfile, profile: { ...foundProfile.profile, ...validConfig } };
-            }
-        }
-
-        // Current directory open in vscode window
-        const workspaceDir = ZoweVsCodeExtension.workspaceRoot;
-
-        // Prioritize creating a team config in the local workspace if it exists even if a global config exists
-        // TODO: This behavior is only for the POC phase
-        ////////////////////////////////////////////////////////////////////////////////////////////////////////
-        if (workspaceDir?.uri.fsPath !== undefined && !profInfo.getTeamConfig().layerExists(workspaceDir!.uri.fsPath)) {
-            await SshConfigUtils.createZoweSchema(false);
-        } else {
-            await SshConfigUtils.createZoweSchema(true);
-        }
-        ////////////////////////////////////////////////////////////////////////////////////////////////////////
-
-        // Prompt for a new profile name with the hostname (for adding a new config) or host value (for migrating from a config)
-        SshConfigUtils.selectedProfile = await SshConfigUtils.getNewProfileName(
-            SshConfigUtils.selectedProfile!,
-            profInfo.getTeamConfig(),
-        );
-
-        if (!SshConfigUtils.selectedProfile?.name) {
-            vscode.window.showWarningMessage("SSH setup cancell1ed.");
-            return;
-        }
-
-        if (SshConfigUtils.validationResult === undefined) {
-            await SshConfigUtils.validateFoundPrivateKeys();
-        }
-
-        if (SshConfigUtils.validationResult === undefined) {
-            // Attempt to validate with given URL/creds
-            SshConfigUtils.validationResult = await SshConfigUtils.validateConfig(SshConfigUtils.selectedProfile);
-        }
-        // If validateConfig returns a string, that string is the correct keyPassphrase
-        if (SshConfigUtils.validationResult && Object.keys(SshConfigUtils.validationResult).length >= 1) {
-            SshConfigUtils.selectedProfile = { ...SshConfigUtils.selectedProfile, ...SshConfigUtils.validationResult };
-        }
-
-        // If no private key or password is on the profile then there is no possible validation combination, thus return
-        if (!SshConfigUtils.selectedProfile?.privateKey && !SshConfigUtils.selectedProfile?.password) {
-            vscode.window.showWarningMessage("SSH setup cancelled.");
-            return;
-        }
-
-        await SshConfigUtils.setProfile(SshConfigUtils.selectedProfile);
-
-        return {
-            name: SshConfigUtils.selectedProfile.name,
-            message: "",
-            failNotFound: false,
-            type: "ssh",
-            profile: {
-                host: SshConfigUtils.selectedProfile.hostname,
-                name: SshConfigUtils.selectedProfile.name,
-                password: SshConfigUtils.selectedProfile.password,
-                user: SshConfigUtils.selectedProfile.user,
-                privateKey: SshConfigUtils.selectedProfile.privateKey,
-                handshakeTimeout: SshConfigUtils.selectedProfile.handshakeTimeout,
-                port: SshConfigUtils.selectedProfile.port,
-                keyPassphrase: SshConfigUtils.selectedProfile.keyPassphrase,
-            },
-        };
-    }
-
-    // Function to show the QuickPick with dynamic top option
-    private static async showQuickPickWithCustomInput(): Promise<vscode.QuickPickItem | undefined> {
-        // Choose between adding a new SSH host, an existing team config profile, and migrating from config.
-        const qpItems: vscode.QuickPickItem[] = [
-            { label: "$(plus) Add New SSH Host..." },
-            ...SshConfigUtils.sshProfiles.map(({ name, profile }) => ({
-                label: name!,
-                description: profile!.host!,
-            })),
-            {
-                label: "Migrate From SSH Config",
-                kind: vscode.QuickPickItemKind.Separator,
-            },
-            ...SshConfigUtils.filteredMigratedConfigs.map(({ name, hostname }) => ({
-                label: name!,
-                description: hostname,
-            })),
-        ];
-
-        const quickPick = vscode.window.createQuickPick();
-        quickPick.items = qpItems;
-        quickPick.placeholder = "Select configured SSH host or enter user@host";
-
-        let value: undefined;
-
-        // Add the custom entry
-        const customItem = {
-            label: `> ${value}`, // Using ">" as a visual cue for custom input
-            description: "Custom SSH Host",
-            alwaysShow: true,
-        };
-
-        quickPick.onDidChangeValue((value) => {
-            if (value) {
-                // Update custom entry when something is typed in search bar
-                customItem.label = `> ${value}`;
-                // Update the QuickPick items with the custom entry at the top, if not already added
-                quickPick.items = [customItem, ...qpItems.filter((item) => item.label !== customItem.label)];
-            } else {
-                // Remove the custom entry if the search bar is cleared
-                quickPick.items = [...qpItems];
-            }
-        });
-
-        // Show the QuickPick
-        quickPick.show();
-
-        // Wait for selection
-        const result = await new Promise<vscode.QuickPickItem | undefined>((resolve) => {
-            quickPick.onDidAccept(() => {
-                resolve(quickPick.selectedItems[0]);
-                quickPick.hide();
-            });
-        });
-
-        if (result?.label.startsWith(">")) result.label = result.label.replace(">", "").trim();
-
-        return result;
-    }
-
->>>>>>> d68bea94
     public static async showSessionInTree(profileName: string, visible: boolean): Promise<void> {
         // This method is a hack until the ZE API offers a method to show/hide profile in tree
         // See https://github.com/zowe/zowe-explorer-vscode/issues/3506
@@ -256,8 +69,8 @@
             }
         }
     }
-<<<<<<< HEAD
 }
+
 export class VscePromptApi extends AbstractConfigManager {
     protected showMessage(message: string, messageType: MESSAGE_TYPE): void {
         switch (messageType) {
@@ -273,101 +86,6 @@
             default:
                 break;
         }
-=======
-
-    private static async createNewConfig(knownConfigOpts?: string): Promise<ISshConfigExt | undefined> {
-        const sshRegex = /^ssh\s+(?:([a-zA-Z0-9_-]+)@)?([a-zA-Z0-9.-]+)/;
-
-        const flagRegex = /-(\w+)(?:\s+("[^"]+"|'[^']+'|\S+))?/g;
-        const SshProfile: ISshConfigExt = {};
-        const zoweExplorerApi = ZoweVsCodeExtension.getZoweExplorerApi();
-        const profInfo = await zoweExplorerApi.getExplorerExtenderApi().getProfilesCache().getProfileInfo();
-
-        //check if project layer exists, if it doesnt create one, but if no workspace then create it as global
-
-        const workspaceDir = ZoweVsCodeExtension.workspaceRoot;
-        if (workspaceDir?.uri.fsPath !== undefined && !profInfo.getTeamConfig().layerExists(workspaceDir!.uri.fsPath)) {
-            await SshConfigUtils.createZoweSchema(false);
-        }
-
-        let sshResponse: string | undefined;
-
-        // KnownConfigOpts is defined if a custom option is selected via the first quickpick (ex: user@host is entered in search bar)
-        console.debug();
-        if (!knownConfigOpts) {
-            sshResponse = await vscode.window.showInputBox({
-                prompt: "Enter SSH connection command",
-                placeHolder: "E.g. ssh user@example.com",
-                ignoreFocusOut: true,
-            });
-        } else {
-            sshResponse = `ssh ${knownConfigOpts}`;
-            console.debug();
-            const match = sshResponse.match(sshRegex);
-            console.debug();
-            if (!match || match[0].length < sshResponse.length) {
-                vscode.window.showErrorMessage(
-                    "Invalid custom connection format. Ensure it matches the expected pattern.",
-                );
-                return undefined;
-            }
-        }
-        console.debug();
-        if (sshResponse === undefined) {
-            vscode.window.showWarningMessage("SSH setup cancelled.");
-            return undefined;
-        }
-
-        const sshMatch = sshResponse.match(sshRegex);
-        console.debug();
-
-        if (!sshMatch) {
-            vscode.window.showErrorMessage("Invalid SSH command format. Ensure it matches the expected pattern.");
-            return undefined;
-        }
-
-        SshProfile.user = sshMatch[1] || require("node:os").userInfo().username;
-        SshProfile.hostname = sshMatch[2];
-
-        let flagMatch: RegExpExecArray | null;
-
-        if (!knownConfigOpts) {
-            // biome-ignore lint/suspicious/noAssignInExpressions: We just want to use the regex array in the loop
-            while ((flagMatch = flagRegex.exec(sshResponse)) !== null) {
-                const [, flag, value] = flagMatch;
-                // Check for missing value
-                if (!value) {
-                    vscode.window.showErrorMessage(`Missing value for flag -${flag}.`);
-                    return undefined;
-                }
-
-                const unquotedValue = value.replace(/^["']|["']$/g, ""); // Remove surrounding quotes
-
-                // Map aliases to consistent keys
-                if (flag === "p" || flag.toLowerCase() === "port") {
-                    const portNumber = Number.parseInt(unquotedValue, 10);
-                    if (Number.isNaN(portNumber)) {
-                        vscode.window.showErrorMessage(
-                            `Invalid value for flag --${flag}. Port must be a valid number.`,
-                        );
-                        return undefined;
-                    }
-                    SshProfile.port = portNumber;
-                } else if (flag === "i" || flag.toLowerCase() === "identity_file") {
-                    SshProfile.privateKey = unquotedValue;
-                }
-
-                // Validate if quotes are required
-                if (/\s/.test(unquotedValue) && !/^["'].*["']$/.test(value)) {
-                    vscode.window.showErrorMessage(
-                        `Invalid value for flag --${flag}. Values with spaces must be quoted.`,
-                    );
-                    return undefined;
-                }
-            }
-        }
-        return SshProfile;
->>>>>>> d68bea94
     }
     protected async showInputBox(opts: inputBoxOpts): Promise<string | undefined> {
         return vscode.window.showInputBox(opts);
@@ -420,85 +138,12 @@
             description: "Custom SSH Host",
             alwaysShow: true,
         };
-
-<<<<<<< HEAD
         quickPick.onDidChangeValue((value) => {
             if (value) {
                 customItem.label = `> ${value}`;
                 quickPick.items = [customItem, ...opts.items];
             } else {
                 quickPick.items = opts.items;
-=======
-        const promptForPassword = async (config: ISshConfigExt): Promise<ISshConfigExt | undefined> => {
-            for (let attempts = 0; attempts < 3; attempts++) {
-                const testPassword = await vscode.window.showInputBox({
-                    title: `${configModifications.user ?? config.user}@${config.hostname}'s password:`,
-                    password: true,
-                    placeHolder: "Enter your password",
-                    ignoreFocusOut: true,
-                });
-
-                if (!testPassword) return undefined;
-
-                try {
-                    await attemptConnection({ ...config, ...configModifications, password: testPassword });
-                    return { password: testPassword };
-                } catch (error) {
-                    if (`${error}`.includes("FOTS1668")) {
-                        vscode.window.showErrorMessage("Password Expired on Target System");
-                        return undefined;
-                    }
-                    vscode.window.showErrorMessage(`Password Authentication Failed (${attempts + 1}/3)`);
-                }
-            }
-            return undefined;
-        };
-
-        try {
-            const privateKeyPath = newConfig.privateKey;
-
-            if (!newConfig.user) {
-                const userModification = await vscode.window.showInputBox({
-                    title: `Enter user for host: '${newConfig.hostname}'`,
-                    placeHolder: "Enter the user for the target host",
-                    ignoreFocusOut: true,
-                });
-                configModifications.user = userModification;
-            }
-
-            if ((!privateKeyPath || !readFileSync(path.normalize(privateKeyPath), "utf-8")) && !newConfig.password) {
-                const passwordPrompt = await promptForPassword(newConfig);
-                return passwordPrompt ? { ...configModifications, ...passwordPrompt } : undefined;
-            }
-
-            await attemptConnection({ ...newConfig, ...configModifications });
-        } catch (err) {
-            console.debug();
-            const errorMessage = `${err}`;
-
-            if (
-                newConfig.privateKey &&
-                !newConfig.password &&
-                errorMessage.includes("All configured authentication methods failed")
-            ) {
-                return undefined;
-            }
-
-            if (errorMessage.includes("Invalid username")) {
-                const testUser = await vscode.window.showInputBox({
-                    title: `Enter user for host: '${newConfig.hostname}'`,
-                    placeHolder: "Enter the user for the target host",
-                    ignoreFocusOut: true,
-                });
-
-                if (!testUser) return undefined;
-                try {
-                    await attemptConnection({ ...newConfig, user: testUser });
-                    return { user: testUser };
-                } catch {
-                    return undefined;
-                }
->>>>>>> d68bea94
             }
         });
 
@@ -515,7 +160,6 @@
                         resolve(selection);
                     }
                 }
-<<<<<<< HEAD
                 quickPick.hide();
             });
             quickPick.onDidHide(() => resolve(undefined));
@@ -537,16 +181,6 @@
             ...profCache.getConfigArray(),
             ProfileConstants.BaseProfile,
         ];
-=======
-                return undefined;
-            }
-            if (errorMessage.includes("All configured authentication methods failed")) {
-                const passwordPrompt = await promptForPassword(newConfig);
-                return passwordPrompt ? { ...configModifications, ...passwordPrompt } : undefined;
-            }
-        }
-        return configModifications;
->>>>>>> d68bea94
     }
 
     private static async validateFoundPrivateKeys() {

--- conflicted
+++ resolved
@@ -9,27 +9,14 @@
  *
  */
 
-<<<<<<< HEAD
-import * as fs from "fs";
-=======
-import { FileManagement, Gui, imperative, ZoweVsCodeExtension } from "@zowe/zowe-explorer-api";
 import * as fs from "node:fs";
-import * as vscode from "vscode";
-import { ZClientUtils, ZSshClient, sshConfigExt } from "zowe-native-proto-sdk";
+import * as path from "node:path";
 import { homedir } from "node:os";
->>>>>>> 21da31c1
-import * as path from "node:path";
-import { homedir } from "os";
 import { ProfileConstants } from "@zowe/core-for-zowe-sdk";
 import { ZosUssProfile } from "@zowe/zos-uss-for-zowe-sdk";
-<<<<<<< HEAD
 import { FileManagement, Gui, ZoweVsCodeExtension, imperative } from "@zowe/zowe-explorer-api";
-import * as sshConfig from "ssh-config";
 import * as vscode from "vscode";
-import { ZClientUtils, ZSshClient } from "zowe-native-proto-sdk";
-import type { sshConfigExt } from "zowe-native-proto-sdk";
-=======
->>>>>>> 21da31c1
+import { ZClientUtils, ZSshClient, type sshConfigExt } from "zowe-native-proto-sdk";
 
 // biome-ignore lint/complexity/noStaticOnlyClass: Utilities class has static methods
 export class SshConfigUtils {

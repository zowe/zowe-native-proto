--- conflicted
+++ resolved
@@ -143,14 +143,9 @@
                     user: foundProfile?.profile?.user,
                     password: foundProfile?.profile?.password,
                 });
-<<<<<<< HEAD
 
                 if (validConfig === undefined) return;
 
-=======
-
-                if (validConfig === undefined) return;
->>>>>>> d53bcbbc
                 await SshConfigUtils.setProfile(validConfig, foundProfile.name);
                 return { ...foundProfile, profile: { ...foundProfile.profile, ...validConfig } };
             }
@@ -182,10 +177,7 @@
         if (validationResult && Object.keys(validationResult).length >= 1) {
             selectedProfile = { ...selectedProfile, ...validationResult };
         }
-<<<<<<< HEAD
-=======
-
->>>>>>> d53bcbbc
+
         if (validationResult === undefined) {
             // Create a progress bar using the custom Gui.withProgress
             await Gui.withProgress(
@@ -282,10 +274,7 @@
                         ...selectedProfile,
                         password: passwordPrompt,
                     });
-<<<<<<< HEAD
-
-=======
->>>>>>> d53bcbbc
+
                     if (validatePassword && Object.keys(validatePassword).length === 0) {
                         selectedProfile.password = passwordPrompt;
                     } else if (validatePassword && Object.keys(validatePassword).length >= 1) {
@@ -611,7 +600,6 @@
             await config.save(false);
         } catch (err) {}
     }
-<<<<<<< HEAD
 
     private static async validateConfig(newConfig: ISshConfigExt): Promise<ISshConfigExt | undefined> {
         const configModifications: ISshConfigExt | undefined = {};
@@ -632,32 +620,6 @@
                             if (err) return reject(err);
                             stream.on("data", (data: Buffer | string) => {
                                 if (data.toString().startsWith("FOTS1668")) reject(new Error(data.toString()));
-=======
-    private static async validateConfig(newConfig: ISshConfigExt): Promise<ISshConfigExt | undefined> {
-        const attemptConnection = async (config: ISshConfigExt): Promise<boolean> => {
-            return new Promise((resolve, reject) => {
-                const sshClient = new Client();
-                const testConnection = { ...config };
-
-                if (testConnection.privateKey && typeof testConnection.privateKey === "string") {
-                    testConnection.privateKey = readFileSync(path.normalize(testConnection.privateKey), "utf8");
-                }
-
-                sshClient
-                    .connect({ ...testConnection, passphrase: testConnection.keyPassphrase })
-                    .on("error", (err) => reject(err))
-                    .on("ready", () => {
-                        sshClient.shell((err, stream: ClientChannel) => {
-                            if (err) {
-                                reject(err);
-                                return;
-                            }
-
-                            stream.on("data", (data: Buffer | string) => {
-                                if (data.toString().startsWith("FOTS1668")) {
-                                    reject(new Error(data.toString()));
-                                }
->>>>>>> d53bcbbc
                             });
                             stream.on("end", () => resolve(true));
                             sshClient.end();
@@ -667,52 +629,33 @@
         };
 
         const promptForPassword = async (config: ISshConfigExt): Promise<ISshConfigExt | undefined> => {
-<<<<<<< HEAD
+
             for (let attempts = 0; attempts < 3; attempts++) {
                 const testPassword = await vscode.window.showInputBox({
-=======
-            let passwordAttempts = 0;
-            while (passwordAttempts < 3) {
-                config.password = await vscode.window.showInputBox({
->>>>>>> d53bcbbc
                     title: `${config.user}@${config.hostname}'s password:`,
                     password: true,
                     placeHolder: "Enter your password",
                     ignoreFocusOut: true,
                 });
 
-<<<<<<< HEAD
                 if (!testPassword) return undefined;
 
                 try {
                     await attemptConnection({ ...config, password: testPassword });
                     return { password: testPassword };
                 } catch (error) {
-=======
-                if (!config.password) return undefined;
-
-                try {
-                    await attemptConnection(config);
-                    return { password: config.password };
-                } catch (error) {
-                    passwordAttempts++;
->>>>>>> d53bcbbc
                     if (`${error}`.includes("FOTS1668")) {
                         vscode.window.showErrorMessage("Password Expired on Target System");
                         return undefined;
                     }
-<<<<<<< HEAD
                     vscode.window.showErrorMessage(`Password Authentication Failed (${attempts + 1}/3)`);
-=======
-                    vscode.window.showErrorMessage(`Password Authentication Failed (${passwordAttempts}/3)`);
->>>>>>> d53bcbbc
+
                 }
             }
             return undefined;
         };
 
         try {
-<<<<<<< HEAD
             const privateKeyPath = newConfig.privateKey;
 
             if (!newConfig.user) {
@@ -729,16 +672,6 @@
             }
 
             await attemptConnection({ ...newConfig, ...configModifications });
-=======
-            if (
-                (!newConfig?.privateKey || !readFileSync(path.normalize(newConfig?.privateKey!), "utf-8")) &&
-                !newConfig?.password
-            ) {
-                return await promptForPassword(newConfig);
-            }
-
-            await attemptConnection(newConfig);
->>>>>>> d53bcbbc
         } catch (err) {
             const errorMessage = `${err}`;
 
@@ -748,7 +681,6 @@
                 errorMessage.includes("All configured authentication methods failed")
             ) {
                 return undefined;
-<<<<<<< HEAD
             }
 
             if (errorMessage.includes("Invalid username")) {
@@ -773,57 +705,30 @@
                 for (let attempts = 0; attempts < 3; attempts++) {
                     const testKeyPassphrase = await vscode.window.showInputBox({
                         title: `Enter passphrase for key '${privateKeyPath}'`,
-=======
-            }
-
-            if (errorMessage.includes("but no passphrase given") || errorMessage.includes("integrity check failed")) {
-                let passphraseAttempts = 0;
-                while (passphraseAttempts < 3) {
-                    newConfig.keyPassphrase = await vscode.window.showInputBox({
-                        title: `Enter passphrase for key '${newConfig.privateKey}'`,
->>>>>>> d53bcbbc
                         password: true,
                         placeHolder: "Enter passphrase for key",
                         ignoreFocusOut: true,
                     });
 
                     try {
-<<<<<<< HEAD
                         await attemptConnection({
                             ...newConfig,
                             ...configModifications,
                             keyPassphrase: testKeyPassphrase,
                         });
                         return { ...configModifications, keyPassphrase: testKeyPassphrase };
-=======
-                        await attemptConnection(newConfig);
-                        return newConfig.keyPassphrase ? { keyPassphrase: newConfig.keyPassphrase } : {};
->>>>>>> d53bcbbc
                     } catch (error) {
                         if (!`${error}`.includes("integrity check failed")) break;
                         vscode.window.showErrorMessage(`Passphrase Authentication Failed (${attempts + 1}/3)`);
                     }
                 }
-
-<<<<<<< HEAD
-=======
-                newConfig.keyPassphrase = undefined;
-                newConfig.privateKey = undefined;
->>>>>>> d53bcbbc
                 return undefined;
             }
 
             if (errorMessage.includes("All configured authentication methods failed")) {
-<<<<<<< HEAD
                 return { ...configModifications, ...(await promptForPassword(newConfig)) };
             }
         }
         return configModifications;
-=======
-                return await promptForPassword(newConfig);
-            }
-        }
-        return {};
->>>>>>> d53bcbbc
     }
 }
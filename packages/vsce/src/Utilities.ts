--- conflicted
+++ resolved
@@ -85,12 +85,7 @@
             const sshSession = ZSshUtils.buildSession(profile.profile);
             const localDir = path.join(context.extensionPath, "bin");
             await deployWithProgress(sshSession, deployDirectory, localDir);
-<<<<<<< HEAD
             await SshConfigUtils.showSessionInTree(profile.name!, true);
-=======
-
-            await ConfigUtils.showSessionInTree(profile.name!, true);
->>>>>>> c6cda2d8
             const infoMsg = `Installed Zowe SSH server on ${profile.profile.host ?? profile.name}`;
             imperative.Logger.getAppLogger().info(infoMsg);
             await Gui.showMessage(infoMsg);

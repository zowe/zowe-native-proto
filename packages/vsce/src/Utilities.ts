--- conflicted
+++ resolved
@@ -11,12 +11,7 @@
 
 import * as fs from "node:fs";
 import * as path from "node:path";
-<<<<<<< HEAD
 import { Gui, ZoweVsCodeExtension, imperative } from "@zowe/zowe-explorer-api";
-=======
-import type { SshSession } from "@zowe/zos-uss-for-zowe-sdk";
-import { Gui, imperative } from "@zowe/zowe-explorer-api";
->>>>>>> d68bea94
 import * as vscode from "vscode";
 import { ZSshUtils } from "zowe-native-proto-sdk";
 import { VscePromptApi } from "../../vsce/src/SshConfigUtils";

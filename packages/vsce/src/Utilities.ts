--- conflicted
+++ resolved
@@ -117,7 +117,7 @@
 
             SshClientCache.inst.end(profile.profile);
             const serverPath = SshConfigUtils.getServerPath(profile.profile);
-<<<<<<< HEAD
+            await SshConfigUtils.showSessionInTree(profile.name!, false);
 
             // Create error callback for uninstall operation
             const errorCallback = SshErrorHandler.getInstance().createErrorCallback(
@@ -127,10 +127,6 @@
             await ZSshUtils.uninstallServer(ZSshUtils.buildSession(profile.profile), serverPath, {
                 onError: errorCallback,
             });
-=======
-            await SshConfigUtils.showSessionInTree(profile.name!, false);
-            await ZSshUtils.uninstallServer(ZSshUtils.buildSession(profile.profile), serverPath);
->>>>>>> 9a8e18e9
 
             const infoMsg = `Uninstalled Zowe SSH server from ${profile.profile.host ?? profile.name}`;
             imperative.Logger.getAppLogger().info(infoMsg);

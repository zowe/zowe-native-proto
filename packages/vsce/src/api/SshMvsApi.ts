--- conflicted
+++ resolved
@@ -10,13 +10,8 @@
  */
 
 import { readFileSync, writeFileSync } from "node:fs";
-<<<<<<< HEAD
-import type * as zosfiles from "@zowe/zos-files-for-zowe-sdk";
-import { type MainframeInteraction, imperative, Gui } from "@zowe/zowe-explorer-api";
-=======
 import * as zosfiles from "@zowe/zos-files-for-zowe-sdk";
-import { type MainframeInteraction, imperative } from "@zowe/zowe-explorer-api";
->>>>>>> 17fd69f2
+import { Gui, type MainframeInteraction, imperative } from "@zowe/zowe-explorer-api";
 import { ZSshUtils, type ds } from "zowe-native-proto-sdk";
 import { SshCommonApi } from "./SshCommonApi";
 
@@ -93,21 +88,6 @@
         dataSetName: string,
         options?: Partial<zosfiles.ICreateDataSetOptions>,
     ): Promise<zosfiles.IZosFilesResponse> {
-<<<<<<< HEAD
-        let response: ds.CreateDatasetResponse = { success: false };
-        try {
-            response = await (await this.client).ds.createDataset({
-                dsname: dataSetName,
-            });
-            if (!response.success) {
-                Gui.errorMessage(`Failed to create dataset ${dataSetName}`);
-            }
-        } catch (error) {
-            Gui.errorMessage(`Failed to create dataset ${dataSetName}`);
-            Gui.errorMessage(`Error: ${error}`);
-        }
-        return this.buildZosFilesResponse(response);
-=======
         let datasetTyp: ds.CreateDatasetRequest["dstype"];
         switch (dataSetType) {
             case zosfiles.CreateDataSetTypeEnum.DATA_SET_C:
@@ -125,7 +105,6 @@
             dstype: datasetTyp,
         });
         return this.buildZosFilesResponse(response, response.success);
->>>>>>> 17fd69f2
     }
 
     public async createDataSetMember(
@@ -189,28 +168,12 @@
         dataSetName: string,
         options?: zosfiles.IDeleteDatasetOptions,
     ): Promise<zosfiles.IZosFilesResponse> {
-<<<<<<< HEAD
-        let response: ds.DeleteDatasetResponse = { success: false };
-        try {
-            response = await (await this.client).ds.deleteDataset({
-                dsname: dataSetName,
-            });
-            if (!response.success) {
-                Gui.errorMessage(`Failed to delete dataset ${dataSetName}`);
-            }
-        } catch (error) {
-            Gui.errorMessage(`Failed to delete dataset ${dataSetName}`);
-            Gui.errorMessage(`Error: ${error}`);
-        }
-        return this.buildZosFilesResponse(response);
-=======
         const response = await (await this.client).ds.deleteDataset({
             dsname: dataSetName,
         });
         return this.buildZosFilesResponse({
             success: response.success,
         });
->>>>>>> 17fd69f2
     }
 
     // biome-ignore lint/suspicious/noExplicitAny: apiResponse has no strong type

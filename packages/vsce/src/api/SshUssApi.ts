--- conflicted
+++ resolved
@@ -13,11 +13,7 @@
 import { Readable } from "node:stream";
 import type * as zosfiles from "@zowe/zos-files-for-zowe-sdk";
 import { type MainframeInteraction, type Types, imperative } from "@zowe/zowe-explorer-api";
-<<<<<<< HEAD
-import type { uss } from "zowe-native-proto-sdk";
-=======
-import { B64String, UssItemType, type uss } from "zowe-native-proto-sdk";
->>>>>>> 36868429
+import { UssItemType, type uss } from "zowe-native-proto-sdk";
 import { SshCommonApi } from "./SshCommonApi";
 
 export class SshUssApi extends SshCommonApi implements MainframeInteraction.IUss {

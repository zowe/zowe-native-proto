--- conflicted
+++ resolved
@@ -1,6 +1,3 @@
-<<<<<<< HEAD
-import { readFileSync, writeFileSync } from "node:fs";
-=======
 /**
  * This program and the accompanying materials are made available under the terms of the
  * Eclipse Public License v2.0 which accompanies this distribution, and is available at
@@ -13,7 +10,6 @@
  */
 
 import { writeFileSync } from "node:fs";
->>>>>>> abc0d21c
 import type * as zosfiles from "@zowe/zos-files-for-zowe-sdk";
 import { type MainframeInteraction, imperative } from "@zowe/zowe-explorer-api";
 import { ZSshUtils } from "zowe-native-proto-sdk";

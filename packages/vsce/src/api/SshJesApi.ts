/**
 * This program and the accompanying materials are made available under the terms of the
 * Eclipse Public License v2.0 which accompanies this distribution, and is available at
 * https://www.eclipse.org/legal/epl-v20.html
 *
 * SPDX-License-Identifier: EPL-2.0
 *
 * Copyright Contributors to the Zowe Project.
 *
 */

import type * as zosjobs from "@zowe/zos-jobs-for-zowe-sdk";
import type { MainframeInteraction } from "@zowe/zowe-explorer-api";
import { B64String } from "zowe-native-proto-sdk";
import { SshCommonApi } from "./SshCommonApi";

export class SshJesApi extends SshCommonApi implements MainframeInteraction.IJes {
    public async getJobsByParameters(params: zosjobs.IGetJobsParms): Promise<zosjobs.IJob[]> {
        const response = await (await this.client).jobs.listJobs({
            owner: params.owner?.toUpperCase(),
        });
        return response.items.map(
            (item): Partial<zosjobs.IJob> => ({
                jobid: item.id,
                jobname: item.name,
                status: item.status,
                retcode: item.retcode === "------" ? item.status : item.retcode,
            }),
        ) as zosjobs.IJob[];
    }

    public async getJob(jobid: string): Promise<zosjobs.IJob> {
        const response = await (await this.client).jobs.getStatus({
            jobId: jobid.toUpperCase(),
        });
        return {
            jobid: response.id,
            jobname: response.name,
            status: response.status,
            retcode: response.retcode === "------" ? response.status : response.retcode,
        } as zosjobs.IJob;
    }

    public async getSpoolFiles(jobname: string, jobid: string): Promise<zosjobs.IJobFile[]> {
        const response = await (await this.client).jobs.listSpools({
            jobId: jobid.toUpperCase(),
        });
        return response.items as unknown as zosjobs.IJobFile[];
    }

    public async downloadSpoolContent(parms: zosjobs.IDownloadAllSpoolContentParms): Promise<void> {
        throw new Error("Not yet implemented");
    }

    public async getSpoolContentById(jobname: string, jobid: string, spoolId: number): Promise<string> {
        const response = await (await this.client).jobs.readSpool({
            spoolId,
            jobId: jobid.toUpperCase(),
        });
        return B64String.decode(response.data);
    }

    public async getJclForJob(job: zosjobs.IJob): Promise<string> {
        const response = await (await this.client).jobs.getJcl({
            jobId: job.jobid.toUpperCase(),
        });
        return response.data;
    }

    public async cancelJob(job: zosjobs.IJob): Promise<boolean> {
        const response = await (await this.client).jobs.cancelJob({
            jobId: job.jobid.toUpperCase(),
        });
        return response.success;
    }

    public async submitJcl(
        jcl: string,
        internalReaderRecfm?: string,
        internalReaderLrecl?: string,
    ): Promise<zosjobs.IJob> {
        const response = await (await this.client).jobs.submitJcl({
<<<<<<< HEAD
            jcl: ZSshUtils.encodeByteArray(Buffer.from(jcl)),
=======
            jcl: B64String.encode(jcl),
>>>>>>> 1befbbbf
        });
        return { jobid: response.jobId } as zosjobs.IJob;
    }

    public async submitJob(jobDataSet: string): Promise<zosjobs.IJob> {
        const response = await (await this.client).jobs.submitJob({
            dsname: jobDataSet,
        });
        // TODO: implement missing job properties from submit job command
        return { jobid: response.jobId } as unknown as zosjobs.IJob;
    }

    public async deleteJob(jobname: string, jobid: string): Promise<void> {
        const response = await (await this.client).jobs.deleteJob({
            jobId: jobid,
        });
        if (!response.success) {
            throw new Error(`Failed to delete job ${jobid}`);
        }
    }
}<|MERGE_RESOLUTION|>--- conflicted
+++ resolved
@@ -80,11 +80,7 @@
         internalReaderLrecl?: string,
     ): Promise<zosjobs.IJob> {
         const response = await (await this.client).jobs.submitJcl({
-<<<<<<< HEAD
-            jcl: ZSshUtils.encodeByteArray(Buffer.from(jcl)),
-=======
             jcl: B64String.encode(jcl),
->>>>>>> 1befbbbf
         });
         return { jobid: response.jobId } as zosjobs.IJob;
     }

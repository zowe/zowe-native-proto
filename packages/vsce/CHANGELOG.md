# Change Log

All notable changes to the "zowe-native-proto-vsce" extension will be documented in this file.

Check [Keep a Changelog](http://keepachangelog.com/) for recommendations on how to structure this file.

## Recent Changes

<<<<<<< HEAD
- When listing data sets with attributes, a comprehensive set is now retrieved that is similar to what ISPF displays. [#629](https://github.com/zowe/zowe-native-proto/issues/629)
=======
- Updated error handling to format request timeout errors. When a timeout error is received, the request is cancelled and the user receives a notification with context of where the error occurred. [#416](https://github.com/zowe/zowe-native-proto/issues/416)
>>>>>>> 8174bc80

## `0.2.0`

- Renamed `SshConfigUtils` class to `ConfigUtils` to avoid naming conflicts with SDK files [#614](https://github.com/zowe/zowe-native-proto/pull/614)
- Added new `defaultHandshakeTimeout` VS Code setting to allow users to customize the handshake timeout when not specified in the profile. [#605](https://github.com/zowe/zowe-native-proto/pull/605)
- Fixed SSH client caching to be per profile instead of per hostname, allowing multiple server instances on the same system. [#558](https://github.com/zowe/zowe-native-proto/pull/558)
- Updated RPC response types for data set operations to align with SDK changes. [#590](https://github.com/zowe/zowe-native-proto/pull/590)
- Added support for issuing TSO commands. [#595](https://github.com/zowe/zowe-native-proto/pull/595)
- Fixed an issue where the input validation for the deploy directory prompt would falsely detect paths as invalid. [#609](https://github.com/zowe/zowe-native-proto/issues/609)

## `0.1.10`

- Updated the `Zowe-SSH: Connect to Host...` command to prompt the user to choose a deploy directory. [#527](https://github.com/zowe/zowe-native-proto/issues/527)

## `0.1.9`

- Moved `showSessionInTree` call to before `uninstallServer` is called to ensure the session is displayed in the tree before the uninstall removes it. [#484](https://github.com/zowe/zowe-native-proto/issues/484)
- Filtered out certain information messages to display a clear and concise error message for when creating a data set with an invalid management class. [#502](https://github.com/zowe/zowe-native-proto/issues/502)
- Added "Worker Count" setting to configure number of `zowex` worker threads. [#514](https://github.com/zowe/zowe-native-proto/pull/514)
- Fixed error when using SSH profiles in Zowe Explorer 3.3.0. [#540](https://github.com/zowe/zowe-native-proto/issues/540)
- Fixed an issue where the `Zowe-SSH: Connect to Host...` command did not prompt the user for a password if the given private key was not recognized by the host. [#524](https://github.com/zowe/zowe-native-proto/issues/524)
- Added a new prompt that shows if the user has an invalid private key on an existing profile when running the `Zowe-SSH: Connect to Host...` command. Now, if an invalid private key is detected, it is moved to a new comment in the JSON file and the user is given options to proceed. They can undo the comment action, delete the comment entirely, or preserve the comment and succeed with setup. [#524](https://github.com/zowe/zowe-native-proto/issues/524)
- Added a new error handler that integrates with Zowe Explorer to provide detailed troubleshooting information for connection failures, authentication issues, and server deployment problems. When an error occurs, a dialog is now displayed with a summary of the problem, actionable tips, and links to relevant documentation. [#228](https://github.com/zowe/zowe-native-proto/issues/228)

## `0.1.7`

- Fixed regression in performance where opening data sets and USS files in the editor could be slow. [#488](https://github.com/zowe/zowe-native-proto/pull/488)

## `0.1.6`

- Fixed regression where USS download operations would fail because of a missing callback function. [#482](https://github.com/zowe/zowe-native-proto/issues/482)

## `0.1.5`

- Implemented the `getTag` function in the `SshUssApi` class to return the tag of a UNIX file. Now, the VS Code extension automatically detects the file tag before the file is opened, and the detected encoding is shown in the "Open with Encoding" menu in Zowe Explorer. [#346](https://github.com/zowe/zowe-native-proto/issues/346)
- Adopted streaming for API methods that upload/download data sets and USS files. [#358](https://github.com/zowe/zowe-native-proto/pull/358)

## `0.1.2`

- Enhanced SSH profile validation to auto-deploy server when it is missing or out of date. [#44](https://github.com/zowe/zowe-native-proto/issues/44)
- Added keep-alive messages to keep SSH connection active. Their frequency can be controlled with the "Keep Alive Interval" option. [#260](https://github.com/zowe/zowe-native-proto/issues/260)

## `0.1.1`

- Fixed issue where a jobs list request returns unexpected results whenever a search query does not match any jobs. [#217](https://github.com/zowe/zowe-native-proto/pull/217)
- Fixed issue where data set save requests sometimes resulted in an unexpected conflict error. [#219](https://github.com/zowe/zowe-native-proto/pull/219)
- Fixed issue where Server Install Path setting did not work. [#220](https://github.com/zowe/zowe-native-proto/pull/220)

## `0.1.0`

- Fixed issue where `Open with Encoding: Binary` for MVS and USS files did not pass the correct encoding value to the server. [#61](https://github.com/zowe/zowe-native-proto/pull/61)
- Added support for cancelling jobs. [#138](https://github.com/zowe/zowe-native-proto/pull/138)
- Added support for running MVS commands. [#138](https://github.com/zowe/zowe-native-proto/pull/138)
- Updated error handling for listing data sets. [#185](https://github.com/zowe/zowe-native-proto/pull/185)
- Added support for conflict detection through use of e-tags. When a data set or USS file is opened, the e-tag is received by the VS Code extension and used in future write requests to prevent overwriting new changes on the target system. [#144](https://github.com/zowe/zowe-native-proto/issues/144)

## [Unreleased]

- Initial release<|MERGE_RESOLUTION|>--- conflicted
+++ resolved
@@ -6,11 +6,8 @@
 
 ## Recent Changes
 
-<<<<<<< HEAD
+- Updated error handling to format request timeout errors. When a timeout error is received, the request is cancelled and the user receives a notification with context of where the error occurred. [#416](https://github.com/zowe/zowe-native-proto/issues/416)
 - When listing data sets with attributes, a comprehensive set is now retrieved that is similar to what ISPF displays. [#629](https://github.com/zowe/zowe-native-proto/issues/629)
-=======
-- Updated error handling to format request timeout errors. When a timeout error is received, the request is cancelled and the user receives a notification with context of where the error occurred. [#416](https://github.com/zowe/zowe-native-proto/issues/416)
->>>>>>> 8174bc80
 
 ## `0.2.0`
 

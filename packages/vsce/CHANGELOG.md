--- conflicted
+++ resolved
@@ -12,10 +12,7 @@
 - Fixed error when using SSH profiles in Zowe Explorer 3.3.0. [#540](https://github.com/zowe/zowe-native-proto/issues/540)
 - Fixed an issue where the `Zowe-SSH: Connect to Host...` command did not prompt the user for a password if the given private key was not recognized by the host. [#524](https://github.com/zowe/zowe-native-proto/issues/524)
 - Added a new prompt that shows if the user has an invalid private key on an existing profile when running the `Zowe-SSH: Connect to Host...` command. Now, if an invalid private key is detected, it is moved to a new comment in the JSON file and the user is given options to proceed. They can undo the comment action, delete the comment entirely, or preserve the comment and succeed with setup. [#524](https://github.com/zowe/zowe-native-proto/issues/524)
-<<<<<<< HEAD
 - Added a new error handler that integrates with Zowe Explorer to provide detailed troubleshooting information for connection failures, authentication issues, and server deployment problems. When an error occurs, a dialog is now displayed with a summary of the problem, actionable tips, and links to relevant documentation. [#228](https://github.com/zowe/zowe-native-proto/issues/228)
-=======
->>>>>>> 9a8e18e9
 
 ## `0.1.7`
 

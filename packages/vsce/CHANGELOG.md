--- conflicted
+++ resolved
@@ -6,11 +6,8 @@
 
 ## Recent Changes
 
-<<<<<<< HEAD
 - Renamed `SshConfigUtils` to `ConfigUtils` to avoid naming conflict with SDK file [#614](https://github.com/zowe/zowe-native-proto/pull/614)
-=======
 - Added new `defaultHandshakeTimeout` VS Code setting to allow users to customize the handshake timeout when not specified in the profile. [#605](https://github.com/zowe/zowe-native-proto/pull/605)
->>>>>>> 7c2d113f
 - Fixed SSH client caching to be per profile instead of per hostname, allowing multiple server instances on the same system. [#558](https://github.com/zowe/zowe-native-proto/pull/558)
 - Updated RPC response types for data set operations to align with SDK changes. [#590](https://github.com/zowe/zowe-native-proto/pull/590)
 - Added support for issuing TSO commands. [#595](https://github.com/zowe/zowe-native-proto/pull/595)

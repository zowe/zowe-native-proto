--- conflicted
+++ resolved
@@ -58,20 +58,11 @@
     public static async installServer(session: SshSession, serverPath: string, localDir: string): Promise<void> {
         Logger.getAppLogger().debug(`Installing server to ${session.ISshSession.hostname} at path: ${serverPath}`);
         const remoteDir = serverPath.replace(/^~/, ".");
-<<<<<<< HEAD
-        return ZSshUtils.sftp(session, async (sftp, client) => {
-            await promisify(sftp.mkdir.bind(sftp))(remoteDir, { mode: 0o700 }).catch(
-                (err: Partial<{ code: number }>) => {
-                    if (err.code !== 4) throw err;
-                    Logger.getAppLogger().debug(`Remote directory already exists: ${remoteDir}`);
-                },
-=======
         return ZSshUtils.sftp(session, async (sftp, ssh) => {
-            await promisify(sftp.mkdir.bind(sftp))(remoteDir, { mode: 0o700 }).catch((err: SftpError) =>
-                // Ignore if directory already exists
-                err.code !== 4 ? Promise.reject(err) : Promise.resolve(),
->>>>>>> 443498bb
-            );
+            await promisify(sftp.mkdir.bind(sftp))(remoteDir, { mode: 0o700 }).catch((err: SftpError) => {
+                if (err.code !== 4) throw err;
+                Logger.getAppLogger().debug(`Remote directory already exists: ${remoteDir}`);
+            });
             await promisify(sftp.fastPut.bind(sftp))(
                 path.join(localDir, ZSshUtils.SERVER_PAX_FILE),
                 path.posix.join(remoteDir, ZSshUtils.SERVER_PAX_FILE),
@@ -86,29 +77,15 @@
         const remoteDir = serverPath.replace(/^~/, ".");
         return ZSshUtils.sftp(session, async (sftp, _ssh) => {
             for (const file of ZSshUtils.SERVER_BIN_FILES) {
-<<<<<<< HEAD
-                await promisify(sftp.unlink.bind(sftp))(path.posix.join(remoteDir, file)).catch(
-                    (err: Partial<{ code: number }>) => {
-                        if (err.code !== 2) throw err;
-                        Logger.getAppLogger().info(`Remote file does not exist: ${remoteDir}/${file}`);
-                    },
-                );
+                await promisify(sftp.unlink.bind(sftp))(path.posix.join(remoteDir, file)).catch((err: SftpError) => {
+                    if (err.code !== 2) throw err;
+                    Logger.getAppLogger().info(`Remote file does not exist: ${remoteDir}/${file}`);
+                });
             }
-            await promisify(sftp.rmdir.bind(sftp))(remoteDir).catch((err: Partial<{ code: number }>) => {
+            await promisify(sftp.rmdir.bind(sftp))(remoteDir).catch((err: SftpError) => {
                 if (err.code !== 4) throw err;
                 Logger.getAppLogger().info(`Remote directory does not exist: ${remoteDir}`);
             });
-=======
-                await promisify(sftp.unlink.bind(sftp))(path.posix.join(remoteDir, file)).catch((err: SftpError) =>
-                    // Ignore if file does not exist
-                    err.code !== 2 ? Promise.reject(err) : Promise.resolve(),
-                );
-            }
-            await promisify(sftp.rmdir.bind(sftp))(remoteDir).catch((err: SftpError) =>
-                // Ignore if directory is not empty
-                err.code !== 4 ? Promise.reject(err) : Promise.resolve(),
-            );
->>>>>>> 443498bb
         });
     }
 

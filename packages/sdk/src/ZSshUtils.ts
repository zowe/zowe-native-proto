--- conflicted
+++ resolved
@@ -63,7 +63,6 @@
                 if (err.code !== 4) throw err;
                 Logger.getAppLogger().debug(`Remote directory already exists: ${remoteDir}`);
             });
-<<<<<<< HEAD
 
             // Track the previous progress percentage
             let previousPercentage = 0;
@@ -81,14 +80,6 @@
                   }
                 : undefined;
 
-            // Perform the file upload with progress tracking
-            await promisify(sftp.fastPut.bind(sftp))(
-                path.join(localDir, ZSshUtils.SERVER_PAX_FILE),
-                path.posix.join(remoteDir, ZSshUtils.SERVER_PAX_FILE),
-                { step: progressCallback },
-            );
-
-=======
             try {
                 await promisify(sftp.fastPut.bind(sftp))(
                     path.join(localDir, ZSshUtils.SERVER_PAX_FILE),
@@ -99,7 +90,7 @@
                 Logger.getAppLogger().error(errMsg);
                 throw new Error(errMsg);
             }
->>>>>>> bdf34ed4
+
             const result = await ssh.execCommand(`pax -rzf ${ZSshUtils.SERVER_PAX_FILE}`, { cwd: remoteDir });
             if (result.code === 0) {
                 Logger.getAppLogger().debug(`Extracted server binaries with response: ${result.stdout}`);

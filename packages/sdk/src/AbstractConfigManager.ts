--- conflicted
+++ resolved
@@ -223,11 +223,7 @@
 
     protected abstract storeServerPath(host: string, path: string): void;
 
-<<<<<<< HEAD
-    public static validateDeployPath(input: string): string | null {
-=======
     public static validateDeployPath(this: void, input: string): string | null {
->>>>>>> a3129890
         const trimmed = input.trim();
         if (!trimmed) return "Path cannot be empty.";
         if (trimmed.length > 1024) return "Path is longer than the USS max path length of 1024.";
@@ -241,11 +237,7 @@
         const input = await this.showInputBox({
             title: "Enter deploy directory",
             value: defaultServerPath,
-<<<<<<< HEAD
-            validateInput: AbstractConfigManager.validateDeployPath,
-=======
             validateInput: (input) => AbstractConfigManager.validateDeployPath(input),
->>>>>>> a3129890
         });
         if (input === undefined) {
             this.showMessage("SSH setup cancelled.", MESSAGE_TYPE.WARNING);

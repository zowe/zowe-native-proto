--- conflicted
+++ resolved
@@ -12,23 +12,15 @@
 import type { Writable } from "node:stream";
 import { DeferredPromise } from "@zowe/imperative";
 import type { SshSession } from "@zowe/zos-uss-for-zowe-sdk";
-<<<<<<< HEAD
-import { Client, type ClientChannel } from "ssh2";
-=======
-import { Client, type ClientChannel, type ConnectConfig, type PseudoTtyOptions } from "ssh2";
->>>>>>> f4173bc4
+import { Client, type ClientChannel, type PseudoTtyOptions } from "ssh2";
 import { AbstractRpcClient } from "./AbstractRpcClient";
 import { ZSshUtils } from "./ZSshUtils";
 import type { IRpcRequest, IRpcResponse } from "./doc";
 
 export class ZSshClient extends AbstractRpcClient implements Disposable {
-<<<<<<< HEAD
     public static readonly DEFAULT_SERVER_PATH = "~/.zowe-server";
-=======
     // https://github.com/mscdex/ssh2/blob/master/lib/protocol/constants.js#L252
     private static readonly PTY_OPTIONS: PseudoTtyOptions = { modes: { ECHO: 0, ECHONL: 0 } };
-    private static readonly SERVER_CMD = "./zowe-native-proto/golang/ioserver";
->>>>>>> f4173bc4
 
     private mSshClient: Client;
     private mSshStream: ClientChannel;
@@ -55,10 +47,6 @@
                             // chunk = Buffer.from(new EBCDIC("1047").toEBCDIC(chunk.toString("hex")), "hex");
                             console.log("STDERR:", chunk.toString());
                         });
-<<<<<<< HEAD
-=======
-                        // console.log("client ready");
->>>>>>> f4173bc4
                         resolve(stream);
                     }
                 });

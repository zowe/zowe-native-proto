/**
 * This program and the accompanying materials are made available under the terms of the
 * Eclipse Public License v2.0 which accompanies this distribution, and is available at
 * https://www.eclipse.org/legal/epl-v20.html
 *
 * SPDX-License-Identifier: EPL-2.0
 *
 * Copyright Contributors to the Zowe Project.
 *
 */

import { posix } from "node:path";
import { ImperativeError, Logger } from "@zowe/imperative";
import type { SshSession } from "@zowe/zos-uss-for-zowe-sdk";
import { Client, type ClientChannel } from "ssh2";
import { AbstractRpcClient } from "./AbstractRpcClient";
import { ZSshUtils } from "./ZSshUtils";
import type { CommandRequest, CommandResponse, RpcRequest, RpcResponse } from "./doc";

type PromiseResolve<T> = (value: T | PromiseLike<T>) => void;
// biome-ignore lint/suspicious/noExplicitAny: Promise reject type uses any
type PromiseReject = (reason?: any) => void;

export class ZSshClient extends AbstractRpcClient implements Disposable {
    public static readonly DEFAULT_SERVER_PATH = "~/.zowe-server";

    private mSshClient: Client;
    private mSshStream: ClientChannel;
    private mPartialStderr = "";
    private mPartialStdout = "";
    private mPromiseMap: Map<number, { resolve: PromiseResolve<CommandResponse>; reject: PromiseReject }> = new Map();
    private mRequestId = 0;

    private constructor() {
        super();
    }

    public static async create(session: SshSession, serverPath?: string, onClose?: () => void): Promise<ZSshClient> {
        Logger.getAppLogger().debug("Starting SSH client");
        const client = new ZSshClient();
        client.mSshClient = new Client();
        client.mSshClient.connect(ZSshUtils.buildSshConfig(session));
        client.mSshStream = await new Promise((resolve, reject) => {
            client.mSshClient.on("error", reject).on("ready", () => {
                client.mSshClient.exec(
                    posix.join(serverPath ?? ZSshClient.DEFAULT_SERVER_PATH, "ioserver"),
                    (err, stream) => {
                        if (err) {
                            Logger.getAppLogger().error("Client connection error: %s", err.toString());
                            reject(err);
                        } else {
                            stream.stderr.on("data", client.onErrData.bind(client));
                            stream.stdout.on("data", client.onOutData.bind(client));
                            Logger.getAppLogger().debug("Client is ready");
                            resolve(stream);
                        }
                    },
                );
            });
            client.mSshClient.on("close", () => {
                Logger.getAppLogger().debug("Client disconnected");
                onClose?.();
            });
        });
        return client;
    }

    public dispose(): void {
        Logger.getAppLogger().debug("Ending SSH client");
        this.mSshClient?.end();
    }

    public [Symbol.dispose](): void {
        this.dispose();
    }

    public async request<T extends CommandResponse>(request: CommandRequest): Promise<T> {
        return new Promise((resolve, reject) => {
            const { command, ...rest } = request;
            const rpcRequest: RpcRequest = {
                jsonrpc: "2.0",
                method: command,
                params: rest,
                id: ++this.mRequestId,
            };
<<<<<<< HEAD
            this.mPromiseMap.set(rpcRequest.id, { resolve, reject } as any);
            const requestStr = JSON.stringify(rpcRequest);
            Logger.getAppLogger().trace("Sending request: %s", requestStr);
            this.mSshStream.stdin.write(`${requestStr}\n`);
=======
            this.mPromiseMap.set(rpcRequest.id, { resolve, reject });
            this.mSshStream.stdin.write(`${JSON.stringify(rpcRequest)}\n`);
>>>>>>> 443498bb
        });
    }

    private onErrData(chunk: Buffer) {
        if (this.mRequestId === 0) {
            console.error("STDERR:", chunk.toString());
            return;
        }
        this.mPartialStderr = this.processResponses(this.mPartialStderr + chunk.toString());
    }

    private onOutData(chunk: Buffer) {
        this.mPartialStdout = this.processResponses(this.mPartialStdout + chunk.toString());
    }

    private processResponses(data: string): string {
        const responses = data.split("\n");
        for (let i = 0; i < responses.length - 1; i++) {
            this.requestEnd(responses[i]);
        }
        return responses[responses.length - 1];
    }

    private requestEnd(data: string, success = true) {
        Logger.getAppLogger().trace("Received response: %s", data);
        let response: RpcResponse;
        try {
            response = JSON.parse(data);
        } catch (err) {
            const errMsg = `Failed to parse response as JSON: ${err}`;
            Logger.getAppLogger().error(errMsg);
            throw new Error(errMsg);
        }
        if (!this.mPromiseMap.has(response.id)) {
            throw new Error(`Missing promise for response ID: ${response.id}`);
        }
        if (response.error != null) {
            this.mPromiseMap.get(response.id).reject(
                new ImperativeError({
                    msg: response.error.message,
                    errorCode: response.error.code.toString(),
                    additionalDetails: response.error.data,
                }),
            );
        } else {
            this.mPromiseMap.get(response.id).resolve({ success, ...response.result });
        }
        this.mPromiseMap.delete(response.id);
    }
}<|MERGE_RESOLUTION|>--- conflicted
+++ resolved
@@ -83,15 +83,10 @@
                 params: rest,
                 id: ++this.mRequestId,
             };
-<<<<<<< HEAD
-            this.mPromiseMap.set(rpcRequest.id, { resolve, reject } as any);
+            this.mPromiseMap.set(rpcRequest.id, { resolve, reject });
             const requestStr = JSON.stringify(rpcRequest);
             Logger.getAppLogger().trace("Sending request: %s", requestStr);
             this.mSshStream.stdin.write(`${requestStr}\n`);
-=======
-            this.mPromiseMap.set(rpcRequest.id, { resolve, reject });
-            this.mSshStream.stdin.write(`${JSON.stringify(rpcRequest)}\n`);
->>>>>>> 443498bb
         });
     }
 

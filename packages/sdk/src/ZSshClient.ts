--- conflicted
+++ resolved
@@ -10,12 +10,7 @@
  */
 
 import { posix } from "node:path";
-<<<<<<< HEAD
-import type { Writable } from "node:stream";
-import { DeferredPromise, Logger } from "@zowe/imperative";
-=======
-import { ImperativeError } from "@zowe/imperative";
->>>>>>> f9f5befe
+import { ImperativeError, Logger } from "@zowe/imperative";
 import type { SshSession } from "@zowe/zos-uss-for-zowe-sdk";
 import { Client, type ClientChannel } from "ssh2";
 import { AbstractRpcClient } from "./AbstractRpcClient";
@@ -36,16 +31,8 @@
         super();
     }
 
-<<<<<<< HEAD
-    public static async create(
-        session: SshSession,
-        serverPath?: string,
-        onClose?: (session: SshSession) => void,
-    ): Promise<ZSshClient> {
+    public static async create(session: SshSession, serverPath?: string, onClose?: () => void): Promise<ZSshClient> {
         Logger.getAppLogger().debug("Starting SSH client");
-=======
-    public static async create(session: SshSession, serverPath?: string, onClose?: () => void): Promise<ZSshClient> {
->>>>>>> f9f5befe
         const client = new ZSshClient();
         client.mSshClient = new Client();
         client.mSshClient.connect(ZSshUtils.buildSshConfig(session));
@@ -58,28 +45,17 @@
                             Logger.getAppLogger().error("Client connection error: %s", err.toString());
                             reject(err);
                         } else {
-<<<<<<< HEAD
-                            stream.stderr.on("data", (chunk: Buffer) => {
-                                console.log("STDERR:", chunk.toString());
-                            });
-                            Logger.getAppLogger().debug("Client is ready");
-=======
                             stream.stderr.on("data", client.onErrData.bind(client));
                             stream.stdout.on("data", client.onOutData.bind(client));
-                            // console.log("client ready");
->>>>>>> f9f5befe
+                            Logger.getAppLogger().debug("Client is ready");
                             resolve(stream);
                         }
                     },
                 );
             });
             client.mSshClient.on("close", () => {
-<<<<<<< HEAD
                 Logger.getAppLogger().debug("Client disconnected");
-                onClose?.(session);
-=======
                 onClose?.();
->>>>>>> f9f5befe
             });
         });
         return client;
@@ -94,48 +70,6 @@
         this.dispose();
     }
 
-<<<<<<< HEAD
-    public async request<T extends IRpcResponse>(request: IRpcRequest, _stream?: Writable): Promise<T> {
-        await this.sshMutex?.promise;
-        this.sshMutex = new DeferredPromise();
-        this.mResponse = "";
-        // this.mResponseStream = stream;
-
-        return new Promise((resolve, reject) => {
-            const requestStr = JSON.stringify(request);
-            Logger.getAppLogger().trace("Sending request: %s", requestStr);
-            this.mSshStream.stdin.write(`${requestStr}\n`);
-            this.mSshStream.stdout.on(
-                "data",
-                this.onOutData.bind(this, (response: string) => {
-                    Logger.getAppLogger().trace("Received response: %s", response);
-                    try {
-                        resolve(JSON.parse(response));
-                    } catch {
-                        Logger.getAppLogger().error("Failed to parse response: %s", response);
-                        reject(response);
-                    }
-                }),
-            );
-        });
-    }
-
-    private onOutData(callback: (data: string) => void, chunk: Buffer) {
-        const endsWithNewLine = chunk[chunk.length - 1] === 0x0a;
-        const newChunk = endsWithNewLine ? chunk.subarray(0, chunk.length - 1) : chunk;
-
-        if (this.mResponseStream != null) {
-            this.mResponseStream.write(newChunk);
-        } else {
-            this.mResponse += newChunk;
-        }
-
-        if (endsWithNewLine) {
-            this.mSshStream.stdout.removeAllListeners();
-            this.mResponseStream?.end();
-            this.sshMutex?.resolve();
-            callback(this.mResponse);
-=======
     public async request<T extends CommandResponse>(request: CommandRequest): Promise<T> {
         return new Promise((resolve, reject) => {
             const { command, ...rest } = request;
@@ -146,7 +80,9 @@
                 id: ++this.mRequestId,
             };
             this.mPromiseMap.set(rpcRequest.id, { resolve, reject } as any);
-            this.mSshStream.stdin.write(`${JSON.stringify(rpcRequest)}\n`);
+            const requestStr = JSON.stringify(request);
+            Logger.getAppLogger().trace("Sending request: %s", requestStr);
+            this.mSshStream.stdin.write(`${requestStr}\n`);
         });
     }
 
@@ -166,19 +102,19 @@
         const responses = data.split("\n");
         for (let i = 0; i < responses.length - 1; i++) {
             this.requestEnd(responses[i]);
->>>>>>> f9f5befe
         }
         return responses[responses.length - 1];
     }
-<<<<<<< HEAD
-=======
 
     private requestEnd(data: string, success = true) {
+        Logger.getAppLogger().trace("Received response: %s", data);
         let response: RpcResponse;
         try {
             response = JSON.parse(data);
         } catch (err) {
-            throw new Error(`Failed to parse response as JSON: ${err}`);
+            const errMsg = `Failed to parse response as JSON: ${err}`;
+            Logger.getAppLogger().error(errMsg);
+            throw new Error(errMsg);
         }
         if (!this.mPromiseMap.has(response.id)) {
             throw new Error(`Missing promise for response ID: ${response.id}`);
@@ -196,5 +132,4 @@
         }
         this.mPromiseMap.delete(response.id);
     }
->>>>>>> f9f5befe
 }
/**
 * This program and the accompanying materials are made available under the terms of the
 * Eclipse Public License v2.0 which accompanies this distribution, and is available at
 * https://www.eclipse.org/legal/epl-v20.html
 *
 * SPDX-License-Identifier: EPL-2.0
 *
 * Copyright Contributors to the Zowe Project.
 *
 */

import type { CommandResponse } from "./common";
export interface IRpcRequest {
    command: string;
}

<<<<<<< HEAD
export type IRpcResponse = {};
=======
export interface IRpcResponse extends CommandResponse {}
>>>>>>> 0ab0f317
<|MERGE_RESOLUTION|>--- conflicted
+++ resolved
@@ -14,8 +14,4 @@
     command: string;
 }
 
-<<<<<<< HEAD
-export type IRpcResponse = {};
-=======
-export interface IRpcResponse extends CommandResponse {}
->>>>>>> 0ab0f317
+export interface IRpcResponse extends CommandResponse {}
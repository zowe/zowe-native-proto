/**
 * This program and the accompanying materials are made available under the terms of the
 * Eclipse Public License v2.0 which accompanies this distribution, and is available at
 * https://www.eclipse.org/legal/epl-v20.html
 *
 * SPDX-License-Identifier: EPL-2.0
 *
 * Copyright Contributors to the Zowe Project.
 *
 */

import {
    ConfigBuilder,
    ConfigSchema,
    ConfigUtils,
    type IProfileLoaded,
    type IProfileTypeConfiguration,
    type ProfileInfo,
} from "@zowe/imperative";
import type { ISshSession } from "@zowe/zos-uss-for-zowe-sdk";
import { ZoweVsCodeExtension } from "@zowe/zowe-explorer-api";
import { type Config, NodeSSH } from "node-ssh";
import type { ConnectConfig } from "ssh2";
import type { MockInstance } from "vitest";
import type { IDisposable } from "../lib";
import { AbstractConfigManager, type ProgressCallback } from "../src/AbstractConfigManager";
import { ConfigFileUtils } from "../src/ConfigFileUtils";
import { type inputBoxOpts, MESSAGE_TYPE, type qpItem, type qpOpts } from "../src/doc";
import { type ISshConfigExt, SshConfigUtils } from "../src/SshConfigUtils";

vi.mock("path", async (importOriginal) => {
    const actual = await importOriginal<typeof import("path")>();
    return {
        ...actual,
        normalize: vi.fn((p: string) => p),
    };
});

vi.mock("ssh2");
vi.mock("node:fs", () => ({
    readFileSync: vi.fn(() => "mocked file content"),
}));
vi.mock("vscode");
vi.mock("@zowe/zowe-explorer-api", () => ({
    ZoweVsCodeExtension: {
        getZoweExplorerApi: () => ({
            getExplorerExtenderApi: () => ({
                getProfilesCache: () => ({
                    getProfileInfo: () =>
                        Promise.resolve({
                            getAllProfiles: (): ProfileInfo => [] as any,
                            getTeamConfig: (): Config => undefined,
                        }),
                }),
            }),
        }),
    },
}));

const sshProfiles: IProfileLoaded[] = [
    {
        message: "",
        name: "ssh1",
        type: "ssh",
        failNotFound: false,
        profile: { host: "lpar1.com", port: 22, user: "zoweUser1", privateKey: "/path/to/id_rsa" },
    },
    {
        message: "",
        name: "ssh2",
        type: "ssh",
        failNotFound: false,
        profile: { host: "lpar2.com", port: 22, user: "zoweUser2", password: "password" },
    },
];

const migratedSshConfigs: ISshConfigExt[] = [
    {
        hostname: "lpar3.com",
        name: "SSHlpar3",
        port: 22,
        privateKey: "/Users/users/.ssh/id_rsa",
        user: "zoweUser3",
    },
    {
        hostname: "lpar4.com",
        name: "SSHlpar4",
        port: 22,
        privateKey: "/Users/users/.ssh/id_rsa",
        user: "zoweUser4",
    },
];

const migratedSshConfigsValidation: ISshConfigExt[] = [
    {
        hostname: "lpar3.com",
        name: "SSHlpar3",
        port: 22,
        privateKey: "/Users/users/.ssh/id_rsa",
        user: "zoweUser3",
    },
    {
        hostname: "lpar4.com",
        name: "SSHlpar4",
        port: 22,
        privateKey: "/Users/users/.ssh/id_rsa",
        user: "zoweUser4",
    },
    {
        hostname: "lpar1.com",
        name: "SSHlpar4",
        port: 22,
        privateKey: "/Users/users/.ssh/id_rsa",
        user: "user1",
    },
    {
        hostname: "lpar1.com",
        name: "SSHlpar4",
        port: 22,
        privateKey: "/Users/users/.ssh/id_rsa",
        user: "user2",
    },
];

export class TestAbstractConfigManager extends AbstractConfigManager {
    // All overridden methods are initialized as spies that do nothing
    public showMessage = vi.fn<(message: string, type: MESSAGE_TYPE) => void>();

    public showInputBox = vi.fn<(opts: inputBoxOpts) => Promise<string | undefined>>().mockResolvedValue(undefined);

    public withProgress = vi
        .fn()
        .mockImplementation(
            <T>(_message: string, task: (progress: ProgressCallback) => Promise<T>): Promise<T> => task(() => {}),
        );

    public showMenu = vi.fn<(opts: qpOpts) => Promise<string | undefined>>().mockResolvedValue(undefined);

    public showCustomMenu = vi.fn<(opts: qpOpts) => Promise<qpItem | undefined>>().mockResolvedValue(undefined);

    public getCurrentDir = vi.fn<() => string | undefined>().mockReturnValue("/mock/dir");

    public getProfileSchemas = vi.fn<() => IProfileTypeConfiguration[]>().mockReturnValue([]);

    protected storeServerPath(_host: string, _path: string): void {}

    protected getClientSetting = vi.fn<(setting: keyof ISshSession) => any>().mockReturnValue(15000);

    protected showStatusBar = vi.fn<() => IDisposable | undefined>().mockReturnValue(undefined);
}

describe("AbstractConfigManager", async () => {
    let profCache: ProfileInfo;
    let testManager: TestAbstractConfigManager;
    beforeAll(async () => {
        profCache = await ZoweVsCodeExtension.getZoweExplorerApi()
            .getExplorerExtenderApi()
            .getProfilesCache()
            .getProfileInfo();
    });
    beforeEach(async () => {
        testManager = new TestAbstractConfigManager(profCache);
        vi.spyOn(testManager, "fetchAllSshProfiles" as any).mockReturnValueOnce(sshProfiles);
        vi.spyOn(SshConfigUtils, "migrateSshConfig").mockResolvedValueOnce(migratedSshConfigs);
    });
    describe("promptForProfile", async () => {
        describe("profile selection and input", () => {
            // Common test data
            const mockProfile = { attrs: "fake" };
            const mockMenuItems = [
                { label: "$(plus) Add New SSH Host..." },
                { description: "lpar1.com", label: "ssh1" },
                { description: "lpar2.com", label: "ssh2" },
                { label: "Migrate From SSH Config", separator: true },
                { description: "lpar3.com", label: "SSHlpar3" },
                { description: "lpar4.com", label: "SSHlpar4" },
            ];

            const mockValidConfig = { privateKey: "/path/to/id_rsa", keyPassphrase: "testKP" };
            const mockNewProfile = { name: "sshProfile", port: 22 };

            // Helper function to setup common mocks
            const setupProfileCreationMocks = () => {
                vi.spyOn(testManager as any, "createZoweSchema").mockImplementation(() => {});
                vi.spyOn(testManager as any, "getNewProfileName").mockReturnValue(undefined);
                testManager.getCurrentDir.mockReturnValue(undefined);
            };

            beforeEach(() => {
                vi.clearAllMocks();
            });

            describe("when profile name is provided", () => {
                it("should return merged attributes", async () => {
                    vi.spyOn(testManager as any, "getMergedAttrs").mockReturnValueOnce(mockProfile);

                    const result = await testManager.promptForProfile("testProfile");

                    expect(result).toEqual({
                        profile: mockProfile,
                        message: "",
                        failNotFound: false,
                        type: "ssh",
                    });
                });
            });

            describe("when no profile name is provided", () => {
                it("should display custom menu with correct options", async () => {
                    const showCustomMenuSpy = vi.spyOn(testManager, "showCustomMenu").mockResolvedValueOnce(undefined);

                    await testManager.promptForProfile();

                    expect(showCustomMenuSpy).toHaveBeenCalledWith({
                        items: mockMenuItems,
                        placeholder: "Select configured SSH host or enter user@host",
                    });
                });

                describe("profile validation", () => {
                    const mockSelection = { description: "lpar1.com", label: "ssh1" };

                    it("should set profile when validation passes with empty config", async () => {
                        vi.spyOn(testManager, "showCustomMenu").mockResolvedValueOnce(mockSelection);
                        const validateSpy = vi.spyOn(testManager as any, "validateConfig").mockReturnValue({});
                        const setProfileSpy = vi.spyOn(testManager as any, "setProfile").mockImplementation(() => {});

                        await testManager.promptForProfile();

                        expect(validateSpy).toHaveBeenCalled();
                        expect(setProfileSpy).toHaveBeenCalledWith({}, "ssh1");
                    });

                    it("should set profile when validation returns modified config", async () => {
                        vi.spyOn(testManager, "showCustomMenu").mockResolvedValueOnce(mockSelection);
                        const validateSpy = vi
                            .spyOn(testManager as any, "validateConfig")
                            .mockReturnValue(mockValidConfig);
                        const setProfileSpy = vi.spyOn(testManager as any, "setProfile").mockImplementation(() => {});

                        const result = await testManager.promptForProfile();

                        expect(result).toBeDefined();
                        expect(validateSpy).toHaveBeenCalled();
                        expect(setProfileSpy).toHaveBeenCalledWith(mockValidConfig, "ssh1");
                    });

                    it("should return undefined when validation fails", async () => {
                        vi.spyOn(testManager, "showCustomMenu").mockResolvedValueOnce(mockSelection);
                        const validateSpy = vi.spyOn(testManager as any, "validateConfig").mockReturnValue(undefined);
                        const setProfileSpy = vi.spyOn(testManager as any, "setProfile");

                        const result = await testManager.promptForProfile();

                        expect(result).toBeUndefined();
                        expect(validateSpy).toHaveBeenCalled();
                        expect(setProfileSpy).not.toHaveBeenCalled();
                    });
                });

                describe("new profile creation", () => {
                    beforeEach(() => {
                        setupProfileCreationMocks();
                    });

                    it("should handle creating new profile with valid input with createNewProfile and validateConfig functionality", async () => {
                        const profileWithName = {
                            user: "user1",
                            name: "nameValue",
                            port: 222,
                            privateKey: "/path/to/id_dsa",
                            hostname: "example1.com",
                        };
                        vi.spyOn(testManager, "showCustomMenu").mockResolvedValueOnce({
                            label: "$(plus) Add New SSH Host...",
                        });
                        vi.spyOn(testManager, "showInputBox").mockResolvedValue(
                            `ssh ${profileWithName.user}@e${profileWithName.hostname} -p ${profileWithName.port} -i ${profileWithName.privateKey}`,
                        );
                        vi.spyOn(testManager as any, "getNewProfileName").mockReturnValue(profileWithName);
                        vi.spyOn(testManager as any, "attemptConnection").mockResolvedValue(true);
                        const setSpy = vi.spyOn(testManager as any, "setProfile").mockImplementation(() => {});
                        expect(await testManager.promptForProfile()).toStrictEqual({
                            name: profileWithName.name,
                            message: "",
                            failNotFound: false,
                            type: "ssh",
                            profile: {
                                host: profileWithName.hostname,
                                port: profileWithName.port,
                                privateKey: profileWithName.privateKey,
                                user: profileWithName.user,
                                name: profileWithName.name,
                                password: undefined,
                                handshakeTimeout: undefined,
                                keyPassphrase: undefined,
                            },
                        });

                        expect(setSpy).toHaveBeenCalledWith(profileWithName);
                    });

                    it("should handle creating new profile with valid input", async () => {
                        vi.spyOn(testManager, "showCustomMenu").mockResolvedValueOnce({
                            label: "$(plus) Add New SSH Host...",
                        });
                        vi.spyOn(testManager as any, "createNewProfile").mockReturnValueOnce(mockNewProfile);

                        await testManager.promptForProfile();

                        // Test passes if no errors are thrown during profile creation
                    });

                    it("should return undefined when profile creation fails", async () => {
                        vi.spyOn(testManager, "showCustomMenu").mockResolvedValueOnce({
                            label: "$(plus) Add New SSH Host...",
                        });
                        vi.spyOn(testManager as any, "createNewProfile").mockReturnValueOnce(undefined);

                        const result = await testManager.promptForProfile();

                        expect(result).toBeUndefined();
                    });
                });

                describe("custom SSH host input", () => {
                    it("should handle custom SSH host entry", async () => {
                        const customHostSelection = {
                            description: "Custom SSH Host",
                            label: "ssh user@example.com",
                        };

                        vi.spyOn(testManager, "showCustomMenu").mockResolvedValueOnce(customHostSelection);
                        const createNewProfileSpy = vi
                            .spyOn(testManager as any, "createNewProfile")
                            .mockReturnValueOnce(mockNewProfile);
                        setupProfileCreationMocks();

                        await testManager.promptForProfile();

                        expect(createNewProfileSpy).toHaveBeenCalledWith("ssh user@example.com");
                    });
                });
            });
        });
        describe("profile validation sequence", async () => {
            // Common mock data
            const mockProfileData = {
                port: 22,
                host: "lpar1.com",
                user: "zoweUser",
                privateKey: "/path/to/id_rsa",
            };

            const mockProfileWithoutKey = {
                port: 22,
                host: "lpar1.com",
                user: "zoweUser",
            };

            // Helper function to setup common mocks
            const setupCommonMocks = (
                profileData: typeof mockProfileData | typeof mockProfileWithoutKey = mockProfileData,
            ) => {
                vi.spyOn(testManager, "showCustomMenu").mockResolvedValueOnce({
                    label: "$(plus) Add New SSH Host...",
                });
                vi.spyOn(testManager as any, "createNewProfile").mockReturnValueOnce(profileData);
                vi.spyOn(testManager as any, "getNewProfileName").mockReturnValueOnce({
                    name: "newProfileName",
                    ...profileData,
                });
                testManager.getCurrentDir.mockReturnValue(undefined);
            };

            beforeEach(async () => {
                vi.spyOn(testManager as any, "validateConfig").mockReturnValue({});
                vi.spyOn(testManager as any, "setProfile").mockImplementation(() => {});
            });

            describe("SSH config validation scenarios", () => {
                it("should validate migrated SSH config with valid privateKey", async () => {
                    setupCommonMocks();
                    vi.spyOn(testManager as any, "validateConfig").mockReturnValue({});

                    const result = await testManager.promptForProfile();

                    expect(result).toBeDefined();
                });

                it("should find local privateKey when attached key is invalid", async () => {
                    setupCommonMocks();
                    vi.spyOn(testManager as any, "validateConfig").mockReturnValue(undefined);

                    const validatePrivKeySpy = vi
                        .spyOn(testManager as any, "validateFoundPrivateKeys")
                        .mockImplementationOnce(() => {
                            (testManager as any).validationResult = {};
                        });

                    const result = await testManager.promptForProfile();

                    expect(result).toBeDefined();
                    expect(validatePrivKeySpy).toHaveBeenCalledOnce();
                });

                it("should handle invalid privateKey with available local key", async () => {
                    setupCommonMocks();
                    vi.spyOn(testManager as any, "validateConfig")
                        .mockReturnValueOnce(undefined)
                        .mockReturnValueOnce({ privateKey: "/path/to/id_rsa" });

                    const validatePrivKeySpy = vi
                        .spyOn(testManager as any, "validateFoundPrivateKeys")
                        .mockImplementationOnce(() => {});

                    const result = await testManager.promptForProfile();

                    expect(result).toBeDefined();
                    expect(validatePrivKeySpy).toHaveBeenCalledOnce();
                });

                it("should cancel SSH setup when no privateKey is available", async () => {
                    setupCommonMocks(mockProfileWithoutKey);
                    vi.spyOn(testManager as any, "validateConfig").mockReturnValue(undefined);

                    const validatePrivKeySpy = vi
                        .spyOn(testManager as any, "validateFoundPrivateKeys")
                        .mockImplementationOnce(() => {});

                    const result = await testManager.promptForProfile();

                    expect(result).toBeUndefined();
                    expect(validatePrivKeySpy).toHaveBeenCalledOnce();
                    expect(testManager.showMessage).toHaveBeenCalledWith("SSH setup cancelled.", MESSAGE_TYPE.WARNING);
                });
            });
        });
    });
    const defaultServerPath = "/faketmp/fakeserver";
    describe("promptForDeployDirectory", () => {
        const host = "testHost";
        it("returns default path if user presses enter without changing", async () => {
            vi.spyOn(testManager, "showInputBox").mockResolvedValue(defaultServerPath);
            const storeMock = vi.spyOn(testManager as any, "storeServerPath").mockImplementation(() => {});

            const result = await testManager.promptForDeployDirectory(host, defaultServerPath);

            expect(result).toBe(defaultServerPath);
            expect(storeMock).not.toHaveBeenCalled();
        });

        it("returns trimmed user input if valid absolute path is entered", async () => {
            vi.spyOn(testManager, "showInputBox").mockResolvedValue("   /custom/path   ");
            const storeMock = vi.spyOn(testManager as any, "storeServerPath").mockImplementation(() => {});

            const result = await testManager.promptForDeployDirectory(host, defaultServerPath);

            expect(result).toBe("/custom/path");
            expect(storeMock).toHaveBeenCalledWith(host, "/custom/path");
        });

        it("returns undefined if user cancels input", async () => {
            vi.spyOn(testManager, "showInputBox").mockResolvedValue(undefined);
            const showMessageMock = vi.spyOn(testManager, "showMessage").mockImplementation(() => {});
            const storeMock = vi.spyOn(testManager as any, "storeServerPath").mockImplementation(() => {});

            const result = await testManager.promptForDeployDirectory(host, defaultServerPath);

            expect(result).toBeUndefined();
            expect(showMessageMock).toHaveBeenCalled();
            expect(storeMock).not.toHaveBeenCalled();
        });
    });

    describe("validateDeployPath", () => {
        it("should return 'Path cannot be empty' when trimmed path is empty", () => {
<<<<<<< HEAD
            const result = TestAbstractConfigManager.validateDeployPath("~/.zowe-server", "   ");
            expect(result).toBe("Path cannot be empty.");
        });
        it("should return invalid path format when path is >1024 chars", () => {
            const result = TestAbstractConfigManager.validateDeployPath("~/.zowe-server", "/a".repeat(1025));
            expect(result).toBe("Path is longer than the USS max path length of 1024.");
        });
        it("should return null for paths starting with ~ (valid path)", async () => {
            const result = TestAbstractConfigManager.validateDeployPath(defaultServerPath, "~/.zowe-ssh");
=======
            const result = TestAbstractConfigManager.validateDeployPath("   ");
            expect(result).toBe("Path cannot be empty.");
        });
        it("should return invalid path format when path is >1024 chars", () => {
            const result = TestAbstractConfigManager.validateDeployPath("/a".repeat(1025));
            expect(result).toBe("Path is longer than the USS max path length of 1024.");
        });
        it("should return null for paths starting with ~ (valid path)", async () => {
            const result = TestAbstractConfigManager.validateDeployPath("~/.zowe-ssh");
>>>>>>> 4d8fb2d7
            expect(result).toBeNull();
        });

        it("should return null for paths with ~ in the middle (valid path)", async () => {
            const replaceSpy = vi.spyOn(String.prototype, "replace");
            const multipleTildes = "~/.projects/zowe~ssh";
<<<<<<< HEAD
            const result = TestAbstractConfigManager.validateDeployPath(defaultServerPath, multipleTildes);
=======
            const result = TestAbstractConfigManager.validateDeployPath(multipleTildes);
>>>>>>> 4d8fb2d7
            expect(replaceSpy).toHaveLastReturnedWith(multipleTildes.substring(1));
            expect(result).toBeNull();
        });
    });

    describe("createNewProfile", async () => {
        let showInputBoxSpy: any;

        beforeEach(() => {
            showInputBoxSpy = vi.spyOn(testManager, "showInputBox");
        });

        describe("valid inputs", () => {
            it("should parse basic SSH connection", async () => {
                showInputBoxSpy.mockResolvedValue("ssh user@example.com");

                const result = await (testManager as any).createNewProfile();

                expect(result).toStrictEqual({
                    user: "user",
                    hostname: "example.com",
                });
            });

            it("should parse SSH connection with port and identity file", async () => {
                showInputBoxSpy.mockResolvedValue("ssh user@example.com -p 22 -i /path/to/id_rsa");

                const result = await (testManager as any).createNewProfile();

                expect(result).toStrictEqual({
                    user: "user",
                    hostname: "example.com",
                    port: 22,
                    privateKey: "/path/to/id_rsa",
                });
            });

            it("should accept pre-configured connection string", async () => {
                const result = await (testManager as any).createNewProfile("user@example.com");

                expect(result).toBeDefined();
            });
        });

        describe("invalid inputs", () => {
            const testCases = [
                {
                    name: "should handle cancelled input",
                    input: undefined,
                    expectedMessage: "SSH setup cancelled.",
                    expectedType: MESSAGE_TYPE.WARNING,
                },
                {
                    name: "should reject malformed SSH command",
                    input: "bad ssh input",
                    expectedMessage: "Invalid SSH command format. Ensure it matches the expected pattern.",
                    expectedType: MESSAGE_TYPE.ERROR,
                },
                {
                    name: "should reject invalid port",
                    input: "ssh user@example.com -p badPort",
                    expectedMessage: "Invalid value for flag -p. Port must be a valid number.",
                    expectedType: MESSAGE_TYPE.ERROR,
                },
                {
                    name: "should reject missing port value",
                    input: "ssh user@example.com -p",
                    expectedMessage: "Missing value for flag -p.",
                    expectedType: MESSAGE_TYPE.ERROR,
                },
                {
                    name: "should reject unquoted paths with spaces",
                    input: "ssh user@example.com -i /path/with spaces/keyfile",
                    expectedMessage: "Invalid value for flag -i. Values with spaces must be quoted.",
                    expectedType: MESSAGE_TYPE.ERROR,
                    setup: () => {
                        vi.spyOn((testManager as any).flagRegex, "exec").mockReturnValueOnce([
                            "-i /path/with spaces/keyfile",
                            "i",
                            "/path/with spaces/keyfile",
                        ]);
                    },
                },
            ];

            testCases.forEach(({ name, input, expectedMessage, expectedType, setup }) => {
                it(name, async () => {
                    if (setup) setup();
                    if (input !== undefined) showInputBoxSpy.mockResolvedValue(input);

                    const result = await (testManager as any).createNewProfile();

                    expect(result).toBeUndefined();
                    expect(testManager.showMessage).toHaveBeenCalledWith(expectedMessage, expectedType);
                });
            });

            it("should reject invalid pre-configured connection string", async () => {
                const result = await (testManager as any).createNewProfile("bad config options");

                expect(result).toBeUndefined();
                expect(testManager.showMessage).toHaveBeenCalledWith(
                    "Invalid custom connection format. Ensure it matches the expected pattern.",
                    MESSAGE_TYPE.ERROR,
                );
            });
        });
    });
    describe("createZoweSchema", async () => {
        let testManager: TestAbstractConfigManager;
        let mockTeamConfig: any;
        let mockConfigApi: any;
        let mockLayers: any;

        const baseSchema = {
            type: "base",
            schema: { title: "Base Profile", description: "Base connection info", type: "object", properties: {} },
        };
        const zosmfSchema = {
            type: "zosmf",
            schema: { title: "z/OSMF Profile", description: "z/OSMF connection info", type: "object", properties: {} },
        };
        const defaultSchemas = [baseSchema, zosmfSchema];
        const homeDir = "/home/user/.zowe";
        const workspaceDir = "/mock/dir";

        beforeEach(async () => {
            mockLayers = { activate: vi.fn(), merge: vi.fn(), write: vi.fn() };
            mockConfigApi = { layers: mockLayers };
            mockTeamConfig = { layerExists: vi.fn(), api: mockConfigApi, setSchema: vi.fn() };

            const profCache = await ZoweVsCodeExtension.getZoweExplorerApi()
                .getExplorerExtenderApi()
                .getProfilesCache()
                .getProfileInfo();

            testManager = new TestAbstractConfigManager(profCache);
            vi.spyOn((testManager as any).mProfilesCache, "getTeamConfig").mockReturnValue(mockTeamConfig);
            testManager.getProfileSchemas.mockReturnValue(defaultSchemas);
        });

        async function runCreateSchema(globalFlag: boolean, layerExists: boolean, profileSchemas = defaultSchemas) {
            vi.spyOn(ConfigUtils, "getZoweDir").mockReturnValue(homeDir);
            if (!globalFlag) testManager.getCurrentDir.mockReturnValue(workspaceDir);
            testManager.getProfileSchemas.mockReturnValue(profileSchemas);
            mockTeamConfig.layerExists.mockReturnValue(layerExists);

            const mockNewConfig = { api: mockConfigApi, exists: true, layers: [] as any };
            vi.spyOn(ConfigSchema, "buildSchema").mockReturnValue({
                type: "object",
                description: "Test Schema",
                properties: {},
            } as any);
            vi.spyOn(ConfigBuilder, "build").mockResolvedValue(mockNewConfig as any);

            await (testManager as any).createZoweSchema(globalFlag);
            return { mockNewConfig };
        }

        describe.each`
            globalFlag | expectedDir
            ${true}    | ${homeDir}
            ${false}   | ${workspaceDir}
        `("layer exists (global=$globalFlag)", ({ globalFlag, expectedDir }) => {
            it("should return early if layer already exists", async () => {
                vi.spyOn(ConfigUtils, "getZoweDir").mockReturnValue(homeDir);
                if (!globalFlag) testManager.getCurrentDir.mockReturnValue(workspaceDir);
                mockTeamConfig.layerExists.mockReturnValue(true);

                await (testManager as any).createZoweSchema(globalFlag);

                expect(mockTeamConfig.layerExists).toHaveBeenCalledWith(expectedDir);
                expect(mockLayers.activate).not.toHaveBeenCalled();
                expect(mockTeamConfig.setSchema).not.toHaveBeenCalled();
            });
        });

        describe.each`
            globalFlag | expectedDesc
            ${true}    | ${"Test Schema"}
            ${false}   | ${"Test Schema"}
        `("schema creation success (global=$globalFlag)", ({ globalFlag, expectedDesc }) => {
            it("should create schema when layer doesn't exist", async () => {
                const { mockNewConfig } = await runCreateSchema(globalFlag, false);
                expect(mockLayers.activate).toHaveBeenCalledWith(false, globalFlag);
                expect(ConfigSchema.buildSchema).toHaveBeenCalledWith(defaultSchemas);
                expect(mockTeamConfig.setSchema).toHaveBeenCalledWith(
                    expect.objectContaining({ description: expectedDesc }),
                );
                expect(mockLayers.merge).toHaveBeenCalledWith(mockNewConfig);
                expect(mockLayers.write).toHaveBeenCalled();
            });
        });
    });
    describe("validateConfig", () => {
        it("should return an empty object for a valid profile", async () => {
            vi.spyOn(testManager as any, "attemptConnection").mockResolvedValue(true);
            expect(
                await (testManager as any).validateConfig(
                    { name: "ssh1", hostname: "lpar1.com", port: 22, user: "user1", privateKey: "/path/to/id_rsa" },
                    false,
                ),
            ).toStrictEqual({});
        });

        it("should return a password for a partial profile", async () => {
            vi.spyOn(testManager, "showInputBox").mockResolvedValueOnce("user1").mockResolvedValueOnce("password1");
            vi.spyOn(testManager as any, "attemptConnection").mockResolvedValue(true);
            vi.spyOn(testManager as any, "promptForPassword").mockResolvedValue({ password: "password1" });

            expect(
                await (testManager as any).validateConfig({ name: "ssh1", hostname: "lpar1.com", port: 22 }, true),
            ).toStrictEqual({ password: "password1", user: "user1" });
        });

        it("should return undefined for partial profile when no password prompt allowed", async () => {
            vi.spyOn(testManager, "showInputBox");
            vi.spyOn(testManager as any, "attemptConnection").mockResolvedValue(true);
            expect(
                await (testManager as any).validateConfig(
                    { name: "ssh1", hostname: "lpar1.com", port: 22, user: "user1" },
                    false,
                ),
            ).toBeUndefined();
        });

        it("should handle invalid username and return new user", async () => {
            vi.spyOn(testManager, "showInputBox").mockResolvedValueOnce("goodUser");
            vi.spyOn(testManager as any, "attemptConnection")
                .mockRejectedValueOnce("Invalid username")
                .mockResolvedValueOnce(true);

            expect(
                await (testManager as any).validateConfig(
                    {
                        name: "ssh1",
                        hostname: "lpar1.com",
                        port: 22,
                        privateKey: "/path/to/id_rsa",
                        user: "badUser",
                    },
                    true,
                ),
            ).toStrictEqual({ user: "goodUser" });
        });

        it("should return undefined if Invalid username and no new user provided", async () => {
            vi.spyOn(testManager, "showInputBox").mockResolvedValueOnce(undefined);
            vi.spyOn(testManager as any, "attemptConnection").mockRejectedValueOnce("Invalid username");

            expect(
                await (testManager as any).validateConfig(
                    {
                        name: "ssh1",
                        hostname: "lpar1.com",
                        port: 22,
                        privateKey: "/path/to/id_rsa",
                        user: "badUser",
                    },
                    true,
                ),
            ).toBeUndefined();
        });

        it("should handle passphrase errors and return keyPassphrase", async () => {
            vi.spyOn(testManager, "showInputBox").mockResolvedValueOnce("goodPass");
            vi.spyOn(testManager as any, "attemptConnection")
                .mockRejectedValueOnce("but no passphrase given")
                .mockResolvedValueOnce(true);

            expect(
                await (testManager as any).validateConfig(
                    { name: "ssh1", hostname: "lpar1.com", port: 22, privateKey: "/path/to/id_rsa", user: "user1" },
                    true,
                ),
            ).toStrictEqual({ keyPassphrase: "goodPass" });
        });

        it("should retry passphrase on integrity check failed", async () => {
            const msgSpy = vi.spyOn(testManager, "showMessage");
            vi.spyOn(testManager, "showInputBox").mockResolvedValueOnce("badPass").mockResolvedValueOnce("goodPass");
            vi.spyOn(testManager as any, "attemptConnection")
                .mockRejectedValueOnce("integrity check failed")
                .mockRejectedValueOnce("integrity check failed")
                .mockResolvedValueOnce(true);

            expect(
                await (testManager as any).validateConfig(
                    { name: "ssh1", hostname: "lpar1.com", port: 22, privateKey: "/path/to/id_rsa", user: "user1" },
                    true,
                ),
            ).toStrictEqual({ keyPassphrase: "goodPass" });

            expect(msgSpy).toHaveBeenCalledWith(
                expect.stringContaining("Passphrase Authentication Failed"),
                expect.anything(),
            );
        });

        it("should handle All configured authentication methods failed with password prompt", async () => {
            vi.spyOn(testManager as any, "attemptConnection").mockRejectedValue(
                "All configured authentication methods failed",
            );
            vi.spyOn(testManager as any, "promptForPassword").mockResolvedValue({ password: "pass123" });

            expect(
                await (testManager as any).validateConfig(
                    { name: "ssh1", hostname: "lpar1.com", port: 22, user: "user1" },
                    true,
                ),
            ).toStrictEqual({ password: "pass123" });
        });

        it("should return undefined for handshake timeout", async () => {
            const msgSpy = vi.spyOn(testManager, "showMessage");
            vi.spyOn(testManager as any, "attemptConnection").mockRejectedValue(
                new Error("Timed out while waiting for handshake"),
            );

            expect(
                await (testManager as any).validateConfig(
                    { name: "ssh1", hostname: "lpar1.com", port: 22, user: "user1", password: "badPassword" },
                    true,
                ),
            ).toBeUndefined();
            expect(msgSpy).toHaveBeenCalledWith("Timed out while waiting for handshake", MESSAGE_TYPE.ERROR);
        });

        it("should return undefined for malformed private key", async () => {
            vi.spyOn(testManager as any, "attemptConnection").mockRejectedValue(
                "Cannot parse privateKey: Malformed OpenSSH private key",
            );
            vi.spyOn(ConfigFileUtils.getInstance(), "commentOutProperty").mockReturnValue(undefined);
            // Skip past autoStore = false check to validate logic below it
            const getTeamConfigMock = vi
                .spyOn((testManager as any).mProfilesCache, "getTeamConfig")
                .mockReturnValueOnce({
                    properties: { autoStore: false },
                });

            expect(
                await (testManager as any).validateConfig(
                    { name: "ssh1", hostname: "lpar1.com", port: 22, user: "user1", privateKey: "/path/to/id_rsa" },
                    true,
                ),
            ).toBeUndefined();
            expect(getTeamConfigMock).toHaveBeenCalledTimes(1);
        });
        it("should return undefined for privateKey with no password if 'All configured authentication methods failed'", async () => {
            vi.spyOn(testManager as any, "attemptConnection").mockRejectedValue(
                new Error("All configured authentication methods failed"),
            );
            vi.spyOn(ConfigFileUtils.getInstance(), "commentOutProperty").mockReturnValueOnce(undefined);
            // Skip past autoStore = false check to validate logic below it
            const getTeamConfigMock = vi
                .spyOn((testManager as any).mProfilesCache, "getTeamConfig")
                .mockReturnValueOnce({
                    properties: { autoStore: false },
                });

            const config = {
                name: "ssh1",
                hostname: "lpar1.com",
                port: 22,
                user: "user1",
                privateKey: "/path/to/key",
            };
            const result = await (testManager as any).validateConfig(config, false);
            expect(getTeamConfigMock).toHaveBeenCalledTimes(1);

            expect(result).toBeUndefined();
        });
        it("should return undefined if attemptConnection fails for new user", async () => {
            vi.spyOn(testManager, "showInputBox").mockResolvedValue("newUser");
            vi.spyOn(testManager as any, "attemptConnection").mockRejectedValue(new Error("Invalid username"));

            const result = await (testManager as any).validateConfig(
                { name: "ssh1", hostname: "lpar1.com", port: 22, user: "badUser", privateKey: "/path/to/id_rsa" },
                true,
            );

            expect(result).toBeUndefined();
        });

        it("should clear privateKey and keyPassphrase after 3 failed passphrase attempts", async () => {
            vi.spyOn(testManager, "showInputBox").mockResolvedValue("wrongPass"); // always fails
            vi.spyOn(testManager as any, "attemptConnection").mockRejectedValue(new Error("integrity check failed"));
            vi.spyOn(testManager, "showMessage").mockImplementation(() => {});
            const config = {
                name: "ssh1",
                hostname: "lpar1.com",
                port: 22,
                user: "user1",
                privateKey: "/path/to/key",
            };
            const handleInvalidPrivateKeyMock = vi
                .spyOn(testManager as any, "handleInvalidPrivateKey")
                .mockResolvedValue(true);

            const result = await (testManager as any).validateConfig(config, true);

            expect(result).toBeUndefined();
            expect(handleInvalidPrivateKeyMock).toHaveBeenCalledTimes(1);
            expect(config.privateKey).toBeUndefined();
            expect((config as any).keyPassphrase).toBeUndefined();
        });

        it("should call promptForPassword when password missing and askForPassword is true", async () => {
            vi.spyOn(testManager as any, "attemptConnection").mockImplementation(() => {
                throw new Error("All configured authentication methods failed");
            });
            vi.spyOn(testManager as any, "promptForPassword").mockResolvedValue({ password: "pw123" });

            const result = await (testManager as any).validateConfig(
                {
                    name: "ssh1",
                    hostname: "lpar1.com",
                    port: 22,
                    user: "user1",
                    // Setting password to exit check
                    password: "badPw",
                    privateKey: undefined,
                },
                true,
            );

            expect(result).toStrictEqual({ password: "pw123" });
        });
        it("should call promptForPassword when password missing and askForPassword is false", async () => {
            vi.spyOn(testManager as any, "attemptConnection").mockImplementation(() => {
                throw new Error("All configured authentication methods failed");
            });

            const result = await (testManager as any).validateConfig(
                {
                    name: "ssh1",
                    hostname: "lpar1.com",
                    port: 22,
                    user: "user1",
                    // Setting password to exit check
                    password: "badPw",
                    privateKey: undefined,
                },
                false,
            );

            expect(result).toBeUndefined();
        });
    });
    describe("attemptConnection", async () => {
        it("should attempt connection and have a truthy result", async () => {
            const connectMock = vi.spyOn(NodeSSH.prototype, "connect").mockResolvedValueOnce(undefined);
            const isConnectedMock = vi.spyOn(NodeSSH.prototype, "isConnected").mockReturnValueOnce(true);
            const execCommandMock = vi.spyOn(NodeSSH.prototype, "execCommand").mockImplementation(() => {
                return { stdout: "" } as any;
            });
            await expect(
                (testManager as any).attemptConnection({
                    name: "testProf",
                    privateKey: "/path/to/id_rsa",
                    port: 22,
                    user: "user1",
                }),
            ).resolves.not.toThrow();
            expect(connectMock).toHaveBeenCalledTimes(1);
            expect(isConnectedMock).toHaveBeenCalledTimes(1);
            expect(execCommandMock).toHaveBeenCalledTimes(1);
            connectMock.mockRestore();
            isConnectedMock.mockRestore();
            execCommandMock.mockRestore();
        });

        it("should throw an error on connection attempt", async () => {
            const connectMock = vi
                .spyOn(NodeSSH.prototype, "connect")
                .mockImplementation((_config: ConnectConfig) => undefined);
            const isConnectedMock = vi.spyOn(NodeSSH.prototype, "isConnected").mockReturnValueOnce(true);
            const execCommandMock = vi.spyOn(NodeSSH.prototype, "execCommand").mockImplementation(() => {
                return { stderr: "FOTS1668" } as any;
            });
            await expect(
                (testManager as any).attemptConnection({
                    name: "testProf",
                    privateKey: "/path/to/id_rsa",
                    port: 22,
                    user: "user1",
                }),
            ).rejects.toThrow("FOTS1668");
            expect(connectMock).toHaveBeenCalledTimes(1);
            expect(isConnectedMock).toHaveBeenCalledTimes(1);
            expect(execCommandMock).toHaveBeenCalledTimes(1);
        });
        it("should throw leverage the default handshaketimeout setting if no value is passed on config", async () => {
            const connectMock = vi
                .spyOn(NodeSSH.prototype, "connect")
                .mockImplementation((_config: ConnectConfig) => undefined);
            const isConnectedMock = vi.spyOn(NodeSSH.prototype, "isConnected").mockReturnValueOnce(true);
            const execCommandMock = vi.spyOn(NodeSSH.prototype, "execCommand").mockImplementation(() => {
                return { stderr: "FOTS1668" } as any;
            });
            await expect(
                (testManager as any).attemptConnection({
                    name: "testProf",
                    privateKey: "/path/to/id_rsa",
                    port: 22,
                    user: "user1",
                }),
            ).rejects.toThrow("FOTS1668");
            expect(connectMock).toHaveBeenCalledWith(expect.objectContaining({ readyTimeout: 15000 }));
            expect(connectMock).toHaveBeenCalledTimes(1);
            expect(isConnectedMock).toHaveBeenCalledTimes(1);
            expect(execCommandMock).toHaveBeenCalledTimes(1);
        });
    });
    describe("promptForPassword", async () => {
        it("returns undefined if user cancels input immediately", async () => {
            testManager.showInputBox = vi.fn().mockResolvedValue(undefined);
            (testManager as any).attemptConnection = vi.fn();

            const result = await (testManager as any).promptForPassword({ user: "user1", hostname: "host" }, {});
            expect(result).toBeUndefined();
            expect((testManager as any).attemptConnection).not.toHaveBeenCalled();
        });

        it("returns password if attemptConnection succeeds on first try", async () => {
            testManager.showInputBox = vi.fn().mockResolvedValue("password123");
            (testManager as any).attemptConnection = vi.fn().mockResolvedValue(true);
            testManager.showMessage = vi.fn();

            const result = await (testManager as any).promptForPassword({ user: "user1", hostname: "host" }, {});
            expect(result).toEqual({ password: "password123" });
            expect((testManager as any).attemptConnection).toHaveBeenCalledTimes(1);
            expect(testManager.showMessage).not.toHaveBeenCalled();
        });

        it("retries up to 3 times and shows error messages on failure", async () => {
            testManager.showInputBox = vi.fn().mockResolvedValue("wrongpass");
            (testManager as any).attemptConnection = vi.fn().mockRejectedValue(new Error("Auth Failed"));
            testManager.showMessage = vi.fn();

            const result = await (testManager as any).promptForPassword({ user: "user1", hostname: "host" }, {});
            expect(result).toBeUndefined();
            expect((testManager as any).attemptConnection).toHaveBeenCalledTimes(3);
            // One message after each attempt and one final one after 3 failures
            expect(testManager.showMessage).toHaveBeenCalledTimes(3 + 1);
            expect(testManager.showMessage).toHaveBeenCalledWith(
                "Password Authentication Failed (1/3)",
                MESSAGE_TYPE.ERROR,
            );
        });

        it("returns undefined and shows expired message if error contains FOTS1668", async () => {
            testManager.showInputBox = vi.fn().mockResolvedValue("expiredPass");
            (testManager as any).attemptConnection = vi.fn().mockRejectedValue(new Error("FOTS1668: password expired"));
            testManager.showMessage = vi.fn();

            const result = await (testManager as any).promptForPassword({ user: "user1", hostname: "host" }, {});
            expect(result).toBeUndefined();
            expect(testManager.showMessage).toHaveBeenCalledWith(
                "Password Expired on Target System",
                MESSAGE_TYPE.ERROR,
            );
            expect((testManager as any).attemptConnection).toHaveBeenCalledTimes(1);
        });
    });
    describe("validateFoundPrivateKeys", () => {
        const baseProfile = { port: 22, user: "user1", hostname: "lpar1.com" };
        const expectedProfileWithKey = { ...baseProfile, privateKey: "/path/to/id_dsa" };
        const expectedProfileWithRsaKey = { ...baseProfile, privateKey: "/Users/users/.ssh/id_rsa" };

        let findPrivateKeysSpy: MockInstance;
        let validateConfigSpy: MockInstance;

        beforeEach(() => {
            // Reset test manager state
            (testManager as any).selectedProfile = { ...baseProfile };
            (testManager as any).validationResult = undefined;
            (testManager as any).migratedConfigs = undefined;

            // Create fresh spies for each test
            findPrivateKeysSpy = vi.spyOn(SshConfigUtils, "findPrivateKeys");
            validateConfigSpy = vi.spyOn(testManager as any, "validateConfig");
        });
        it("should modify a profile with a found private key", async () => {
            const mockPrivateKeys = ["/path/to/id_rsa", "/path/to/id_ecdsa", "/path/to/id_dsa"];

            findPrivateKeysSpy.mockResolvedValue(mockPrivateKeys);
            validateConfigSpy
                .mockReturnValueOnce(undefined)
                .mockReturnValueOnce(undefined)
                .mockReturnValueOnce({ privateKey: "/path/to/id_dsa" });

            await (testManager as any).validateFoundPrivateKeys();

            expect((testManager as any).validationResult).toStrictEqual({});
            expect((testManager as any).selectedProfile).toStrictEqual(expectedProfileWithKey);
            expect(validateConfigSpy).toHaveBeenCalledTimes(3);
        });

        it("should validate with private keys found with two matching hostname configs", async () => {
            findPrivateKeysSpy.mockResolvedValue([]);
            (testManager as any).migratedConfigs = migratedSshConfigsValidation;
            validateConfigSpy.mockReturnValueOnce({});

            await (testManager as any).validateFoundPrivateKeys();

            expect((testManager as any).validationResult).toStrictEqual({});
            expect((testManager as any).selectedProfile).toStrictEqual(expectedProfileWithRsaKey);
            expect(validateConfigSpy).toHaveBeenCalledTimes(1);
        });

        it("should validate with private keys found with one matching hostname config", async () => {
            findPrivateKeysSpy.mockResolvedValue([]);
            (testManager as any).migratedConfigs = migratedSshConfigsValidation.slice(0, -1);
            validateConfigSpy.mockReturnValueOnce({ privateKey: "/Users/users/.ssh/id_rsa" });

            await (testManager as any).validateFoundPrivateKeys();

            expect((testManager as any).validationResult).toStrictEqual({});
            expect((testManager as any).selectedProfile).toStrictEqual(expectedProfileWithRsaKey);
            expect(validateConfigSpy).toHaveBeenCalledTimes(1);
        });
    });
    describe("setProfile", () => {
        let testManager: TestAbstractConfigManager;
        let mockTeamConfig: any;
        let mockConfigApi: any;
        let mockLayers: any;
        let mockProfiles: any;

        beforeEach(async () => {
            mockLayers = {
                activate: vi.fn(),
                merge: vi.fn(),
                write: vi.fn(),
                get: vi.fn().mockReturnValue({ properties: { defaults: { ssh: null } } }),
            };
            mockProfiles = {
                defaultGet: vi.fn(),
                defaultSet: vi.fn(),
                set: vi.fn(),
                getProfileNameFromPath: vi.fn(),
            };
            mockConfigApi = { layers: mockLayers, profiles: mockProfiles };
            mockTeamConfig = {
                layerExists: vi.fn(),
                api: mockConfigApi,
                setSchema: vi.fn(),
                save: vi.fn(),
            };
            testManager = new TestAbstractConfigManager(profCache);
            vi.spyOn((testManager as any).mProfilesCache, "getTeamConfig").mockReturnValue(mockTeamConfig);
            // Mock methods that may or may not exist on mProfilesCache
            const mockMergeArgsForProfile = vi.fn().mockReturnValue({ knownArgs: [] });
            const mockUpdateProperty = vi.fn();
            const mockIsSecured = vi.fn().mockReturnValue(false);

            // Add methods to mProfilesCache if they don't exist
            (testManager as any).mProfilesCache.mergeArgsForProfile = mockMergeArgsForProfile;
            (testManager as any).mProfilesCache.updateProperty = mockUpdateProperty;
            (testManager as any).mProfilesCache.isSecured = mockIsSecured;

            vi.spyOn(testManager as any, "fetchDefaultProfile").mockReturnValue({ name: "default" });
            vi.spyOn(testManager as any, "showMenu").mockResolvedValue("Yes");
        });

        it("should create profile with keyPassphrase and mark it as secure", async () => {
            const config = {
                user: "user1",
                host: "example.com",
                keyPassphrase: "passphrase123",
                name: "testProfile",
            };

            await (testManager as any).setProfile(config);

            expect(mockConfigApi.profiles.set).toHaveBeenCalledWith(
                "testProfile",
                expect.objectContaining({
                    secure: ["keyPassphrase"],
                }),
            );
            expect(mockTeamConfig.save).toHaveBeenCalled();
        });

        it("should mark both password and keyPassphrase as secure when both are present", async () => {
            const config = {
                user: "user1",
                host: "example.com",
                password: "secret123",
                keyPassphrase: "passphrase123",
                name: "testProfile",
            };

            await (testManager as any).setProfile(config);

            expect(mockConfigApi.profiles.set).toHaveBeenCalledWith(
                "testProfile",
                expect.objectContaining({
                    secure: ["password", "keyPassphrase"],
                }),
            );
        });

        it("should call layers.write() when no secure properties are present", async () => {
            const config = {
                user: "user1",
                host: "example.com",
                port: 22,
                name: "testProfile",
            };

            await (testManager as any).setProfile(config);

            expect(mockConfigApi.layers.write).toHaveBeenCalled();
            expect(mockTeamConfig.save).not.toHaveBeenCalled();
        });

        it("should set default SSH profile when no default exists", async () => {
            mockConfigApi.profiles.defaultGet.mockReturnValue(null);
            mockLayers.get.mockReturnValue({ properties: { defaults: { ssh: null } } });

            const config = {
                user: "user1",
                host: "example.com",
                name: "firstProfile",
            };

            await (testManager as any).setProfile(config);

            expect(mockConfigApi.profiles.defaultSet).toHaveBeenCalledWith("ssh", "firstProfile");
        });

        it("should prompt user when modifying shared configuration", async () => {
            const config = {
                user: "updatedUser",
                host: "example.com",
                name: "existingProfile",
            };

            (testManager as any).mProfilesCache.mergeArgsForProfile.mockReturnValue({
                knownArgs: [{ argName: "user", argLoc: { jsonLoc: "profiles.baseProfile.properties.user" } }],
            });
            mockConfigApi.profiles.getProfileNameFromPath.mockReturnValue("baseProfile"); // Different from profile being updated

            await (testManager as any).setProfile(config, "existingProfile");

            expect((testManager as any).showMenu).toHaveBeenCalledWith(
                expect.objectContaining({
                    title: expect.stringContaining('Property: "user" found in a possibly shared configuration'),
                }),
            );
        });

        it("should force update when user chooses 'No' for shared configuration", async () => {
            vi.spyOn(testManager as any, "showMenu").mockResolvedValue("No");

            const config = {
                user: "updatedUser",
                name: "existingProfile",
            };

            (testManager as any).mProfilesCache.mergeArgsForProfile.mockReturnValue({
                knownArgs: [{ argName: "user", argLoc: { jsonLoc: "profiles.baseProfile.properties.user" } }],
            });
            mockConfigApi.profiles.getProfileNameFromPath.mockReturnValue("baseProfile");

            await (testManager as any).setProfile(config, "existingProfile");

            expect((testManager as any).mProfilesCache.updateProperty).toHaveBeenCalledWith(
                expect.objectContaining({
                    forceUpdate: true,
                }),
            );
        });
    });
    describe("getNewProfileName", async () => {
        let testManager: TestAbstractConfigManager;
        let mockTeamConfig: any;
        let mockConfigApi: any;

        beforeEach(async () => {
            // Set up the mock config API
            mockConfigApi = {
                layerExists: vi.fn(),
                layerActive: vi.fn(() => ({
                    properties: {
                        profiles: {
                            testProfile: { host: "host.example.com", user: "testuser" },
                        },
                    },
                })),
                setSchema: vi.fn(),
                save: vi.fn(),
            };

            mockTeamConfig = {
                ...mockConfigApi,
                api: mockConfigApi,
            };

            testManager = new TestAbstractConfigManager(profCache);

            // Mock mProfilesCache methods
            (testManager as any).mProfilesCache.mergeArgsForProfile = vi.fn().mockReturnValue({ knownArgs: [] });
            (testManager as any).mProfilesCache.updateProperty = vi.fn();
            (testManager as any).mProfilesCache.isSecured = vi.fn().mockReturnValue(false);

            // Mock helper methods
            vi.spyOn(testManager as any, "fetchDefaultProfile").mockReturnValue({ name: "default" });
            vi.spyOn(testManager as any, "showMenu").mockResolvedValue("Yes");
        });

        it("should generate name from hostname if name is missing", async () => {
            const profile: ISshConfigExt = { hostname: "host.example.com" };
            const result = await (testManager as any).getNewProfileName(profile, mockTeamConfig);
            expect(result!.name).toBe("host_example_com");
        });

        it("should return same profile if name exists and is unique", async () => {
            const profile: ISshConfigExt = { name: "unique", hostname: "host" };
            const result = await (testManager as any).getNewProfileName(profile, mockTeamConfig);
            expect(result!.name).toBe("unique");
            expect(testManager.showMenu).not.toHaveBeenCalled();
        });

        it("should return profile if existing name found and user confirms overwrite", async () => {
            mockTeamConfig.layerActive = vi.fn(() => ({
                properties: { profiles: { duplicate: {} } },
            }));
            (testManager as any).showMenu.mockResolvedValueOnce("Yes");

            const profile: ISshConfigExt = { name: "duplicate", hostname: "host" };
            const result = await (testManager as any).getNewProfileName(profile, mockTeamConfig);

            expect(testManager.showMenu).toHaveBeenCalled();
            expect(result!.name).toBe("duplicate");
        });

        it("should enter loop if existing name found and user says No, then accept unique name", async () => {
            mockTeamConfig.layerActive = vi.fn(() => ({
                properties: { profiles: { duplicate: {} } },
            }));
            (testManager as any).showMenu.mockResolvedValueOnce("No");
            (testManager as any).showInputBox.mockResolvedValueOnce("newName");

            const profile: ISshConfigExt = { name: "duplicate", hostname: "host" };
            const result = await (testManager as any).getNewProfileName(profile, mockTeamConfig);

            expect(testManager.showMenu).toHaveBeenCalledWith(
                expect.objectContaining({
                    placeholder: expect.stringContaining("already exists"),
                }),
            );
            expect(result!.name).toBe("newName");
        });
        it("should call showMenu and accept overwrite when user selects 'Yes'", async () => {
            // Make the duplicate name exist in the config
            mockTeamConfig.layerActive = vi.fn(() => ({
                properties: { profiles: { duplicate: { host: "something" } } },
            }));
            (testManager as any).showMenu.mockResolvedValueOnce("No").mockResolvedValueOnce("Yes");
            vi.spyOn(testManager, "showInputBox").mockResolvedValue("duplicate");
            const profile: ISshConfigExt = { name: "duplicate", hostname: "host.example.com" };
            const result = await (testManager as any).getNewProfileName(profile, mockTeamConfig);
            expect(testManager.showMenu).toHaveBeenCalledWith(
                expect.objectContaining({ placeholder: expect.stringContaining("duplicate") }),
            );
            expect(result!.name).toBe("duplicate");
        });
    });
    describe("getMergedAttrs", () => {
        let testManager: TestAbstractConfigManager;

        beforeEach(() => {
            testManager = new TestAbstractConfigManager(profCache);

            // Default mocks for mProfilesCache
            (testManager as any).mProfilesCache = {
                mergeArgsForProfile: vi.fn(),
                getAllProfiles: vi.fn(),
            };
        });

        it("should return empty object if prof is null", () => {
            const result = (testManager as any).getMergedAttrs(null);
            expect(result).toEqual({});
            expect((testManager as any).mProfilesCache.mergeArgsForProfile).not.toHaveBeenCalled();
        });

        it("should return empty object when prof is a string but not found", () => {
            (testManager as any).mProfilesCache.getAllProfiles.mockReturnValue([]);
            (testManager as any).mProfilesCache.mergeArgsForProfile.mockReturnValue({ knownArgs: [] });

            const result = (testManager as any).getMergedAttrs("missing");
            expect(result).toEqual({});
        });

        it("should merge attributes when prof is an object", () => {
            const profObj = { profName: "objProfile" };
            const mergedArgs = {
                knownArgs: [{ argName: "port", argValue: 22 }],
            };

            (testManager as any).mProfilesCache.mergeArgsForProfile.mockReturnValue(mergedArgs);

            const result = (testManager as any).getMergedAttrs(profObj);

            expect((testManager as any).mProfilesCache.mergeArgsForProfile).toHaveBeenCalledWith(profObj, {
                getSecureVals: true,
            });
            expect(result).toEqual({ port: 22 });
        });
    });
    describe("fetchAllSshProfiles", () => {
        let testManager: TestAbstractConfigManager;

        beforeEach(() => {
            testManager = new TestAbstractConfigManager(profCache);

            (testManager as any).mProfilesCache = {
                getAllProfiles: vi.fn(),
            };

            vi.spyOn(testManager as any, "getMergedAttrs").mockReturnValue({ host: "example.com" });
        });

        it("should return loaded SSH profiles with merged attributes", () => {
            const mockProfiles = [{ profName: "ssh1" }, { profName: "ssh2" }];
            (testManager as any).mProfilesCache.getAllProfiles.mockReturnValue(mockProfiles);

            const result = (testManager as any).fetchAllSshProfiles();

            expect((testManager as any).mProfilesCache.getAllProfiles).toHaveBeenCalledWith("ssh");
            expect((testManager as any).getMergedAttrs).toHaveBeenCalledTimes(mockProfiles.length);

            expect(result).toEqual([
                {
                    message: "",
                    name: "ssh1",
                    type: "ssh",
                    profile: { host: "example.com" },
                    failNotFound: false,
                },
                {
                    message: "",
                    name: "ssh2",
                    type: "ssh",
                    profile: { host: "example.com" },
                    failNotFound: false,
                },
            ]);
        });
    });
    describe("fetchDefaultProfile", () => {
        let testManager: TestAbstractConfigManager;

        beforeEach(() => {
            testManager = new TestAbstractConfigManager(profCache);

            (testManager as any).mProfilesCache = {
                getDefaultProfile: vi.fn(),
            };

            vi.spyOn(testManager as any, "getMergedAttrs").mockReturnValue({ host: "example.com" });
        });

        it("should return the default SSH profile with merged attributes", () => {
            const mockDefaultProfile = { profName: "default" };
            (testManager as any).mProfilesCache.getDefaultProfile.mockReturnValue(mockDefaultProfile);

            const result = (testManager as any).fetchDefaultProfile();

            expect((testManager as any).mProfilesCache.getDefaultProfile).toHaveBeenCalledWith("ssh");
            expect((testManager as any).getMergedAttrs).toHaveBeenCalledWith(mockDefaultProfile);

            expect(result).toEqual({
                message: "",
                name: "default",
                type: "ssh",
                profile: { host: "example.com" },
                failNotFound: false,
            });
        });
    });
});<|MERGE_RESOLUTION|>--- conflicted
+++ resolved
@@ -475,17 +475,6 @@
 
     describe("validateDeployPath", () => {
         it("should return 'Path cannot be empty' when trimmed path is empty", () => {
-<<<<<<< HEAD
-            const result = TestAbstractConfigManager.validateDeployPath("~/.zowe-server", "   ");
-            expect(result).toBe("Path cannot be empty.");
-        });
-        it("should return invalid path format when path is >1024 chars", () => {
-            const result = TestAbstractConfigManager.validateDeployPath("~/.zowe-server", "/a".repeat(1025));
-            expect(result).toBe("Path is longer than the USS max path length of 1024.");
-        });
-        it("should return null for paths starting with ~ (valid path)", async () => {
-            const result = TestAbstractConfigManager.validateDeployPath(defaultServerPath, "~/.zowe-ssh");
-=======
             const result = TestAbstractConfigManager.validateDeployPath("   ");
             expect(result).toBe("Path cannot be empty.");
         });
@@ -495,18 +484,13 @@
         });
         it("should return null for paths starting with ~ (valid path)", async () => {
             const result = TestAbstractConfigManager.validateDeployPath("~/.zowe-ssh");
->>>>>>> 4d8fb2d7
             expect(result).toBeNull();
         });
 
         it("should return null for paths with ~ in the middle (valid path)", async () => {
             const replaceSpy = vi.spyOn(String.prototype, "replace");
             const multipleTildes = "~/.projects/zowe~ssh";
-<<<<<<< HEAD
-            const result = TestAbstractConfigManager.validateDeployPath(defaultServerPath, multipleTildes);
-=======
             const result = TestAbstractConfigManager.validateDeployPath(multipleTildes);
->>>>>>> 4d8fb2d7
             expect(replaceSpy).toHaveLastReturnedWith(multipleTildes.substring(1));
             expect(result).toBeNull();
         });

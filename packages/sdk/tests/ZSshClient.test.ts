/**
 * This program and the accompanying materials are made available under the terms of the
 * Eclipse Public License v2.0 which accompanies this distribution, and is available at
 * https://www.eclipse.org/legal/epl-v20.html
 *
 * SPDX-License-Identifier: EPL-2.0
 *
 * Copyright Contributors to the Zowe Project.
 *
 */

import { EventEmitter, Readable } from "node:stream";
import { Logger } from "@zowe/imperative";
import { type ISshSession, SshSession } from "@zowe/zos-uss-for-zowe-sdk";
import { Client, type ClientCallback, type ConnectConfig } from "ssh2";
import type { CommandRequest, RpcRequest, RpcResponse } from "../src/doc";
import { ZSshClient } from "../src/ZSshClient";
import { ZSshUtils } from "../src/ZSshUtils";

vi.mock("ssh2");

describe("ZSshClient", () => {
    const fakeSession: ISshSession = {
        hostname: "example.com",
        port: 22,
        user: "admin",
        privateKey: "~/.ssh/id_rsa",
    };
    const readyMessage = JSON.stringify({ status: "ready", data: { checksums: "sha256" } });
    const rpcRequest: RpcRequest = {
        jsonrpc: "2.0",
        method: "ping",
        params: {},
        id: 1,
    };
    const rpcResponseBad: RpcResponse = {
        jsonrpc: "2.0",
        error: { code: 0, message: "bad rpc" },
        id: 1,
    };
    const rpcResponseGood: RpcResponse = {
        jsonrpc: "2.0",
        result: { success: true },
        id: 1,
    };

    beforeAll(() => {
        vi.useFakeTimers();
    });

    beforeEach(() => {
        vi.spyOn(ZSshUtils, "buildSshConfig").mockReturnValue({});
    });

    describe("create function", () => {
        it("should start SSH client with default options", async () => {
            const sshStream = new EventEmitter();
            vi.spyOn(Client.prototype, "connect").mockImplementation(function (_config: ConnectConfig) {
                this.emit("ready");
                return this;
            });
            vi.spyOn(ZSshClient.prototype as any, "execAsync").mockResolvedValue(sshStream);
            const client = await ZSshClient.create(new SshSession(fakeSession));
            expect(client).toBeInstanceOf(ZSshClient);
        });

        it("should handle error thrown by SSH client", async () => {
            const sshError = new Error("bad ssh");
            vi.spyOn(Client.prototype, "connect").mockImplementation(function (_config: ConnectConfig) {
                this.emit("error", sshError);
                return this;
            });
            await expect(ZSshClient.create(new SshSession(fakeSession))).rejects.toThrow(sshError);
        });

        it("should handle error in SSH exec callback", async () => {
            const sshError = new Error("bad ssh");
            vi.spyOn(Client.prototype, "connect").mockImplementation(function (_config: ConnectConfig) {
                this.emit("ready");
                return this;
            });
            vi.spyOn(Client.prototype, "exec").mockImplementation(function (
                _command: string,
                callback: ClientCallback,
            ) {
                callback(sshError, undefined as any);
                return this;
            });
            await expect(ZSshClient.create(new SshSession(fakeSession))).rejects.toThrow(sshError);
        });

        it("should handle error in SSH data handler", async () => {
            const sshError = new Error("bad ssh");
            const sshStream = { stderr: new EventEmitter(), stdout: new EventEmitter() };
            vi.spyOn(Client.prototype, "connect").mockImplementation(function (_config: ConnectConfig) {
                this.emit("ready");
                return this;
            });
            vi.spyOn(Client.prototype, "exec").mockImplementation(function (
                _command: string,
                callback: ClientCallback,
            ) {
                callback(undefined, sshStream as any);
                sshStream.stderr.emit("data", "");
                return this;
            });
            vi.spyOn(ZSshClient.prototype as any, "getServerStatus").mockImplementation(() => {
                throw sshError;
            });
            await expect(ZSshClient.create(new SshSession(fakeSession))).rejects.toThrow(sshError);
        });

        it("should invoke onClose callback", async () => {
            const sshStream = new EventEmitter();
            vi.spyOn(Client.prototype, "connect").mockImplementation(function (_config: ConnectConfig) {
                this.emit("ready");
                this.emit("close");
                return this;
            });
            vi.spyOn(ZSshClient.prototype as any, "execAsync").mockResolvedValue(sshStream);
            const onCloseMock = vi.fn();
            await ZSshClient.create(new SshSession(fakeSession), {
                onClose: onCloseMock,
            });
            expect(onCloseMock).toHaveBeenCalledTimes(1);
        });

        it("should invoke onError callback", async () => {
            const sshStream = new EventEmitter();
            vi.spyOn(Client.prototype, "connect").mockImplementation(function (_config: ConnectConfig) {
                this.emit("ready");
                return this;
            });
            vi.spyOn(ZSshClient.prototype as any, "execAsync").mockResolvedValue(sshStream);
            const onErrorMock = vi.fn();
            const client = await ZSshClient.create(new SshSession(fakeSession), {
                onError: onErrorMock,
            });
            (client as any).onErrData("bad ssh");
            expect(onErrorMock).toHaveBeenCalledTimes(1);
        });

        it("should respect keepAliveInterval option", async () => {
            const sshStream = new EventEmitter();
            vi.spyOn(Client.prototype, "connect").mockImplementation(function (_config: ConnectConfig) {
                this.emit("ready");
                return this;
            });
            vi.spyOn(ZSshClient.prototype as any, "execAsync").mockResolvedValue(sshStream);
            const buildSshConfigMock = vi.spyOn(ZSshUtils, "buildSshConfig");
            await ZSshClient.create(new SshSession(fakeSession), {
                keepAliveInterval: 5,
            });
            expect(buildSshConfigMock).toHaveBeenCalledTimes(1);
            expect(buildSshConfigMock.mock.calls[0][buildSshConfigMock.mock.calls[0].length - 1]).toEqual({
                keepaliveInterval: 5e3,
            });
        });

        it("should respect numWorkers option", async () => {
            const sshStream = new EventEmitter();
            vi.spyOn(Client.prototype, "connect").mockImplementation(function (_config: ConnectConfig) {
                this.emit("ready");
                return this;
            });
            const execAsyncMock = vi.spyOn(ZSshClient.prototype as any, "execAsync").mockResolvedValue(sshStream);
            await ZSshClient.create(new SshSession(fakeSession), {
                numWorkers: 1,
            });
            expect(execAsyncMock).toHaveBeenCalledTimes(1);
            expect(execAsyncMock.mock.calls[0].slice(1)).toEqual(["-num-workers", "1"]);
        });

        it("should respect responseTimeout option", async () => {
            const sshStream = new EventEmitter();
            vi.spyOn(Client.prototype, "connect").mockImplementation(function (_config: ConnectConfig) {
                this.emit("ready");
                return this;
            });
            vi.spyOn(ZSshClient.prototype as any, "execAsync").mockResolvedValue(sshStream);
            const client = await ZSshClient.create(new SshSession(fakeSession), {
                responseTimeout: 300,
            });
            expect((client as any).mResponseTimeout).toBe(3e5);
        });

        it("should respect serverPath option", async () => {
            const sshStream = new EventEmitter();
            vi.spyOn(Client.prototype, "connect").mockImplementation(function (_config: ConnectConfig) {
                this.emit("ready");
                return this;
            });
            const execAsyncMock = vi.spyOn(ZSshClient.prototype as any, "execAsync").mockResolvedValue(sshStream);
            await ZSshClient.create(new SshSession(fakeSession), {
                serverPath: "/tmp/zowe-server",
            });
            expect(execAsyncMock).toHaveBeenCalledTimes(1);
            expect(execAsyncMock.mock.calls[0][0]).toBe("/tmp/zowe-server/zowed");
        });
    });

    describe("dispose function", () => {
        it("should end SSH connection", () => {
            const endMock = vi.fn();
            const client: ZSshClient = new (ZSshClient as any)();
            (client as any).mSshClient = { end: endMock };
            client.dispose();
            expect(endMock).toHaveBeenCalledTimes(1);
        });

        it("should end SSH connection 2", () => {
            const endMock = vi.fn();
            const client: ZSshClient = new (ZSshClient as any)();
            (client as any).mSshClient = { end: endMock };
            client[Symbol.dispose]();
            expect(endMock).toHaveBeenCalledTimes(1);
        });
    });

    describe("request function", () => {
        it("should send request that succeeds", async () => {
            const request: CommandRequest = { command: "ping" };
            const writeMock = vi.fn();
            const client: ZSshClient = new (ZSshClient as any)();
            (client as any).mSshStream = { stdin: { write: writeMock } };
            const response = client.request(request);
            (client as any).processResponses(`${JSON.stringify(rpcResponseGood)}\n`);
            expect(await response).toEqual({ success: true });
            expect(writeMock.mock.calls[0]).toEqual([`${JSON.stringify(rpcRequest)}\n`]);
        });

        it("should send request that fails", async () => {
            const request: CommandRequest = { command: "ping" };
            const writeMock = vi.fn();
            const client: ZSshClient = new (ZSshClient as any)();
            (client as any).mSshStream = { stdin: { write: writeMock } };
            const response = client.request(request);
            (client as any).processResponses(`${JSON.stringify(rpcResponseBad)}\n`);
            await expect(response).rejects.toMatchObject({ message: rpcResponseBad.error?.message });
            expect(writeMock.mock.calls[0]).toEqual([`${JSON.stringify(rpcRequest)}\n`]);
        });

        it("should send request that times out", async () => {
            const request: CommandRequest = { command: "ping" };
            const writeMock = vi.fn();
            const client: ZSshClient = new (ZSshClient as any)();
            (client as any).mSshStream = { stdin: { write: writeMock } };
            const response = client.request(request);
            vi.runAllTimers();
            await expect(response).rejects.toMatchObject({ errorCode: "ETIMEDOUT" });
            expect(writeMock.mock.calls[0]).toEqual([`${JSON.stringify(rpcRequest)}\n`]);
        });

        it("should skip empty response lines", async () => {
            const request: CommandRequest = { command: "ping" };
            const fakeStdout = new EventEmitter();
            const sshStream = { stdin: { write: vi.fn() }, stdout: fakeStdout, stderr: { on: vi.fn() } };
            const client: ZSshClient = new (ZSshClient as any)();
            (client as any).mSshStream = sshStream;
            (client as any).getServerStatus(sshStream, readyMessage);

            const response = client.request(request);
            // Send response with empty lines
            fakeStdout.emit("data", `\n\n${JSON.stringify(rpcResponseGood)}\n`);

            expect(await response).toEqual({ success: true });
        });
    });

    describe("callbacks", () => {
        it("should receive ready message from Zowe server", async () => {
            const sshStream = { stderr: new EventEmitter(), stdout: new EventEmitter() };
            const onStderrMock = vi.spyOn(sshStream.stderr, "on");
            const onStdoutMock = vi.spyOn(sshStream.stdout, "on");
            const client: ZSshClient = new (ZSshClient as any)();
            (client as any).mSshClient = {
                exec: function (_command: string, callback: ClientCallback) {
                    callback(undefined, sshStream as any);
                    sshStream.stdout.emit("data", readyMessage);
                    return this;
                },
            };
            await (client as any).execAsync();
            expect(onStderrMock).toHaveBeenCalledTimes(2);
            expect(onStdoutMock).toHaveBeenCalledTimes(2);
            expect(client.serverChecksums).not.toBeNull();
        });

        it("should handle not found error from Zowe server", async () => {
            const sshStream = { stderr: new EventEmitter(), stdout: new EventEmitter() };
            const client: ZSshClient = new (ZSshClient as any)();
            (client as any).mSshClient = {
                exec: function (_command: string, callback: ClientCallback) {
                    callback(undefined, sshStream as any);
                    sshStream.stderr.emit("data", "FSUM7351 not found");
                    return this;
                },
            };
            await expect((client as any).execAsync()).rejects.toMatchObject({ errorCode: "ENOTFOUND" });
        });

        it("should handle startup error from Zowe server", async () => {
            const sshStream = { stderr: new EventEmitter(), stdout: new EventEmitter() };
            const client: ZSshClient = new (ZSshClient as any)();
            (client as any).mSshClient = {
                exec: function (_command: string, callback: ClientCallback) {
                    callback(undefined, sshStream as any);
                    sshStream.stderr.emit("data", "bad json");
                    return this;
                },
            };
            await expect((client as any).execAsync()).rejects.toThrow("Error starting Zowe server");
        });

        it("should process stderr data from Zowe server", async () => {
            const request: CommandRequest = { command: "ping" };
            const fakeStderr = new EventEmitter();
            const sshStream = { stdin: { write: vi.fn() }, stdout: { on: vi.fn() }, stderr: fakeStderr };
            const client: ZSshClient = new (ZSshClient as any)();
            (client as any).mSshStream = sshStream;
            (client as any).getServerStatus(sshStream, readyMessage);
            const response = client.request(request);
            fakeStderr.emit("data", `${JSON.stringify(rpcResponseBad)}\n`);
            await expect(response).rejects.toMatchObject({ message: rpcResponseBad.error?.message });
        });

        it("should process stdout data from Zowe server", async () => {
            const request: CommandRequest = { command: "ping" };
            const fakeStdout = new EventEmitter();
            const sshStream = { stdin: { write: vi.fn() }, stdout: fakeStdout, stderr: { on: vi.fn() } };
            const client: ZSshClient = new (ZSshClient as any)();
            (client as any).mSshStream = sshStream;
            (client as any).getServerStatus(sshStream, readyMessage);
            const response = client.request(request);
            fakeStdout.emit("data", `${JSON.stringify(rpcResponseGood)}\n`);
            expect(await response).toEqual({ success: true });
        });

        it("should handle chdir error from Zowe server without throwing", async () => {
            const sshStream = { stderr: new EventEmitter(), stdout: new EventEmitter() };
            const onErrorMock = vi.fn();
            const client: ZSshClient = new (ZSshClient as any)();
            (client as any).mErrHandler = onErrorMock;
            (client as any).mSshClient = {
                exec: function (_command: string, callback: ClientCallback) {
                    callback(undefined, sshStream as any);
                    sshStream.stderr.emit("data", "FOTS1681 chdir error");
                    // Send ready message after the non-fatal error
                    sshStream.stdout.emit("data", readyMessage);
                    return this;
                },
            };

            await (client as any).execAsync();
            expect(onErrorMock).toHaveBeenCalledTimes(1);
            expect(onErrorMock.mock.calls[0][0]).toBeInstanceOf(Error);
        });

        it("should handle invalid response from Zowe server", async () => {
            const request: CommandRequest = { command: "ping" };
            const fakeStdout = new EventEmitter();
            const sshStream = { stdin: { write: vi.fn() }, stdout: fakeStdout, stderr: { on: vi.fn() } };
            const client: ZSshClient = new (ZSshClient as any)();
            (client as any).mErrHandler = (err: Error) => {
                throw err;
            };
            (client as any).mSshStream = sshStream;
            (client as any).getServerStatus(sshStream, readyMessage);
            client.request(request);
            expect(() => fakeStdout.emit("data", "bad json\n")).toThrow("Invalid JSON response");
        });

        it("should handle unmapped response from Zowe server", async () => {
            const request: CommandRequest = { command: "ping" };
            const fakeStdout = new EventEmitter();
            const sshStream = { stdin: { write: vi.fn() }, stdout: fakeStdout, stderr: { on: vi.fn() } };
            const client: ZSshClient = new (ZSshClient as any)();
            (client as any).mErrHandler = (err: Error) => {
                throw err;
            };
            (client as any).mSshStream = sshStream;
            (client as any).getServerStatus(sshStream, readyMessage);
            client.request(request);
            expect(() => fakeStdout.emit("data", `${JSON.stringify({ ...rpcResponseGood, id: -1 })}\n`)).toThrow(
                "Missing promise for response ID",
            );
        });

        it("should log message with default error handler", () => {
            const logErrorMock = vi.fn();
            vi.spyOn(Logger, "getAppLogger").mockReturnValue({
                error: logErrorMock,
            } as any);
            const testError = new Error("test error");
            (ZSshClient as any).defaultErrHandler(testError);
            expect(logErrorMock).toHaveBeenCalledTimes(1);
            expect(logErrorMock.mock.calls[0][0]).toBe(`Error: ${testError.message}`);
        });
    });

    describe("request with stream", () => {
        it("should register stream when request contains stream", async () => {
            const mockStream = new Readable({ read() {} });
            const request: CommandRequest & { stream: Readable } = {
                command: "ping",
                stream: mockStream,
            };
            const writeMock = vi.fn();
            const registerStreamMock = vi.fn();
            const client: ZSshClient = new (ZSshClient as any)();
            (client as any).mSshStream = { stdin: { write: writeMock } };
            (client as any).mNotifMgr = { registerStream: registerStreamMock };

            const response = client.request(request);
            (client as any).processResponses(`${JSON.stringify(rpcResponseGood)}\n`);
            await response;

            expect(registerStreamMock).toHaveBeenCalledTimes(1);
            expect(registerStreamMock.mock.calls[0][1]).toBe(mockStream);
        });
    });

    describe("notification handling", () => {
        it("should handle RPC notifications", async () => {
            const notification = {
                jsonrpc: "2.0",
                method: "sendStream",
                params: { id: 1, pipePath: "/dev/null" },
            };
            const fakeStdout = new EventEmitter();
            const sshStream = { stdin: { write: vi.fn() }, stdout: fakeStdout, stderr: { on: vi.fn() } };
            const client: ZSshClient = new (ZSshClient as any)();
            const handleNotificationMock = vi.fn();
            (client as any).mNotifMgr = { handleNotification: handleNotificationMock };
            (client as any).mSshStream = sshStream;
            (client as any).getServerStatus(sshStream, readyMessage);
            (client as any).mPromiseMap.set(1, { resolve: vi.fn(), reject: vi.fn() });

            fakeStdout.emit("data", `${JSON.stringify(notification)}\n`);

            expect(handleNotificationMock).toHaveBeenCalledTimes(1);
            expect(handleNotificationMock.mock.calls[0][0]).toEqual(notification);
        });

        it("should handle errors in notification processing", async () => {
            const notification = {
                jsonrpc: "2.0",
                method: "sendStream",
                params: { id: 1, pipePath: "/dev/null" },
            };
            const fakeStdout = new EventEmitter();
            const sshStream = { stdin: { write: vi.fn() }, stdout: fakeStdout, stderr: { on: vi.fn() } };
            const onErrorMock = vi.fn();
            const client: ZSshClient = new (ZSshClient as any)();
            (client as any).mErrHandler = onErrorMock;
            (client as any).mNotifMgr = {
                handleNotification: () => {
                    throw new Error("notification error");
                },
            };
            (client as any).mSshStream = sshStream;
            (client as any).getServerStatus(sshStream, readyMessage);
            (client as any).mPromiseMap.set(1, { resolve: vi.fn(), reject: vi.fn() });

            fakeStdout.emit("data", `${JSON.stringify(notification)}\n`);

            expect(onErrorMock).toHaveBeenCalledTimes(1);
            expect(onErrorMock.mock.calls[0][0]).toBeInstanceOf(Error);
        });
    });
<<<<<<< HEAD

    describe("uninstall server", () => {
        const serverPath = "/faketmp/fakeserver";
        const fakeSshSession = new SshSession(fakeSession);
        it("should return code 0 when uninstalling server succeeds", async () => {
            const fakeLogger = { debug: vi.fn(), error: vi.fn() };
            vi.spyOn(Logger, "getAppLogger").mockReturnValue(fakeLogger as any);
            vi.spyOn(ZSshUtils as any, "sftp").mockImplementation(
                async (_session: any, callback: (sftp: any, ssh: any) => Promise<void>) => {
                    const sshMock = {
                        execCommand: vi.fn().mockResolvedValue({ code: 0, stdout: "deleted" }),
                    };
                    return callback({} as any, sshMock);
                },
            );
            await ZSshUtils.uninstallServer(fakeSshSession, serverPath);
            expect(fakeLogger.debug).toHaveBeenCalledWith(`Deleted directory ${serverPath} with response: deleted`);
            expect(fakeLogger.error).not.toHaveBeenCalled();
        });

        it("should return code 1 when uninstalling server succeeds", async () => {
            const fakeLogger = { debug: vi.fn(), error: vi.fn() };
            vi.spyOn(Logger, "getAppLogger").mockReturnValue(fakeLogger as any);
            vi.spyOn(ZSshUtils as any, "sftp").mockImplementation(
                async (_session: any, callback: (sftp: any, ssh: any) => Promise<void>) => {
                    const sshMock = {
                        execCommand: vi.fn().mockResolvedValue({ code: 1 }),
                    };
                    return callback({} as any, sshMock);
                },
            );

            await expect(ZSshUtils.uninstallServer(fakeSshSession, serverPath)).rejects.toThrow();
            expect(fakeLogger.error).toHaveBeenCalled();
=======
});

describe("ZSshUtils", () => {
    describe("isPrivateKeyAuthFailure", () => {
        it("should return true for common private key failure patterns", () => {
            const testCases = [
                "All configured authentication methods failed",
                "Cannot parse privateKey: Malformed OpenSSH private key",
                "but no passphrase given",
                "integrity check failed",
                "Permission denied (publickey,password)",
                "Permission denied (publickey)",
                "Authentication failed",
                "Invalid private key",
                "privateKey value does not contain a (valid) private key",
                "Cannot parse privateKey",
            ];

            testCases.forEach((errorMessage) => {
                expect(ZSshUtils.isPrivateKeyAuthFailure(errorMessage, true)).toBe(true);
            });
        });

        it("should return false for non-private key error messages", () => {
            const testCases = [
                "Connection timed out",
                "Network is unreachable",
                "Connection refused",
                "Host key verification failed",
                "Some other random error",
            ];

            testCases.forEach((errorMessage) => {
                expect(ZSshUtils.isPrivateKeyAuthFailure(errorMessage, true)).toBe(false);
            });
        });

        it("should return false when hasPrivateKey is explicitly false", () => {
            const privateKeyErrorMessage = "All configured authentication methods failed";
            expect(ZSshUtils.isPrivateKeyAuthFailure(privateKeyErrorMessage, false)).toBe(false);
        });

        it("should return true when hasPrivateKey is undefined but error matches pattern", () => {
            const privateKeyErrorMessage = "All configured authentication methods failed";
            expect(ZSshUtils.isPrivateKeyAuthFailure(privateKeyErrorMessage)).toBe(true);
        });

        it("should handle partial matches in error messages", () => {
            const errorMessage =
                "SSH Error: All configured authentication methods failed. Please check your credentials.";
            expect(ZSshUtils.isPrivateKeyAuthFailure(errorMessage, true)).toBe(true);
>>>>>>> 62691a6d
        });
    });
});<|MERGE_RESOLUTION|>--- conflicted
+++ resolved
@@ -468,7 +468,6 @@
             expect(onErrorMock.mock.calls[0][0]).toBeInstanceOf(Error);
         });
     });
-<<<<<<< HEAD
 
     describe("uninstall server", () => {
         const serverPath = "/faketmp/fakeserver";
@@ -503,7 +502,8 @@
 
             await expect(ZSshUtils.uninstallServer(fakeSshSession, serverPath)).rejects.toThrow();
             expect(fakeLogger.error).toHaveBeenCalled();
-=======
+        });
+    });
 });
 
 describe("ZSshUtils", () => {
@@ -555,7 +555,6 @@
             const errorMessage =
                 "SSH Error: All configured authentication methods failed. Please check your credentials.";
             expect(ZSshUtils.isPrivateKeyAuthFailure(errorMessage, true)).toBe(true);
->>>>>>> 62691a6d
         });
     });
 });
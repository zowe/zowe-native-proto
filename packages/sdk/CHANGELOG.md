--- conflicted
+++ resolved
@@ -6,11 +6,8 @@
 
 ## Recent Changes
 
-<<<<<<< HEAD
 - Fixed an issue where `validateConfig` would not fallback to password when both an invalid `privateKey` and `password` exist on a profile. [#525] (https://github.com/zowe/zowe-native-proto/issues/525)
-=======
 - Updated the `num-workers` option in the `ZSshClient` class to reflect the new format used for parsing `zowed` options. [#655](https://github.com/zowe/zowe-native-proto/issues/655)
->>>>>>> 8174bc80
 
 ## `0.2.0`
 

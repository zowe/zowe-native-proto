--- conflicted
+++ resolved
@@ -6,11 +6,8 @@
 
 ## Recent Changes
 
-<<<<<<< HEAD
+- Changed default number of `zowex` worker threads from 10 to 3 to reduce resource usage on z/OS. [#514](https://github.com/zowe/zowe-native-proto/pull/514)
 - Added support for `localEncoding` option in data set, USS file, and job file operations to specify the source encoding of content (defaults to UTF-8). [#511](https://github.com/zowe/zowe-native-proto/issues/511)
-=======
-- Changed default number of `zowex` worker threads from 10 to 3 to reduce resource usage on z/OS. [#514](https://github.com/zowe/zowe-native-proto/pull/514)
->>>>>>> 8d24f893
 
 ## `0.1.7`
 

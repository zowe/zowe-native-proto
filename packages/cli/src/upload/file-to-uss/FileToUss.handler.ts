/**
 * This program and the accompanying materials are made available under the terms of the
 * Eclipse Public License v2.0 which accompanies this distribution, and is available at
 * https://www.eclipse.org/legal/epl-v20.html
 *
 * SPDX-License-Identifier: EPL-2.0
 *
 * Copyright Contributors to the Zowe Project.
 *
 */

import * as fs from "node:fs";
import type { IHandlerParameters } from "@zowe/imperative";
import type { ZSshClient, uss } from "zowe-native-proto-sdk";
import { SshBaseHandler } from "../../SshBaseHandler";

export default class UploadFileToUssFileHandler extends SshBaseHandler {
    public async processWithClient(params: IHandlerParameters, client: ZSshClient): Promise<uss.WriteFileResponse> {
<<<<<<< HEAD
=======
        let encoding = params.arguments.encoding;
        const binary = params.arguments.binary;
        if (encoding == null && binary == null) {
            try {
                const fileResp = await client.uss.listFiles({
                    fspath: params.arguments.ussFile,
                    all: true,
                    long: true,
                });
                if (fileResp.success && fileResp.items.length > 0) {
                    const file = fileResp.items[0];
                    encoding = file.filetag;
                }
            } catch (error) {
                // Ignore as the file may not exist yet
            }
        }

        const data = B64String.encode(fs.readFileSync(params.arguments.file));
>>>>>>> 58558233
        const response = await client.uss.writeFile({
            stream: fs.createReadStream(params.arguments.file),
            fspath: params.arguments.ussFile,
            encoding: binary ? "binary" : encoding,
        });
        const uploadSource: string = `local file '${params.arguments.file}'`;
        const successMsg = params.response.console.log(
            "Uploaded from %s to %s ",
            uploadSource,
            params.arguments.ussFile,
        );
        params.response.data.setMessage(successMsg);
        return response;
    }
}<|MERGE_RESOLUTION|>--- conflicted
+++ resolved
@@ -16,8 +16,6 @@
 
 export default class UploadFileToUssFileHandler extends SshBaseHandler {
     public async processWithClient(params: IHandlerParameters, client: ZSshClient): Promise<uss.WriteFileResponse> {
-<<<<<<< HEAD
-=======
         let encoding = params.arguments.encoding;
         const binary = params.arguments.binary;
         if (encoding == null && binary == null) {
@@ -36,8 +34,6 @@
             }
         }
 
-        const data = B64String.encode(fs.readFileSync(params.arguments.file));
->>>>>>> 58558233
         const response = await client.uss.writeFile({
             stream: fs.createReadStream(params.arguments.file),
             fspath: params.arguments.ussFile,

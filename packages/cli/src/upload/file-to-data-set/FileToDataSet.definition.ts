--- conflicted
+++ resolved
@@ -67,16 +67,16 @@
             type: "string",
         },
         {
-<<<<<<< HEAD
-            name: "volume-serial",
-            aliases: ["vs"],
-            description: "The volume serial (VOLSER) where the data set resides.",
-=======
             name: "local-encoding",
             aliases: ["lec"],
             description: "The source encoding of the local file content (defaults to UTF-8).",
             defaultValue: null,
->>>>>>> 3b7e4cae
+            type: "string",
+        },
+        {
+            name: "volume-serial",
+            aliases: ["vs"],
+            description: "The volume serial (VOLSER) where the data set resides.",
             type: "string",
         },
     ],

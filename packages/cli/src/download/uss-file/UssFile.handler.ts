/**
 * This program and the accompanying materials are made available under the terms of the
 * Eclipse Public License v2.0 which accompanies this distribution, and is available at
 * https://www.eclipse.org/legal/epl-v20.html
 *
 * SPDX-License-Identifier: EPL-2.0
 *
 * Copyright Contributors to the Zowe Project.
 *
 */

import * as fs from "node:fs";
import * as path from "node:path";
import type { IHandlerParameters } from "@zowe/imperative";
import { IO } from "@zowe/imperative";
import type { ZSshClient, uss } from "zowe-native-proto-sdk";
import { SshBaseHandler } from "../../SshBaseHandler";

export default class DownloadUssFileHandler extends SshBaseHandler {
    public async processWithClient(params: IHandlerParameters, client: ZSshClient): Promise<uss.ReadFileResponse> {
<<<<<<< HEAD
        const baseName = path.posix.basename(params.arguments.filePath);
        const localFilePath: string = path.join(params.arguments.directory ?? process.cwd(), baseName);
        IO.createDirsSyncFromFilePath(localFilePath);
=======
        let encoding = params.arguments.encoding;
        const binary = params.arguments.binary;
        if (encoding == null && binary == null) {
            try {
                const fileResp = await client.uss.listFiles({
                    fspath: params.arguments.filePath,
                    all: true,
                    long: true,
                });
                if (fileResp.success && fileResp.items.length > 0) {
                    const file = fileResp.items[0];
                    encoding = file.filetag;
                }
            } catch (error) {
                params.response.console.error(
                    "Failed to auto-detect file encoding for %s: %s",
                    params.arguments.filePath,
                    error,
                );
            }
        }
>>>>>>> 58558233

        const response = await client.uss.readFile({
            stream: fs.createWriteStream(localFilePath),
            fspath: params.arguments.filePath,
            encoding: binary ? "binary" : encoding,
        });
<<<<<<< HEAD
=======
        const content = B64String.decode(response.data);

        const baseName = posix.basename(params.arguments.filePath);
        const localFilePath: string =
            params.arguments.file ?? path.join(params.arguments.directory ?? process.cwd(), baseName);
>>>>>>> 58558233

        params.response.console.log(
            "Downloading USS file '%s' to local file '%s'",
            params.arguments.filePath,
            localFilePath,
        );
        params.response.data.setMessage("Successfully downloaded content to %s", localFilePath);

        return response;
    }
}<|MERGE_RESOLUTION|>--- conflicted
+++ resolved
@@ -18,11 +18,11 @@
 
 export default class DownloadUssFileHandler extends SshBaseHandler {
     public async processWithClient(params: IHandlerParameters, client: ZSshClient): Promise<uss.ReadFileResponse> {
-<<<<<<< HEAD
         const baseName = path.posix.basename(params.arguments.filePath);
-        const localFilePath: string = path.join(params.arguments.directory ?? process.cwd(), baseName);
+        const localFilePath: string =
+            params.arguments.file ?? path.join(params.arguments.directory ?? process.cwd(), baseName);
         IO.createDirsSyncFromFilePath(localFilePath);
-=======
+
         let encoding = params.arguments.encoding;
         const binary = params.arguments.binary;
         if (encoding == null && binary == null) {
@@ -44,21 +44,12 @@
                 );
             }
         }
->>>>>>> 58558233
 
         const response = await client.uss.readFile({
             stream: fs.createWriteStream(localFilePath),
             fspath: params.arguments.filePath,
             encoding: binary ? "binary" : encoding,
         });
-<<<<<<< HEAD
-=======
-        const content = B64String.decode(response.data);
-
-        const baseName = posix.basename(params.arguments.filePath);
-        const localFilePath: string =
-            params.arguments.file ?? path.join(params.arguments.directory ?? process.cwd(), baseName);
->>>>>>> 58558233
 
         params.response.console.log(
             "Downloading USS file '%s' to local file '%s'",

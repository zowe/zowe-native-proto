--- conflicted
+++ resolved
@@ -19,11 +19,12 @@
 export default class DownloadDataSetHandler extends SshBaseHandler {
     public async processWithClient(params: IHandlerParameters, client: ZSshClient): Promise<ds.ReadDatasetResponse> {
         const match = params.arguments.dataSet.match(/\(([^)]+)\)/);
-<<<<<<< HEAD
-        const localFilePath: string = path.join(
-            params.arguments.directory ?? process.cwd(),
-            `${match ? match[1] : params.arguments.dataSet}.txt`,
-        );
+        const localFilePath: string =
+            params.arguments.file ??
+            path.join(
+                params.arguments.directory ?? process.cwd(),
+                `${match ? match[1] : params.arguments.dataSet}.txt`,
+            );
         IO.createDirsSyncFromFilePath(localFilePath);
 
         const response = await client.ds.readDataset({
@@ -31,14 +32,6 @@
             dsname: params.arguments.dataSet,
             encoding: params.arguments.binary ? "binary" : params.arguments.encoding,
         });
-=======
-        const localFilePath: string =
-            params.arguments.file ??
-            path.join(
-                params.arguments.directory ?? process.cwd(),
-                `${match ? match[1] : params.arguments.dataSet}.txt`,
-            );
->>>>>>> 58558233
 
         params.response.console.log(
             "Downloading data set '%s' to local file '%s'",

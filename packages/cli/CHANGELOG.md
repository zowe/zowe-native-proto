--- conflicted
+++ resolved
@@ -4,15 +4,13 @@
 
 Check [Keep a Changelog](http://keepachangelog.com/) for recommendations on how to structure this file.
 
-<<<<<<< HEAD
 ## Recent Changes
 
 - Added a `--depth` option to the `zssh list uss` command for listing USS directories recursively. [#575](https://github.com/zowe/zowe-native-proto/pull/575)
-=======
+
 ## `0.1.10`
 
 - Added a `storeServerPath` function as placeholder for future CLI functionality to persist deploy directory paths from user input. [#527](https://github.com/zowe/zowe-native-proto/issues/527)
->>>>>>> 1a5a1d8d
 
 ## `0.1.9`
 

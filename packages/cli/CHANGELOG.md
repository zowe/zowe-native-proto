--- conflicted
+++ resolved
@@ -12,11 +12,8 @@
 - Added support for cancelling jobs. [#138](https://github.com/zowe/zowe-native-proto/pull/138)
 - Added support for holding and releasing jobs. [#182](https://github.com/zowe/zowe-native-proto/pull/182)
 - Updated error handling for listing data sets. [#185](https://github.com/zowe/zowe-native-proto/pull/185)
-<<<<<<< HEAD
+- Added `zssh submit uss-file|local-file|data-set` commands. [#184](https://github.com/zowe/zowe-native-proto/pull/184)
 - Added support for conflict detection through use of e-tags. When a data set or USS file is viewed, the e-tag is displayed to the user and can be passed for future write requests to prevent overwriting new changes on the target system. [#144](https://github.com/zowe/zowe-native-proto/issues/144)
-=======
-- Added `zssh submit uss-file|local-file|data-set` commands. [#184](https://github.com/zowe/zowe-native-proto/pull/184)
->>>>>>> b6e71d98
 
 ## [Unreleased]
 

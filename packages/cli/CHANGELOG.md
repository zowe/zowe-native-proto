--- conflicted
+++ resolved
@@ -9,13 +9,10 @@
 - Added `zssh restore dataset` command. [#38](https://github.com/zowe/zowe-native-proto/pull/38)
 - Added `zssh view uss-file` command. [#38](https://github.com/zowe/zowe-native-proto/pull/38)
 - Added `zssh list spool-files` command. [#38](https://github.com/zowe/zowe-native-proto/pull/38)
-<<<<<<< HEAD
-- Added support for conflict detection through use of e-tags. When a data set or USS file is viewed, the e-tag is displayed to the user and can be passed for future write requests to prevent overwriting new changes on the target system. [#144](https://github.com/zowe/zowe-native-proto/issues/144)
-=======
 - Added support for cancelling jobs. [#138](https://github.com/zowe/zowe-native-proto/pull/138)
 - Added support for holding and releasing jobs. [#182](https://github.com/zowe/zowe-native-proto/pull/182)
 - Updated error handling for listing data sets. [#185](https://github.com/zowe/zowe-native-proto/pull/185)
->>>>>>> 60c4caf1
+- Added support for conflict detection through use of e-tags. When a data set or USS file is viewed, the e-tag is displayed to the user and can be passed for future write requests to prevent overwriting new changes on the target system. [#144](https://github.com/zowe/zowe-native-proto/issues/144)
 
 ## [Unreleased]
 

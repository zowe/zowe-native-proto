--- conflicted
+++ resolved
@@ -6,11 +6,8 @@
 
 ## Recent Changes
 
-<<<<<<< HEAD
+- Added support for the `local-encoding` option to data set, USS file, and job file commands (view, download, upload) to specify the source encoding of content (defaults to UTF-8). [#511](https://github.com/zowe/zowe-native-proto/issues/511)
 - Added support for `--volume-serial` option when uploading/downloading data sets. [#439](https://github.com/zowe/zowe-native-proto/issues/439)
-=======
-- Added support for the `local-encoding` option to data set, USS file, and job file commands (view, download, upload) to specify the source encoding of content (defaults to UTF-8). [#511](https://github.com/zowe/zowe-native-proto/issues/511)
->>>>>>> 3b7e4cae
 
 ## `0.1.5`
 

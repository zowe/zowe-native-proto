{
  "name": "zowe-native-proto",
  "version": "1.0.0",
  "private": true,
  "scripts": {
    "postinstall": "cd tools/build && npm install",
    "build:tools": "cd tools/build && npm run build",
    "build:types": "cd native/golang && go run github.com/gzuidhof/tygo generate && cd ../.. && npm run license",
    "tools": "node tools/build/lib/main.js",
    "tools:init": "npm run tools -- init",
    "tools:artifacts": "npm run tools -- artifacts",
    "tools:build": "npm run tools -- build",
    "tools:deploy": "npm run tools -- deploy",
    "tools:deploy:build": "npm run tools -- deploy:build",
    "tools:all": "npm run tools:init && npm run tools:deploy:build",
    "build": "npm run build --workspaces && npm run build:tools && npm run license",
    "build:all": "npm run build:types && npm run build",
    "clean": "npm run clean --workspaces",
    "lint": "npm run lint --workspaces",
    "license": "node scripts/updateLicenses.js",
    "package": "npm run package --workspaces --if-present",
    "prepare": "husky",
    "test": "echo \"Error: no test specified\" && exit 1",
    "watch:native": "node scripts/watchNative.js",
    "watch": "npm run watch:native & npm run watch --workspaces"
  },
  "keywords": [],
  "author": "",
  "license": "EPL-2.0",
  "workspaces": [
    "packages/*"
  ],
  "devDependencies": {
    "@biomejs/biome": "^1.9.4",
    "@zowe/secrets-for-zowe-sdk": "^8.10.4",
<<<<<<< HEAD
    "chokidar": "^3",
=======
    "husky": "^9.1.7",
    "rimraf": "^6.0.1",
>>>>>>> 280eca88
    "tsx": "^4.19.2"
  }
}<|MERGE_RESOLUTION|>--- conflicted
+++ resolved
@@ -33,12 +33,9 @@
   "devDependencies": {
     "@biomejs/biome": "^1.9.4",
     "@zowe/secrets-for-zowe-sdk": "^8.10.4",
-<<<<<<< HEAD
     "chokidar": "^3",
-=======
     "husky": "^9.1.7",
     "rimraf": "^6.0.1",
->>>>>>> 280eca88
     "tsx": "^4.19.2"
   }
 }
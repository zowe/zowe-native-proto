--- conflicted
+++ resolved
@@ -14,11 +14,8 @@
     "tools:deploy:build": "npm run tools -- deploy:build",
     "tools:all": "npm run tools:init && npm run tools:deploy:build",
     "build": "npm run build --workspaces && npm run build:tools && npm run license",
-<<<<<<< HEAD
+    "build:all": "npm run build:types && npm run build",
     "clean": "npm run clean --workspaces",
-=======
-    "build:all": "npm run build:types && npm run build",
->>>>>>> 542b7f09
     "lint": "npm run lint --workspaces",
     "license": "node scripts/updateLicenses.js",
     "package": "npm run package --workspaces --if-present",

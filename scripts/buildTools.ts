--- conflicted
+++ resolved
@@ -435,11 +435,7 @@
     console.log("Testing native/c ...");
     const response = await runCommandInShell(
         connection,
-<<<<<<< HEAD
-        `cd ${deployDirs.cTestDir} && _CEE_RUNOPTS="TRAP(ON,NOSPIE)" _BPXK_JOBLOG=STDERR ./build-out/runner ${args[1] ?? ""} \n`,
-=======
         `cd ${deployDirs.cTestDir} && _CEE_RUNOPTS="TRAP(ON,NOSPIE)" ./build-out/ztest_runner ${args[1] ?? ""} \n`,
->>>>>>> 994666d8
     );
     console.log(response);
     console.log("Testing complete!");

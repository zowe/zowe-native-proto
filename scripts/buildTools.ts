--- conflicted
+++ resolved
@@ -10,15 +10,9 @@
  */
 
 import * as fs from "node:fs";
-<<<<<<< HEAD
 import * as path from "node:path";
 import { PassThrough, pipeline, Transform, type TransformCallback } from "node:stream";
 import * as yaml from "js-yaml";
-=======
-import { basename, resolve } from "node:path";
-import * as readline from "node:readline/promises";
-import { PassThrough, pipeline, Transform, type TransformCallback } from "node:stream";
->>>>>>> 7fdfddd7
 import { Client, type ClientCallback, type SFTPWrapper } from "ssh2";
 import { type IProfile, ProfileInfo } from "@zowe/imperative";
 
@@ -28,27 +22,9 @@
     goBuildEnv?: string;
 }
 
-<<<<<<< HEAD
 const localDeployDir = "./../native";
-=======
-const host = config.host;
-const port = config.port ?? 22;
-const username = config.username;
-let privateKey: Buffer | undefined;
-const password = config.password;
-try {
-    privateKey = fs.readFileSync(config.privateKey);
-} catch (e) {}
-
-const localDeployDir = "./../native"; // from here
-const deployDirectory = config.deployDirectory; // to here
-const cDeployDirectory = `${config.deployDirectory}/c`; // to here
-const cTestDeployDirectory = `${cDeployDirectory}/test`; // to here
-const goDeployDirectory = `${config.deployDirectory}/golang`; // to here
-
->>>>>>> 7fdfddd7
 const args = process.argv.slice(2);
-let deployDirs: { root: string; cDir: string; goDir: string };
+let deployDirs: { root: string; cDir: string; cTestDir: string; goDir: string };
 
 const asciiToEbcdicMap =
     // biome-ignore format: the array should not be formatted
@@ -103,98 +79,13 @@
 }
 
 function stopSpinner(spinner: NodeJS.Timeout | null, text = "Done!") {
-    if (DEBUG_MODE() || process.env.CI!= null) {
+    if (DEBUG_MODE() || process.env.CI != null) {
         return;
     }
     spinner && clearInterval(spinner);
     process.stdout.write(`\x1b[2K\r${text}\n`);
 }
 
-<<<<<<< HEAD
-=======
-const connection = new Client();
-
-connection.on("ready", async () => {
-    try {
-        switch (args[0]) {
-            case "init":
-                await init(connection);
-                break;
-            case "deploy":
-                await deploy(connection);
-                break;
-            case "deploy:build":
-            case "deploy-build":
-                await deploy(connection);
-                await build(connection);
-                break;
-            case "get-listings":
-                await getListings(connection);
-                break;
-            case "get-dumps":
-                await getDumps(connection);
-                break;
-            case "artifacts":
-                await artifacts(connection, false);
-                break;
-            case "package":
-                await artifacts(connection, true);
-                break;
-            case "clean":
-                await clean(connection);
-                break;
-            case "delete":
-                await rmdir(connection);
-                break;
-            case "bin":
-                await bin(connection);
-                break;
-            case "build":
-                await build(connection);
-                break;
-            case "test":
-                await test(connection);
-                break;
-            default:
-                console.log("Unsupported command\nUsage init|deploy|deploy-build [<file1>,<file2>,...|dir]");
-                break;
-        }
-    } catch (err) {
-        console.error(err);
-        process.exit(process.exitCode ?? 1);
-    }
-
-    line.close();
-    connection.end();
-});
-
-connection.on("close", () => {
-    console.log("Client connection is closed");
-});
-
-connection.on("error", (err) => {
-    console.error("Client connection errored");
-    console.log(err);
-    process.exit(1);
-});
-
-if (!privateKey) {
-    connection.connect({
-        host,
-        port,
-        username,
-        password,
-    });
-} else {
-    connection.connect({
-        host,
-        port,
-        username,
-        privateKey,
-    });
-}
-
->>>>>>> 7fdfddd7
 function getAllServerFiles() {
     const files: string[] = getServerFiles();
 
@@ -543,7 +434,7 @@
     console.log("Testing native/c ...");
     const response = await runCommandInShell(
         connection,
-        `cd ${cTestDeployDirectory} && _CEE_RUNOPTS="TRAP(ON,NOSPIE)" ./build-out/runner\n`,
+        `cd ${deployDirs.cTestDir} && _CEE_RUNOPTS="TRAP(ON,NOSPIE)" ./build-out/runner\n`,
     );
     DEBUG_MODE() && console.log(response);
     console.log("Testing complete!");
@@ -566,11 +457,7 @@
 async function uploadFile(sftpcon: SFTPWrapper, from: string, to: string) {
     await new Promise<void>((finish) => {
         DEBUG_MODE() && console.log(`Uploading '${from}' to ${to}`);
-<<<<<<< HEAD
         const shouldConvert = !to.includes(deployDirs.goDir);
-=======
-        const shouldConvert = !to.includes(goDeployDirectory);
->>>>>>> 7fdfddd7
         pipeline(
             fs.createReadStream(from),
             shouldConvert ? new AsciiToEbcdicTransform() : new PassThrough(),
@@ -655,6 +542,7 @@
     deployDirs = {
         root: config.deployDir,
         cDir: `${config.deployDir}/c`,
+        cTestDir: `${config.deployDir}/c/test`,
         goDir: `${config.deployDir}/golang`,
     };
     const sshClient = await buildSshClient(config.sshProfile as IProfile);
@@ -689,6 +577,9 @@
                 await upload(sshClient);
                 await build(sshClient, config.goBuildEnv);
                 break;
+            case "test":
+                await test(sshClient);
+                break;
             case "upload":
                 await upload(sshClient);
                 break;

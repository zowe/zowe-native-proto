--- conflicted
+++ resolved
@@ -50,10 +50,6 @@
         with:
           command: npm run z:all
           max_attempts: 3
-<<<<<<< HEAD
-          new_command_on_retry: npm run z:build && npm run test && npm run z:artifacts:all
-=======
->>>>>>> f64cc8c8
           retry_on_exit_code: 11 # Ignore transient SIGSEGV error on Go build
           timeout_minutes: 10
 

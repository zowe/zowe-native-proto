--- conflicted
+++ resolved
@@ -16,13 +16,8 @@
 | _List data set members_  | ✅              | ✅  | 🚧 <sup>1</sup> | ✅         | ✅  | ✅  | ✅   |
 | _Read data set_          | ✅              | ✅  | 🚧 <sup>2</sup> | ✅         | ✅  | ✅  | ✅   |
 | _Read data set member_   | ✅              | ✅  | 🚧 <sup>2</sup> | ✅         | ✅  | ✅  | ✅   |
-<<<<<<< HEAD
-| _Write data set_         | ✅              | ✅  | 🚧 <sup>2</sup> | ✅         | ✅  | ❌  | ❌   |
-| _Write data set member_  | ✅              | ✅  | 🚧 <sup>2</sup> | ✅         | ✅  | ❌  | ❌   |
-=======
 | _Write data set_         | ✅              | ✅  | 🚧 <sup>2</sup> | ✅         | ✅  | ✅  | ✅   |
 | _Write data set member_  | ✅              | ✅  | 🚧 <sup>2</sup> | ✅         | ✅  | ✅  | ✅   |
->>>>>>> 17fd69f2
 | _Create data set_        | ✅              | ✅  | 🚧 <sup>3</sup> | ✅         | ✅  | ✅  | ✅   |
 | _Create data set member_ | ✅              | ✅  | ❌              | ❌         | ❌  | ❌  | ❌   |
 | _Delete data set_        | ✅              | ✅  | ✅              | ✅         | ✅  | ✅  | ✅   |
@@ -74,30 +69,17 @@
 
 | Operation          | z/OSMF | FTP | Backend | Middleware | SDK | CLI | VSCE |
 | ------------------ | ------ | --- | ------- | ---------- | --- | --- | ---- |
-<<<<<<< HEAD
-| _Get job status_   | ✅     | ✅  | ✅      | ✅         | ✅  | ✅  | ❌   |
-=======
 | _Get job status_   | ✅     | ✅  | ✅      | ✅         | ✅  | ✅  | ✅   |
->>>>>>> 17fd69f2
 | _List jobs_        | ✅     | ✅  | ✅      | ✅         | ✅  | ✅  | ✅   |
 | _List spool files_ | ✅     | ✅  | ✅      | ✅         | ✅  | ✅  | ✅   |
 | _Read spool file_  | ✅     | ✅  | ✅      | ✅         | ✅  | ✅  | ✅   |
 | _Get job JCL_      | ✅     | ❌  | ✅      | ✅         | ✅  | ✅  | ✅   |
-<<<<<<< HEAD
-| _Submit job_       | ✅     | ✅  | ✅      | ❌         | ❌  | ❌  | ❌   |
+| _Submit job_       | ✅     | ✅  | ✅      | ✅         | ✅  | ❌  | ✅   |
+| _Delete job_       | ✅     | ✅  | ✅      | ✅         | ✅  | ❌  | ❌   |
+| Cancel job         | ✅     | ❌  | ❌      | ✅         | ✅  | ❌  | ❌   |
 | Hold job           | ✅     | ❌  | ❌      | ❌         | ❌  | ❌  | ❌   |
 | Release job        | ✅     | ❌  | ❌      | ❌         | ❌  | ❌  | ❌   |
 | Change job class   | ✅     | ❌  | ❌      | ❌         | ❌  | ❌  | ➖   |
-| Cancel job         | ✅     | ❌  | ❌      | ❌         | ❌  | ❌  | ❌   |
-| _Delete job_       | ✅     | ✅  | ✅      | ❌         | ❌  | ❌  | ❌   |
-=======
-| _Submit job_       | ✅     | ✅  | ✅      | ✅         | ✅  | ❌  | ✅   |
-| Hold job           | ✅     | ❌  | ❌      | ❌         | ❌  | ❌  | ❌   |
-| Release job        | ✅     | ❌  | ❌      | ❌         | ❌  | ❌  | ❌   |
-| Change job class   | ✅     | ❌  | ❌      | ❌         | ❌  | ❌  | ➖   |
-| Cancel job         | ✅     | ❌  | ❌      | ✅         | ✅  | ❌  | ❌   |
-| _Delete job_       | ✅     | ✅  | ✅      | ✅         | ✅  | ❌  | ❌   |
->>>>>>> 17fd69f2
 
 ## Console
 

--- conflicted
+++ resolved
@@ -24,23 +24,15 @@
 | _Delete data set member_ | ✅              | ✅  | ✅              | ✅         | ✅  | ✅  | ✅   |
 | Recall data set          | 🚧 <sup>5</sup> | ❌  | ✅              | ✅         | ✅  | ✅  | ✅   |
 | Migrate data set         | ✅              | ❌  | ❌              | ❌         | ❌  | ❌  | ❌   |
-<<<<<<< HEAD
-=======
-| Recall data set          | 🚧 <sup>5</sup> | ❌  | ✅              | ✅         | ✅  | ✅  | ✅   |
->>>>>>> f9f5befe
 | Delete migrated data set | ✅              | ❌  | ❌              | ❌         | ❌  | ❌  | ❌   |
 | Rename data set          | ✅              | ✅  | ❌              | ❌         | ❌  | ❌  | ❌   |
 | Copy data set            | ✅              | ❌  | ❌              | ❌         | ❌  | ❌  | ❌   |
 | Search data sets         | 🚧 <sup>6</sup> | ❌  | ❌              | ❌         | ❌  | ❌  | ❌   |
 | Invoke AMS (VSAM)        | ✅              | ❌  | ❌              | ❌         | ❌  | ❌  | ➖   |
-<<<<<<< HEAD
-=======
-| Search data sets         | 🚧 <sup>6</sup> | ❌  | ❌              | ❌         | ❌  | ❌  | ❌   |
->>>>>>> f9f5befe
 
 1. Not all attributes are retrieved
 2. Streaming is not supported for large files
-3. Does not support allocation attributes
+3. Does not support allocation attributes (or templates in VSCE)
 4. If the member already exists that data will be overwritten
 5. Does not support some migration utilities like CA Disk
 6. Limited options compared to ISPF `srchfor`
@@ -84,13 +76,8 @@
 | _Read spool file_  | ✅     | ✅  | ✅      | ✅         | ✅  | ✅  | ✅   |
 | _Get job JCL_      | ✅     | ❌  | ✅      | ✅         | ✅  | ✅  | ✅   |
 | _Submit job_       | ✅     | ✅  | ✅      | ✅         | ✅  | ❌  | ✅   |
-<<<<<<< HEAD
 | _Delete job_       | ✅     | ✅  | ✅      | ✅         | ✅  | ✅  | ✅   |
 | Cancel job         | ✅     | ❌  | ✅      | ✅         | ✅  | ✅  | ✅   |
-=======
-| _Delete job_       | ✅     | ✅  | ✅      | ✅         | ✅  | ❌  | ❌   |
-| Cancel job         | ✅     | ❌  | ❌      | ✅         | ✅  | ❌  | ❌   |
->>>>>>> f9f5befe
 | Hold job           | ✅     | ❌  | ❌      | ❌         | ❌  | ❌  | ❌   |
 | Release job        | ✅     | ❌  | ❌      | ❌         | ❌  | ❌  | ❌   |
 | Change job class   | ✅     | ❌  | ❌      | ❌         | ❌  | ❌  | ➖   |

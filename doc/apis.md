--- conflicted
+++ resolved
@@ -68,25 +68,6 @@
 
 ## Jobs
 
-<<<<<<< HEAD
-| Operation          | z/OSMF | FTP | Backend         | Middleware | SDK | CLI | VSCE            |
-| ------------------ | ------ | --- | --------------- | ---------- | --- | --- | --------------- |
-| _Get job status_   | ✅     | ✅  | ✅              | ✅         | ✅  | ✅  | ✅              |
-| _List jobs_        | ✅     | ✅  | ✅              | ✅         | ✅  | ✅  | ✅              |
-| _List spool files_ | ✅     | ✅  | ✅              | ✅         | ✅  | ✅  | ✅              |
-| _Read spool file_  | ✅     | ✅  | ✅              | ✅         | ✅  | ✅  | ✅              |
-| _Get job JCL_      | ✅     | ❌  | ✅              | ✅         | ✅  | ✅  | ✅              |
-| _Submit job_       | ✅     | ✅  | ✅ <sup>1</sup> | ✅         | ✅  | ✅  | ✅              |
-| _Delete job_       | ✅     | ✅  | ✅              | ✅         | ✅  | ✅  | ✅              |
-| Cancel job         | ✅     | ❌  | ✅              | ✅         | ✅  | ✅  | ✅ <sup>2</sup> |
-| Hold job           | ✅     | ❌  | ✅              | ✅         | ✅  | ✅  | ➖ <sup>3</sup> |
-| Release job        | ✅     | ❌  | ✅              | ✅         | ✅  | ✅  | ➖ <sup>3</sup> |
-| Change job class   | ✅     | ❌  | ❌              | ❌         | ❌  | ❌  | ➖              |
-
-1. Unable to submit JCL from stdin (see #183)
-2. Does not support force, restart, dump, or purge
-3. Zowe Explorer does not support the Job Hold/Release operation
-=======
 | Operation          | z/OSMF | FTP | Backend | Middleware | SDK | CLI | VSCE            |
 | ------------------ | ------ | --- | ------- | ---------- | --- | --- | --------------- |
 | _Get job status_   | ✅     | ✅  | ✅      | ✅         | ✅  | ✅  | ✅              |
@@ -94,7 +75,7 @@
 | _List spool files_ | ✅     | ✅  | ✅      | ✅         | ✅  | ✅  | ✅              |
 | _Read spool file_  | ✅     | ✅  | ✅      | ✅         | ✅  | ✅  | ✅              |
 | _Get job JCL_      | ✅     | ❌  | ✅      | ✅         | ✅  | ✅  | ✅              |
-| _Submit job_       | ✅     | ✅  | ✅      | ✅         | ✅  | ❌  | ✅              |
+| _Submit job_       | ✅     | ✅  | ✅      | ✅         | ✅  | ✅  | ✅              |
 | _Delete job_       | ✅     | ✅  | ✅      | ✅         | ✅  | ✅  | ✅              |
 | Cancel job         | ✅     | ❌  | ✅      | ✅         | ✅  | ✅  | ✅ <sup>1</sup> |
 | Hold job           | ✅     | ❌  | ✅      | ✅         | ✅  | ✅  | ➖ <sup>2</sup> |
@@ -103,7 +84,6 @@
 
 1. Does not support force, restart, dump, or purge
 2. Zowe Explorer does not support the Job Hold/Release operation
->>>>>>> 8e7e990e
 
 ## Console
 
